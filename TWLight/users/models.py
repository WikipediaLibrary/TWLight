# -*- coding: utf-8 -*-

"""
This file holds user profile information. (The base User model is part of
Django; profiles extend that with locally useful     information.)

TWLight has three user types:
* editors
* coordinators
* site administrators.

_Editors_ are Wikipedia editors who are applying for TWL resource access
grants. We track some of their data here to facilitate access grant
decisions.

_Coordinators_ are the Wikipedians who have responsibility for evaluating
and deciding on access grants. Site administrators should add editors to the
Coordinators group through the Django admin site.

_Site administrators_ have admin privileges for this site. They have no special
handling in this file; they are handled through the native Django is_admin
flag, and site administrators have responsibility for designating who has that
flag through the admin site.

New users who sign up via oauth will be created as editors. Site administrators
may promote them to coordinators manually in the Django admin site, by adding
them to the coordinators group. They can also directly create Django user
accounts without attached Editors in the admin site, if for some reason it's
useful to have account holders without attached Wikipedia data.
"""
from datetime import datetime, timedelta
import json
import logging
import urllib2

from django.conf import settings
from django.core.urlresolvers import reverse
from django.db import models
from django.utils.timezone import now
from django.utils.functional import cached_property
from django.utils.translation import ugettext_lazy as _


logger = logging.getLogger(__name__)


class UserProfile(models.Model):
    """
    This is for storing data that relates only to accounts on TWLight, _not_ to
    Wikipedia accounts. All TWLight users have user profiles.
    """
    class Meta:
        app_label = 'users'
        # Translators: Gender unknown. This will probably only be displayed on admin-only pages.
        verbose_name = 'user profile'
        verbose_name_plural = 'user profiles'

    # Related name for backwards queries defaults to "userprofile".
    user = models.OneToOneField(settings.AUTH_USER_MODEL)
    # Have they agreed to our terms?
    terms_of_use = models.BooleanField(default=False,
        # Translator: Users must agree to the website terms of use.
        help_text=_("Has this user agreed with the terms of use?"))
    # Translator: An option to set whether users email is copied to their website account from Wikipedia when logging in.
    use_wp_email = models.BooleanField(default=True, help_text=_('Should we '
        'automatically update their email from their Wikipedia email when they '
        'log in? Defaults to True.'))


# Create user profiles automatically when users are created.
def create_user_profile(sender, instance, created, **kwargs):
    if created:
        UserProfile.objects.create(user=instance)

models.signals.post_save.connect(create_user_profile,
                                 sender=settings.AUTH_USER_MODEL)


class Editor(models.Model):
    """
    This model is for storing data related to people's accounts on Wikipedia.
    It is possible for users to have TWLight accounts and not have associated
    editors (if the account was created via manage.py createsuperuser),
    although some site functions will not be accessible.
    """
    class Meta:
        app_label = 'users'
        # Translators: Gender unknown. This will probably only be displayed on admin-only pages.
        verbose_name = 'wikipedia editor'
        verbose_name_plural = 'wikipedia editors'

    # ~~~~~~~~~~~~~~~~~~~~~~~~~~~~~ Internal data ~~~~~~~~~~~~~~~~~~~~~~~~~~~~~#
    # Database recordkeeping.
    user = models.OneToOneField(settings.AUTH_USER_MODEL)
<<<<<<< HEAD
    last_updated = models.DateField(auto_now=True,
        # Translator: The date that this user's information was last changed.
        help_text=_("When this information was last edited"))
    date_created = models.DateField(auto_now_add=True,
        # Translator: The date the user's profile was created on the website (not on Wikipedia).
=======
    # Moved from auto_now=True/auto_now_add=True to set the date from import.
    # Defaults to today and not required in forms.
    last_updated = models.DateField(default=now,
        help_text=_("When this information was last edited"))
    # Set as non-editable.
    date_created = models.DateField(default=now,
        editable=False,
>>>>>>> 00e2b92c
        help_text=_("When this profile was first created"))

    # ~~~~~~~~~~~~~~~~~~~~~~~ Data from Wikimedia OAuth ~~~~~~~~~~~~~~~~~~~~~~~#
    # Uses same field names as OAuth, but with wp_ prefixed.
    # Data are current *as of the time of TWLight signup* but may get out of
    # sync thereafter.
    wp_username = models.CharField(max_length=235,
        help_text=_("Username"))
    # Translator: The total number of edits this user has made to all Wikipedia projects
    wp_editcount = models.IntegerField(help_text=_("Wikipedia edit count"))
    # Translator: The date this user registered their Wikipedia account
    wp_registered = models.DateField(help_text=_("Date registered at Wikipedia"))
    wp_sub = models.IntegerField(unique=True,
        # Translator: The User ID for this user on Wikipedia
        help_text=_("Wikipedia user ID")) # WP user id.

    # Should we want to filter these to check for specific group membership or
    # user rights in future:
    # Editor.objects.filter(wp_groups__icontains=groupname) or similar.
    # Translator: Lists the user groups (https://en.wikipedia.org/wiki/Wikipedia:User_access_levels) this editor has. e.g. Confirmed, Administrator, CheckUser
    wp_groups = models.TextField(help_text=_("Wikipedia groups"))
    # Translator: Lists the individual user rights permissions the editor has on Wikipedia. e.g. sendemail, createpage, move
    wp_rights = models.TextField(help_text=_("Wikipedia user rights"))
    wp_valid = models.BooleanField(default=False,
        # Translator: Help text asking whether the user met the requirements for access (see https://wikipedialibrary.wmflabs.org/about/) the last time they logged in (when their information was last updated).
        help_text=_('At their last login, did this user meet the criteria in '
        'the terms of use?'))


    # ~~~~~~~~~~~~~~~~~~~~~~~~~~~ User-entered data ~~~~~~~~~~~~~~~~~~~~~~~~~~~
    contributions = models.TextField(
        # Translator: Describes information added by the user to describe their Wikipedia edits.
        help_text=_("Wiki contributions, as entered by user"),
        blank=True)

    # Fields we may, or may not, have collected in the course of applications
    # for resource grants.
    # **** SENSITIVE USER DATA AHOY. ****
    real_name = models.CharField(max_length=128, blank=True)
    country_of_residence = models.CharField(max_length=128, blank=True)
    occupation = models.CharField(max_length=128, blank=True)
    affiliation = models.CharField(max_length=128, blank=True)


    @cached_property
    def wp_user_page_url(self):
        url = u'{base_url}/User:{self.wp_username}'.format(
            base_url=settings.TWLIGHT_OAUTH_PROVIDER_URL, self=self)
        return url


    @cached_property
    def wp_talk_page_url(self):
        url = u'{base_url}/User_talk:{self.wp_username}'.format(
            base_url=settings.TWLIGHT_OAUTH_PROVIDER_URL, self=self)
        return url


    @cached_property
    def wp_email_page_url(self):
        url = u'{base_url}/Special:EmailUser/{self.wp_username}'.format(
            base_url=settings.TWLIGHT_OAUTH_PROVIDER_URL, self=self)
        return url


    @cached_property
    def wp_link_guc(self):
        url = u'{base_url}?user={self.wp_username}'.format(
            base_url='https://tools.wmflabs.org/guc/',
            self=self
        )
        return url


    @cached_property
    def wp_link_sul_info(self):
        url = u'{base_url}?username={self.wp_username}'.format(
            base_url='https://tools.wmflabs.org/quentinv57-tools/tools/sulinfo.php',
            self=self
        )
        return url


    @property
    def get_wp_rights_display(self):
        """
        This should be used to display wp_rights in a template, or any time
        we need to manipulate the rights as a list rather than a string.
        Doesn't exist for batch loaded users.
        """
        if self.wp_groups:
            return json.loads(self.wp_rights)
        else:
            return None


    @property
    def get_wp_groups_display(self):
        """
        As above, but for groups.
        """
        if self.wp_groups:
            return json.loads(self.wp_groups)
        else:
            return None


    def _is_user_valid(self, identity, global_userinfo):
        """
        Check for the eligibility criteria laid out in the terms of service.
        To wit, users must:
        * Have >= 500 edits
        * Be active for >= 6 months
        * Have Special:Email User enabled
        * Not be blocked on any projects

        Note that we won't prohibit signups or applications on this basis.
        Coordinators have discretion to approve people who are near the cutoff.
        Furthermore, editors who are active on multiple wikis may meet this
        minimum when their account activity is aggregated even if they do not
        meet it on their home wiki - but we can only check the home wiki.
        """
        try:
            # Check: >= 500 edits
            assert int(global_userinfo['editcount']) >= 500

            # Check: registered >= 6 months ago
            # Try oauth registration date first.  If it's not valid, try the global_userinfo date
            try:
                reg_date = datetime.strptime(identity['registered'], '%Y%m%d%H%M%S').date()
            except:
                reg_date = datetime.strptime(global_userinfo['registration'], '%Y-%m-%dT%H:%M:%SZ').date()
            assert datetime.today().date() - timedelta(days=182) >= reg_date

            # Check: Special:Email User enabled
            #disablemail = userinfo['options']['disablemail']
            #assert int(disablemail) == 0

            # Check: not blocked
            assert identity['blocked'] == False

            return True
        except AssertionError:
            logger.exception('Editor was not valid.')
            return False

    def get_userinfo(self, identity):
        """
        Not currently used, since we're not accessing the API logged in.
        Grab local user information from the API, which we'll use to overlay
        somme local wiki user info returned by OAuth.  Returns a dict like:

        userinfo:
          id:                 27666025
          name:               "Example"
          options:            Lists all preferences the current user has set.
          email:              "nomail@example.com"
          emailauthenticated: "1969-12-31T11:59:59Z"
        """

        endpoint = '{base}/w/api.php?action=query&format=json&meta=userinfo&uiprop=centralids|email|options'.format(base=identity['iss'])

        results = json.loads(urllib2.urlopen(endpoint).read())
        userinfo = results['query']['userinfo']

        try:
            assert userinfo['centralids']['CentralAuth'] == identity['sub']
        except AssertionError:
            logger.exception('Was asked to get userinfo, but '
                'WP sub in the identity passed in did not match the wp_sub on '
                'in the current API context.')
            pass

        return userinfo

    def get_global_userinfo(self, identity):
        """
        Grab global user information from the API, which we'll use to overlay
        somme local wiki user info returned by OAuth.  Returns a dict like:

        global_userinfo:
          home:         "zhwikisource"
          id:           27666025
          registration: "2013-05-05T16:00:09Z"
          name:         "Example"
          editcount:    10
        """
        try:
            endpoint = '{base}/w/api.php?action=query&meta=globaluserinfo&guiuser={username}&guiprop=editcount&format=json&formatversion=2'.format(base=identity['iss'],username=urllib2.quote(identity['username']))

            results = json.loads(urllib2.urlopen(endpoint).read())
            global_userinfo = results['query']['globaluserinfo']
            logger.info('Fetched global_userinfo for User.')

            return global_userinfo
        except:
            logger.exception('Could not fetch global_userinfo for User.')
            return None
            pass

    def update_from_wikipedia(self, identity):
        """
        Given the dict returned from the Wikipedia OAuth /identify endpoint,
        update the instance accordingly.

        This assumes that we have used wp_sub to match the Editor and the
        Wikipedia info.

        Expected identity data:

        {
            'username': identity['username'],       # wikipedia username
            'sub': identity['sub'],                 # wikipedia ID
            'rights': identity['rights'],           # user rights on-wiki
            'groups': identity['groups'],           # user groups on-wiki
            'editcount': identity['editcount'],
            'email': identity['email'],

            # Date registered: YYYYMMDDHHMMSS
            'registered': identity['registered']
        }

        We could attempt to harvest real name, but we won't; we'll let
        users enter it if required by partners, and avoid knowing the
        data otherwise.
        """

        try:
            assert self.wp_sub == identity['sub']
        except AssertionError:
            logger.exception('Was asked to update Editor data, but the '
                'WP sub in the identity passed in did not match the wp_sub on '
                'the instance. Not updating.')
            raise

        global_userinfo = self.get_global_userinfo(identity)
        #userinfo = self.get_userinfo(identity)

        self.wp_username = identity['username']
        self.wp_rights = json.dumps(identity['rights'])
        self.wp_groups = json.dumps(identity['groups'])
        self.wp_editcount = global_userinfo['editcount']
        # Try oauth registration date first.  If it's not valid, try the global_userinfo date
        try:
            reg_date = datetime.strptime(identity['registered'], '%Y%m%d%H%M%S').date()
        except:
            reg_date = datetime.strptime(global_userinfo['registration'], '%Y-%m-%dT%H:%M:%SZ').date()
        self.wp_registered = reg_date
        self.wp_valid = self._is_user_valid(identity, global_userinfo)
        self.save()

        # This will be True the first time the user logs in, since use_wp_email
        # defaults to True. Therefore we will initialize the email field if
        # they have an email at WP for us to initialize it with.
        if self.user.userprofile.use_wp_email:
            try:
                self.user.email = identity['email']
            except KeyError:
                # Email isn't guaranteed to be present in identity - don't do
                # anything if we can't find it.
                logger.exception('Unable to get Editor email address from Wikipedia.')
                pass

        self.user.save()


    def __unicode__(self):
        return _(u'{wp_username}').format(
            wp_username=self.wp_username)


    def get_absolute_url(self):
        return reverse('users:editor_detail', kwargs={'pk': self.pk})<|MERGE_RESOLUTION|>--- conflicted
+++ resolved
@@ -92,21 +92,15 @@
     # ~~~~~~~~~~~~~~~~~~~~~~~~~~~~~ Internal data ~~~~~~~~~~~~~~~~~~~~~~~~~~~~~#
     # Database recordkeeping.
     user = models.OneToOneField(settings.AUTH_USER_MODEL)
-<<<<<<< HEAD
-    last_updated = models.DateField(auto_now=True,
-        # Translator: The date that this user's information was last changed.
-        help_text=_("When this information was last edited"))
-    date_created = models.DateField(auto_now_add=True,
-        # Translator: The date the user's profile was created on the website (not on Wikipedia).
-=======
     # Moved from auto_now=True/auto_now_add=True to set the date from import.
     # Defaults to today and not required in forms.
     last_updated = models.DateField(default=now,
+        # Translator: The date that this user's information was last changed.
         help_text=_("When this information was last edited"))
     # Set as non-editable.
     date_created = models.DateField(default=now,
         editable=False,
->>>>>>> 00e2b92c
+        # Translator: The date the user's profile was created on the website (not on Wikipedia).
         help_text=_("When this profile was first created"))
 
     # ~~~~~~~~~~~~~~~~~~~~~~~ Data from Wikimedia OAuth ~~~~~~~~~~~~~~~~~~~~~~~#
