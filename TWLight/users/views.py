from crispy_forms.helper import FormHelper
from crispy_forms.layout import Submit

from django.contrib.auth import REDIRECT_FIELD_NAME
from django.contrib import messages
from django.contrib.auth.forms import PasswordChangeForm
from django.contrib.auth.models import User
from django.contrib.auth.views import redirect_to_login
from django.core.exceptions import PermissionDenied
from django.core.urlresolvers import reverse_lazy, resolve, Resolver404
from django.http import Http404, HttpResponseRedirect
from django.views.generic.base import TemplateView, View
from django.views.generic.detail import DetailView
from django.views.generic.edit import UpdateView, FormView
from django.utils.decorators import classonlymethod
from django.utils.http import is_safe_url
from django.utils.translation import ugettext_lazy as _

from TWLight.view_mixins import CoordinatorOrSelf, SelfOnly, coordinators
from TWLight.users.groups import get_coordinators, get_restricted

from .forms import EditorUpdateForm, SetLanguageForm, TermsForm, EmailChangeForm, RestrictDataForm
from .models import Editor, UserProfile

<<<<<<< HEAD
coordinators = get_coordinators()
restricted = get_restricted()
=======
import datetime
>>>>>>> ae1ae76e


def _is_real_url(url):
    """
    Users might have altered the URL parameters. Let's not just blindly
    redirect; let's actually make sure we can get somewhere first.
    """
    try:
        resolve(url)
        return True
    except Resolver404:
        return False

def _redirect_to_next_param(request):
    next_param = request.GET.get(REDIRECT_FIELD_NAME, '')
    if (next_param and
        is_safe_url(url=next_param, host=request.get_host()) and
        _is_real_url(next_param)):
        return next_param
    else:
        return reverse_lazy('users:home')


class UserDetailView(SelfOnly, TemplateView):
    template_name = 'users/user_detail.html'

    def get_object(self):
        """
        Although 'user' is part of the default context, we need to define a
        get_object in order to be able to use the SelfOnly mixin.
        """
        assert 'pk' in self.kwargs.keys()
        try:
            return User.objects.get(pk=self.kwargs['pk'])
        except User.DoesNotExist:
            raise Http404


    def get_context_data(self, **kwargs):
        context = super(UserDetailView, self).get_context_data(**kwargs)
        context['language_form'] = SetLanguageForm(user=self.request.user)
        context['password_form'] = PasswordChangeForm(user=self.request.user)
        return context



class EditorDetailView(CoordinatorOrSelf, DetailView):
    """
    User profile data page for users who are Editors. Uses the Editor model,
    because:
    1) That's where most of the data is;
    2) Using the Editor model means its URL parameter is consistent with that of
       EditorUpdateView, because you know Wikipedians will employ URL hacking
       to get places on the site, and this simplifies that.
    """
    model = Editor
    template_name = 'users/editor_detail.html'

    def get_context_data(self, **kwargs):
        context = super(EditorDetailView, self).get_context_data(**kwargs)
        editor = self.get_object()
        context['editor'] = editor # allow for more semantic templates
        context['object_list'] = editor.applications.all().order_by('status', '-date_closed')
        context['form'] = EditorUpdateForm(instance=editor)
        context['language_form'] = SetLanguageForm(user=self.request.user)

        try:
            if self.request.user.editor == editor and not editor.contributions:
                messages.add_message(self.request, messages.WARNING,
                    # Translators: This message is shown on user's own profile page, encouraging them to make sure their information is up to date, so that account coordinators can use the information to judge applications.
                    _('Please <a href="{url}">update your contributions</a> '
                      'to Wikipedia to help coordinators evaluate your '
                      'applications.'.format(
                        url=reverse_lazy('users:editor_update',
                            kwargs={'pk': editor.pk}))))
        except Editor.DoesNotExist:
            """
            If the user viewing the site does not have an attached editor
            (which can happen for administrative users), this error will be
            thrown, preventing the user from viewing the site. We don't actually
            want to have a 500 in this case, though; we just want to not add the
            message, and move on.
            """
            pass

        context['password_form'] = PasswordChangeForm(user=self.request.user)

        return context



class UserHomeView(View):
    """
    The view for users to see their own profile data.

    Dispatches to either EditorDetailView, if the User has an attached Editor,
    or UserDetailView otherwise.

    Does not do any access limitation; EditorDetailView and UserDetailView
    are responsible for that.
    """
    editor_view = EditorDetailView
    non_editor_view = UserDetailView

    @classonlymethod
    def as_view(cls):
        def _get_view(request, *args, **kwargs):
            if request.user.is_anonymous():
                # We can't use something like django-braces LoginRequiredMixin
                # here, because as_view applies at an earlier point in the
                # process.
                return redirect_to_login(request.get_full_path())
            if hasattr(request.user, 'editor'):
                kwargs.update({'pk': request.user.editor.pk})
                return_view = cls.editor_view
            else:
                kwargs.update({'pk': request.user.pk})
                return_view = cls.non_editor_view

            return return_view.as_view()(request, *args, **kwargs)

        return _get_view



class EditorUpdateView(SelfOnly, UpdateView):
    """
    Allow Editors to add the information we can't harvest from OAuth, but
    would nonetheless like to have.

    This is intended for user during the original OAuth user creation flow, but
    can also be used if we'd like to let editors change this info later.

    We handle personally identifying information through PIIUpdateView.
    """
    model = Editor
    template_name = 'users/editor_update.html'
    form_class = EditorUpdateForm



class PIIUpdateView(SelfOnly, UpdateView):
    """
    Allow Editors to add the information we can't harvest from OAuth, but
    would nonetheless like to have.

    This is intended for user during the original OAuth user creation flow, but
    can also be used if we'd like to let editors change this info later.

    We handle personally identifying information through PIIUpdateView.
    """
    model = Editor
    template_name = 'users/editor_update.html'
    fields = ['real_name', 'country_of_residence', 'occupation', 'affiliation']

    def get_object(self):
        """
        Users may only update their own information.
        """
        try:
            assert self.request.user.is_authenticated()
        except AssertionError:
            messages.add_message (request, messages.WARNING,
                # Translators: This message is shown to users who attempt to update their personal information without being logged in.
                _('You must be logged in to do that.'))
            raise PermissionDenied

        return self.request.user.editor


    def get_form(self, form_class=None):
        """
        Define get_form so that we can apply crispy styling.
        """
        if form_class is None:
            form_class = self.form_class
        form = super(PIIUpdateView, self).get_form(form_class)
        form.helper = FormHelper()
        form.helper.add_input(Submit(
            'submit',
            # Translators: This is the button users click to confirm changes to their personal information.
            _('Update information'),
            css_class='center-block'))

        return form


    def get_success_url(self):
        """
        Define get_success_url so that we can add a success message.
        """
        messages.add_message(self.request, messages.SUCCESS,
            # Translators: Shown to the user when they successfully modify their personal information.
            _('Your information has been updated.'))
        return reverse_lazy('users:home')



class EmailChangeView(SelfOnly, FormView):
    form_class = EmailChangeForm
    template_name = 'users/editor_update.html'

    def get_form_kwargs(self):
        kwargs = super(EmailChangeView, self).get_form_kwargs()
        kwargs.update({'user': self.request.user})
        return kwargs


    def form_valid(self, form):
        user = self.request.user

        user.email = form.cleaned_data['email']
        user.save()

        user.userprofile.use_wp_email = form.cleaned_data['use_wp_email']
        user.userprofile.save()

        return HttpResponseRedirect(self.get_success_url())


    def get_object(self):
        """
        Users may only update their own email.
        """
        try:
            assert self.request.user.is_authenticated()
        except AssertionError:
            messages.add_message (request, messages.WARNING,
                _('You must be logged in to do that.'))
            raise PermissionDenied

        return self.request.user


    def get_success_url(self):
        if self.request.user.email:
            messages.add_message(self.request, messages.SUCCESS,
                # Translators: Shown to users when they successfully modify their email. Don't translate {email}.
                _('Your email has been changed to {email}.').format(
                    email=self.request.user.email))
            return _redirect_to_next_param(self.request)
        else:
            messages.add_message(self.request, messages.WARNING,
                # Translators: If the user has not filled out their email, they can browse the website but cannot apply for access to resources.
                _('Your email is blank. You can still explore the site, '
                  "but you won't be able to apply for access to partner "
                  'resources without an email.'))
            return reverse_lazy('users:home')



class RestrictDataView(SelfOnly, FormView):
    """
    Self-only view that allows users to set their data processing as
    restricted. Implemented as a separate page because this impacts their
    ability to interact with the website. We want to make sure they
    definitely mean to do this.
    """
    template_name = 'users/restrict_data.html'
    form_class = RestrictDataForm

    def get_form_kwargs(self):
        kwargs = super(RestrictDataView, self).get_form_kwargs()
        kwargs.update({'user': self.request.user})
        return kwargs

    def get_object(self, queryset=None):
        try:
            assert self.request.user.is_authenticated()
        except AssertionError:
            messages.add_message (request, messages.WARNING,
                # Translators: This message is shown to users who attempt to update their data processing without being logged in.
                _('You must be logged in to do that.'))
            raise PermissionDenied

        return self.request.user.userprofile


    def get_form(self, form_class=None):
        if form_class is None:
            form_class = self.form_class
        form = super(RestrictDataView, self).get_form(form_class)
        form.helper = FormHelper()
        form.helper.add_input(Submit(
            'submit',
            # Translators: This is the button users click to confirm changes to their personal information.
            _('Confirm'),
            css_class='center-block'))

        return form

    def form_valid(self, form):
        if form.cleaned_data['restricted']:
            self.request.user.groups.add(restricted)

            # If a coordinator requests we stop processing their data, we
            # shouldn't allow them to continue being one.
            if coordinators in self.request.user.groups.all():
                self.request.user.groups.remove(coordinators)
        else:
            self.request.user.groups.remove(restricted)

        return HttpResponseRedirect(self.get_success_url())
    
    def get_success_url(self):
        return reverse_lazy('users:home')



class TermsView(UpdateView):
    """
    For authenticated users, this is a perfectly normal UpdateView that updates
    their UserProfile with their decision on agreeing with the Terms of Use. It
    also displays those terms.

    For anonymous users, this view still displays the terms, but it does not
    generate or show the form for agreeing with the terms, because that wouldn't
    make any sense.
    """
    model = UserProfile
    template_name = 'users/terms.html'
    form_class = TermsForm

    def get_object(self, queryset=None):
        """
        For authenticated users, returns their associated UserProfile instance.
        For anonymous users, returns None.
        """
        if self.request.user.is_authenticated():
            return self.request.user.userprofile
        else:
            return None


    def get_form(self, form_class=None):
        """
        For authenticated users, returns an instance of the form to be used in
        this view. For anonymous users, returns None.
        """
        if form_class is None:
            form_class = self.form_class
        kwargs = self.get_form_kwargs()

        if 'instance' not in kwargs:
            return None
        else:
            return form_class(**self.get_form_kwargs())


    def get_form_kwargs(self):
        """
        For authenticated users, returns the keyword arguments for instantiating
        the form. For anonymous users, returns None.
        """
        kwargs = super(TermsView, self).get_form_kwargs()
        if self.request.user.is_authenticated():
            kwargs.update({'instance': self.request.user.userprofile})
        return kwargs


    def get_success_url(self):

        if self.get_object().terms_of_use:
            # If they agreed with the terms, awesome. Send them where they were
            # trying to go, if there's a meaningful `next` parameter in the URL;
            # if not, send them to their home page as a sensible default.
            # Also log the date they agreed.
            self.get_object().terms_of_use_date = datetime.date.today()
            self.get_object().save()

            return _redirect_to_next_param(self.request)

        else:
            # If they didn't agree, that's cool, but we should make sure they
            # know about the limits. Send them to their home page rather than
            # trying to parse the next parameter, because parsing next will
            # put them in an obnoxious redirect loop - send them to where
            # they were going, which promptly sends them back to the terms
            # page because they haven't agreed to the terms....
            # Also clear the ToU date field in case a user un-agrees
            self.get_object().terms_of_use_date = None
            self.get_object().save()

            if self.request.user in coordinators.user_set.all():
                # Translators: This message is shown if the user (who is also a coordinator) does not accept to the Terms of Use when signing up. They can browse the website but cannot apply for or evaluate applications for access to resources.
                fail_msg = _('You may explore the site, but you will not be '
                  'able to apply for access to materials or evaluate '
                  'applications unless you agree with the terms of use.')
            else:
                # Translators: This message is shown if the user does not accept to the Terms of Use when signing up. They can browse the website but cannot apply for access to resources.
                fail_msg = _('You may explore the site, but you will not be '
                  'able to apply for access unless you agree with '
                  'the terms of use.')

            messages.add_message(self.request, messages.WARNING, fail_msg)
            return reverse_lazy('users:home')<|MERGE_RESOLUTION|>--- conflicted
+++ resolved
@@ -22,12 +22,10 @@
 from .forms import EditorUpdateForm, SetLanguageForm, TermsForm, EmailChangeForm, RestrictDataForm
 from .models import Editor, UserProfile
 
-<<<<<<< HEAD
+import datetime
+
 coordinators = get_coordinators()
 restricted = get_restricted()
-=======
-import datetime
->>>>>>> ae1ae76e
 
 
 def _is_real_url(url):
