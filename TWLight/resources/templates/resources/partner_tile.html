{% load i18n %}
{% load cache %}
{% load twlight_wikicode2html %}

{% get_current_language as LANGUAGE_CODE %}

{% comment %}
  To be used in presenting lists of partners plus key data about them.
  Provides a tile. Including templates are responsible for laying out these
  tiles and supplying a `partner` variable (presumed to be an instance of
  class Partner).
{% endcomment %}

<div class="panel panel-default full-width">
  <div class="panel-heading{% if partner.bundle %} banner-flag{% endif %}">
    <a href="{% url 'partners:detail' partner.pk %}"><strong>
      <span class="panel-title">{{ partner }}</span></strong>
    </a>
  </div>
  <div class="panel-body">
<<<<<<< HEAD
    <div class="partner-logo-container">
    {% if partner.logo_url %}
=======
    {% if partner.logos.logo.url %}
>>>>>>> 4d6d97f5
      <a href="{% url 'partners:detail' partner.pk %}">
        <img src="{{ partner.logos.logo.url }}" class="img-responsive partner-logo">
      </a>
    </div>
      <hr />
    {% endif %}

    {% if partner.is_waitlisted %}
      <span class="label label-warning">
        {% trans "Waitlisted" %}
      </span>
    {% endif %}
      <div class="label-subject">
    {% for tag in partner.tags.all %}
<<<<<<< HEAD
        <span class="label">{{ tag }}</span> <span class="pipe">|</span>
=======
      <a class="label label-default" href="{% url 'partners:filter' %}?tags={{ tag.pk }}">{{ tag }}</a>
>>>>>>> 4d6d97f5
    {% endfor %}
      </div>
      
      <div class="label-languages">
      	<span class="label">
          {% for languages in partner.get_languages %}
          {% if partner.get_languages %}        
             {{ languages }}
          {% else %}
            {% comment %} Translators: On the Browse page (https://wikipedialibrary.wmflabs.org/partners/), this text is shown for a partner who has no content languages to show. {% endcomment %}
            {% trans "Language(s) not known" %}
          {% endif %}
          {% endfor %}
        </span>
      </div>
    {% if partner.description %}
      <div class="panel-partner-description">
        {% comment %}
          Cache lifetime should be None, which would be forever since we're
          invalidating on update. However, as 2017-04-06 a bug in django
          doesn't allow for None to be passed from here into cache.  The
          fix is in master, but not release.
          https://code.djangoproject.com/ticket/27882
        {% endcomment %}
        {% cache 31536000 partner_description LANGUAGE_CODE partner.pk %}
          {{ partner.description | twlight_wikicode2html | safe }}
        {% endcache %}
      </div>
      <hr />
    {% endif %}
    <div class="panel-partner-info">
<<<<<<< HEAD
=======
      <p class="partner-languages">
        {% if partner.get_languages %}
          {% for language in partner.get_languages %}
            <a href="{% url 'partners:filter' %}?languages={{ language.pk }}">{{ language }}</a>
          {% endfor %}
        {% else %}
          {% comment %} Translators: On the Browse page (https://wikipedialibrary.wmflabs.org/partners/), this text is shown for a partner who has no content languages to show. {% endcomment %}
          {% trans "Language(s) not known" %}
        {% endif %}
      </p>
>>>>>>> 4d6d97f5
      <div class="text-center">
        <a href="{% url 'partners:detail' partner.pk %}" class="btn btn-default">
          {% comment %} Translators: On the Browse page (https://wikipedialibrary.wmflabs.org/partners/), this labels the text on a button which takes the user to the partner's page, where more details can be found. {% endcomment %}
          {% trans "More info" %}
        </a>
        <br />
      </div>
    </div>
  </div>
</div><|MERGE_RESOLUTION|>--- conflicted
+++ resolved
@@ -18,12 +18,8 @@
     </a>
   </div>
   <div class="panel-body">
-<<<<<<< HEAD
+    {% if partner.logos.logo.url %}
     <div class="partner-logo-container">
-    {% if partner.logo_url %}
-=======
-    {% if partner.logos.logo.url %}
->>>>>>> 4d6d97f5
       <a href="{% url 'partners:detail' partner.pk %}">
         <img src="{{ partner.logos.logo.url }}" class="img-responsive partner-logo">
       </a>
@@ -38,11 +34,7 @@
     {% endif %}
       <div class="label-subject">
     {% for tag in partner.tags.all %}
-<<<<<<< HEAD
-        <span class="label">{{ tag }}</span> <span class="pipe">|</span>
-=======
-      <a class="label label-default" href="{% url 'partners:filter' %}?tags={{ tag.pk }}">{{ tag }}</a>
->>>>>>> 4d6d97f5
+      <a class="label" href="{% url 'partners:filter' %}?tags={{ tag.pk }}">{{ tag }}</a> <span class="pipe">|</span>
     {% endfor %}
       </div>
       
@@ -74,19 +66,16 @@
       <hr />
     {% endif %}
     <div class="panel-partner-info">
-<<<<<<< HEAD
-=======
       <p class="partner-languages">
         {% if partner.get_languages %}
           {% for language in partner.get_languages %}
-            <a href="{% url 'partners:filter' %}?languages={{ language.pk }}">{{ language }}</a>
+            <a href="{% url 'partners:filter' %}?languages={{ language.pk }}">{{ language }}</a> <span class="pipe">|</span>
           {% endfor %}
         {% else %}
           {% comment %} Translators: On the Browse page (https://wikipedialibrary.wmflabs.org/partners/), this text is shown for a partner who has no content languages to show. {% endcomment %}
           {% trans "Language(s) not known" %}
         {% endif %}
       </p>
->>>>>>> 4d6d97f5
       <div class="text-center">
         <a href="{% url 'partners:detail' partner.pk %}" class="btn btn-default">
           {% comment %} Translators: On the Browse page (https://wikipedialibrary.wmflabs.org/partners/), this labels the text on a button which takes the user to the partner's page, where more details can be found. {% endcomment %}
