--- conflicted
+++ resolved
@@ -1,4 +1,3 @@
-<<<<<<< HEAD
 {% extends "base.html" %}
 {% load i18n %}
 
@@ -116,124 +115,4 @@
       </table>
     </div>
   {% endif %}
-{% endblock content %}
-=======
-{% extends "base.html" %}
-{% load i18n %}
-
-{% block content %}
-  {% comment %} Translators: This is the heading of a page listing editors who have applications for this partner. Don't translate {{ partner }}. {% endcomment %}
-  <h1>
-  {% blocktrans trimmed with partner=object.company_name %}
-  {{ partner }} approved users
-  {% endblocktrans %}
-  </h1>
-
-  <div class="alert alert-info">
-    {% comment %} Translators: This message is shown on pages where coordinators can see personal information about applicants. {% endcomment %}
-    {% trans 'Coordinators: This page may contain personal information such as real names and email addresses. Please remember that this information is confidential.' %}
-  </div>
-
-  {% if approved_applications|length > 0 %}
-    {% comment %} Translators: On the page listing approved users for a partner, this is the title of the section listing applications with the 'approved' status {% endcomment %}
-    <h2>{% trans "Approved applications" %}</h2>
-    <div class="table-responsive">
-      <table class="table table-sm">
-        <thead>
-          <tr>
-            {% comment %} Translators: On the page where coordinators can view data on applications to a partner they coordinate, this is a table column heading for the username. {% endcomment %}
-            <th>{% trans "User" %}</th>
-            {% comment %} Translators: On the page where coordinators can view data on applications to a partner they coordinate, this is a table column heading for a user's email address. {% endcomment %}
-            <th>{% trans "Email" %}</th>
-            {% comment %} Translators: On the page where coordinators can view data on applications to a partner they coordinate, this is a table column heading for date an application was made. {% endcomment %}
-            <th>{% trans "Application date" %}</th>
-            {% comment %} Translators: On the page where coordinators can view data on applications to a partner they coordinate, this is a table column heading for date an application was approved by a coordinator. {% endcomment %}
-            <th>{% trans "Application approved" %}</th>
-            {% comment %} Translators: On the page where coordinators can view data on applications to a partner they coordinate, this is a table column heading denoting whether an application was a renewal. {% endcomment %}
-            <th>{% trans "Renewal?" %}</th>
-            {% if partner_streams %}
-              {% comment %} Translators: On the page where coordinators can view data on applications to a partner they coordinate, this is a table column heading for the stream (collection) the user applied for. {% endcomment %}
-              <th>{% trans "Stream" %}</th>
-            {% endif %}
-          </tr>
-        </thead>
-        <tbody>
-        {% for application in approved_applications %}
-          <tr>
-            <td><a href="https://meta.wikimedia.org/wiki/User:{{ application.editor.wp_username }}">
-              {{ application.editor.wp_username }}
-            </a></td>
-            <td>{{ application.editor.user.email }}</td>
-            <td><a href="{% url 'applications:evaluate' pk=application.pk %}">
-              {% comment %} Translators: Denotes whether an application was imported to the platform, because it was submitted before the library card was launched. {% endcomment %}
-              {% if application.imported %}<i>{% trans "Imported" %}</i>{% else %}{{ application.date_created }}{% endif %}
-            </a></td>
-            <td>{{ application.date_closed }}</td>
-            {% comment %} Translators: Denotes whether an application was a renewal request for a previous application. {% endcomment %}
-            <td>{% if application.parent %}<i>{% trans "Renewal" %}</i>{% endif %}</td>
-            {% if partner_streams %}
-              <td>
-              {% if application.specific_stream %}
-                {{ application.specific_stream }}
-              {% endif %}
-              </td>
-            {% endif %}
-          </tr>
-        {% endfor %}
-        </tbody>
-      </table>
-    </div>
-  {% endif %}
-
-  {% if sent_applications|length > 0 %}
-    {% comment %} Translators: On the page listing approved users for a partner, this is the title of the section listing applications with the 'sent' status {% endcomment %}
-    <h2>{% trans "Sent applications" %}</h2>
-    <div class="table-responsive">
-      <table class="table table-sm">
-        <thead>
-          <tr>
-            {% comment %} Translators: On the page where coordinators can view data on applications to a partner they coordinate, this is a table column heading for the username. {% endcomment %}
-            <th>{% trans "User" %}</th>
-            {% comment %} Translators: On the page where coordinators can view data on applications to a partner they coordinate, this is a table column heading for a user's email address. {% endcomment %}
-            <th>{% trans "Email" %}</th>
-            {% comment %} Translators: On the page where coordinators can view data on applications to a partner they coordinate, this is a table column heading for date an application was made. {% endcomment %}
-            <th>{% trans "Application date" %}</th>
-            {% comment %} Translators: On the page where coordinators can view data on applications to a partner they coordinate, this is a table column heading for date an application was approved by a coordinator. {% endcomment %}
-            <th>{% trans "Application approved" %}</th>
-            {% comment %} Translators: On the page where coordinators can view data on applications to a partner they coordinate, this is a table column heading denoting whether an application was a renewal. {% endcomment %}
-            <th>{% trans "Renewal?" %}</th>
-            {% if partner_streams %}
-              {% comment %} Translators: On the page where coordinators can view data on applications to a partner they coordinate, this is a table column heading for the stream (collection) the user applied for. {% endcomment %}
-              <th>{% trans "Stream" %}</th>
-            {% endif %}
-          </tr>
-        </thead>
-        <tbody>
-        {% for application in sent_applications %}
-          <tr>
-            <td><a href="https://meta.wikimedia.org/wiki/User:{{ application.editor.wp_username }}">
-              {{ application.editor.wp_username }}
-            </a></td>
-            <td>{{ application.editor.user.email }}</td>
-            <td><a href="{% url 'applications:evaluate' pk=application.pk %}">
-              {% comment %} Translators: Denotes whether an application was imported to the platform, because it was submitted before the library card was launched. {% endcomment %}
-              {% if application.imported %}<i>{% trans "Imported" %}</i>{% else %}{{ application.date_created }}{% endif %}
-            </a></td>
-            <td>{{ application.date_closed }}</td>
-            {% comment %} Translators: Denotes whether an application was a renewal request for a previous application. {% endcomment %}
-            <td>{% if application.parent %}<i>{% trans "Renewal" %}</i>{% endif %}</td>
-            {% if partner_streams %}
-              <td>
-              {% if application.specific_stream %}
-                {{ application.specific_stream }}
-              {% endif %}
-              </td>
-            {% endif %}
-          </tr>      
-        {% endfor %}
-        </tbody>
-      </table>
-    </div>
-  {% endif %}
-{% endblock content %}
->>>>>>> 54458e5b
+{% endblock content %}