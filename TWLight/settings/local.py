"""
Settings file intended for use in local, on WMF servers.  This file:

* overrides anything that needs environment-specific values
"""

# See https://docs.djangoproject.com/en/1.7/howto/deployment/checklist/
from __future__ import print_function
import sys

from .base import *
<<<<<<< HEAD
try:
    from .local_vars import (SECRET_KEY,
                                  TWLIGHT_OAUTH_PROVIDER_URL,
                                  TWLIGHT_OAUTH_CONSUMER_KEY,
                                  TWLIGHT_OAUTH_CONSUMER_SECRET,
                                  MYSQL_PASSWORD,
                                  ALLOWED_HOSTS,
                                  DEBUG,
                                  REQUEST_BASE_URL)
except ImportError:
    # If there's no local_vars file on this system (e.g. because it isn't
    # a local system), this import will fail, which can cause things
    # to fail (notably makemigrations).
    print('Cannot import from TWLight/settings/local_vars.py',
          'This is fine if you are not on a local system, as long as your '
          'settings file is something other than TWLight/settings/local, '
          'but it will cause the app to fail if you are trying to use ' 
          'local settings.',
          file=sys.stderr)
    raise

# Let Django know about external URLs in case they differ from internal
# Needed to be added for /admin
USE_X_FORWARDED_HOST = True

# Can be replaced with option files:
# https://docs.djangoproject.com/en/1.7/ref/databases/#connecting-to-the-database
DATABASES['default']['USER'] = 'twlight'
DATABASES['default']['PASSWORD'] = MYSQL_PASSWORD
=======
>>>>>>> 54458e5b

DEFAULT_FROM_EMAIL = '<twlight.local@localhost.localdomain>'

# TEST CONFIGURATION
# ------------------------------------------------------------------------------

DESCRIPTION_API_REQUEST_URL = 'https://meta.wikimedia.org/w/api.php?action=parse&format=json&page=Library_Card_platform%2FTranslation%2FPartners%2F{desc_type}_description%2F{partner_pk}/{language_code}&prop=text|revid&disablelimitreport=true&contentformat=text/plain'

INSTALLED_APPS += [
    'django_nose',
]

# Use nose to run all tests
#TEST_RUNNER = 'django_nose.NoseTestSuiteRunner'

NOSE_ARGS = [
    #'--with-coverage',
    '--cover-package=TWLight.applications,TWLight.emails,TWLight.graphs,TWLight.resources, TWLight.users',
    #'--nologcapture',
    #'--cover-html',
    #'--cover-html-dir=htmlcov',
]

# TEMPLATE CONFIGURATION
# ------------------------------------------------------------------------------
# Identical to base settings other than caching.

TEMPLATES = [
    {
        'BACKEND': 'django.template.backends.django.DjangoTemplates',
        'DIRS': [os.path.join(BASE_DIR, 'templates')],
        'OPTIONS': {
            # Reiterating the default so we can add to it later.
            'context_processors': (
                'django.contrib.auth.context_processors.auth',
                'django.template.context_processors.debug',
                'django.template.context_processors.i18n',
                'django.template.context_processors.media',
                'django.template.context_processors.request',
                'django.template.context_processors.static',
                'django.template.context_processors.tz',
                'django.contrib.messages.context_processors.messages'
            ),
            # We don't cache templates in local environments.
            'loaders': [
                'django.template.loaders.filesystem.Loader',
                'django.template.loaders.app_directories.Loader',
            ],
        }
    },
]

# STATIC FILE CONFIGURATION
# ------------------------------------------------------------------------------
# Identical to base settings other than making Whitenoise happy in dev and test.

WHITENOISE_AUTOREFRESH=True
STATICFILES_STORAGE = 'whitenoise.storage.StaticFilesStorage'<|MERGE_RESOLUTION|>--- conflicted
+++ resolved
@@ -9,38 +9,6 @@
 import sys
 
 from .base import *
-<<<<<<< HEAD
-try:
-    from .local_vars import (SECRET_KEY,
-                                  TWLIGHT_OAUTH_PROVIDER_URL,
-                                  TWLIGHT_OAUTH_CONSUMER_KEY,
-                                  TWLIGHT_OAUTH_CONSUMER_SECRET,
-                                  MYSQL_PASSWORD,
-                                  ALLOWED_HOSTS,
-                                  DEBUG,
-                                  REQUEST_BASE_URL)
-except ImportError:
-    # If there's no local_vars file on this system (e.g. because it isn't
-    # a local system), this import will fail, which can cause things
-    # to fail (notably makemigrations).
-    print('Cannot import from TWLight/settings/local_vars.py',
-          'This is fine if you are not on a local system, as long as your '
-          'settings file is something other than TWLight/settings/local, '
-          'but it will cause the app to fail if you are trying to use ' 
-          'local settings.',
-          file=sys.stderr)
-    raise
-
-# Let Django know about external URLs in case they differ from internal
-# Needed to be added for /admin
-USE_X_FORWARDED_HOST = True
-
-# Can be replaced with option files:
-# https://docs.djangoproject.com/en/1.7/ref/databases/#connecting-to-the-database
-DATABASES['default']['USER'] = 'twlight'
-DATABASES['default']['PASSWORD'] = MYSQL_PASSWORD
-=======
->>>>>>> 54458e5b
 
 DEFAULT_FROM_EMAIL = '<twlight.local@localhost.localdomain>'
 
