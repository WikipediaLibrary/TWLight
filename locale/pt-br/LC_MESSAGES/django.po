--- conflicted
+++ resolved
@@ -8,11 +8,7 @@
 ""
 "Report-Msgid-Bugs-To: wikipedialibrary@wikimedia.org\n"
 "POT-Creation-Date: 2019-04-04 01:33+0000\n"
-<<<<<<< HEAD
-"PO-Revision-Date: 2019-04-04 18:32:32+0000\n"
-=======
 "PO-Revision-Date: 2019-04-08 15:16:09+0000\n"
->>>>>>> 8f852c31
 "Language: pt-BR\n"
 "Content-Type: text/plain; charset=UTF-8\n"
 "Content-Transfer-Encoding: 8bit\n"
@@ -1187,11 +1183,7 @@
 #. Translators: In the administrator interface, this text is help text for a field where staff can provide email instructions to editors for using an access code to access a partner resource.
 #: TWLight/resources/models.py:232
 msgid "Optional instructions for editors to use access codes for this partner. Sent via email upon access code assignment."
-<<<<<<< HEAD
-msgstr ""
-=======
 msgstr "Instruções opcionais para editores usar códigos de acesso para este parceiro. Enviado por email após a atribuição do código de acesso."
->>>>>>> 8f852c31
 
 #. Translators: In the administrator interface, this text is help text for a field where staff can optionally provide a excerpt word limit per article.
 #: TWLight/resources/models.py:237
@@ -2172,15 +2164,9 @@
 
 #. Translators: On the main page of the website (https://wikipedialibrary.wmflabs.org/), the 'Benefits' section describes why editors would want to use the project. This is the content of that section.
 #: TWLight/templates/home.html:37
-<<<<<<< HEAD
-#, fuzzy, python-format
-msgid "<p>The Wikipedia Library provides free access to research materials to improve your ability to contribute content to Wikimedia projects. </p> <p>Through the Library Card you can apply for access to %(partner_count)s leading publishers of reliable sources including 80,000 unique journals that would otherwise be paywalled. Use just your Wikipedia login to sign up. Coming soon... direct access to resources using only your Wikipedia login!</p> <p>If you think you could use access to one of our partner resources and are an active editor in any project supported by the Wikimedia Foundation, please apply.</p>"
-msgstr "<p>A Biblioteca da Wikipédia oferece acesso gratuito a materiais de pesquisa para melhorar sua capacidade de contribuir com conteúdo para os projetos da Wikimedia. </p> <p>Através do cartão da biblioteca, você pode solicitar acesso a editoras líderes %(partner_count)s de fontes confiáveis, incluindo 80.000 periódicos exclusivos que, de outra forma, seriam pagos. Use apenas seu login na Wikipedia para se inscrever. Em breve ... acesso direto aos recursos usando apenas o login da Wikipedia!</p> <p>Se você acha que poderia usar o acesso a um de nossos recursos de parceiro e é um editor ativo em qualquer projeto apoiado pela Fundação Wikimedia, <a href=\"/applications/request/\">por favor aplique</a>.</p>"
-=======
 #, python-format
 msgid "<p>The Wikipedia Library provides free access to research materials to improve your ability to contribute content to Wikimedia projects. </p> <p>Through the Library Card you can apply for access to %(partner_count)s leading publishers of reliable sources including 80,000 unique journals that would otherwise be paywalled. Use just your Wikipedia login to sign up. Coming soon... direct access to resources using only your Wikipedia login!</p> <p>If you think you could use access to one of our partner resources and are an active editor in any project supported by the Wikimedia Foundation, please apply.</p>"
 msgstr "<p>A Biblioteca da Wikipédia oferece acesso gratuito a materiais de pesquisa para melhorar sua capacidade de contribuir com conteúdo para os projetos da Wikimedia. </p> <p>Através do cartão da biblioteca, você pode solicitar acesso a editoras líderes %(partner_count)s de fontes confiáveis, incluindo 80.000 periódicos exclusivos que, de outra forma, seriam pagos. Use apenas seu login na Wikipedia para se inscrever. Em breve ... acesso direto aos recursos usando apenas o login da Wikipedia!</p> <p>Se você acha que poderia usar o acesso a um de nossos recursos de parceiro e é um editor ativo em qualquer projeto apoiado pela Fundação Wikimedia.</p>"
->>>>>>> 8f852c31
 
 #. Translators: On the main page of the website (https://wikipedialibrary.wmflabs.org/), the 'partners' section contains a list of links to featured partner resources. This is the header for that section.
 #: TWLight/templates/home.html:57
