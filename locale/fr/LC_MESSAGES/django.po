# Translation of Wikipedia Library Card Platform to French (français)
# Exported from translatewiki.net
#
# Author: Gomoko
# Author: Nikkimaria
# Author: Wladek92
# Author: Zarisi
msgid ""
msgstr ""
""
"Project-Id-Version: PACKAGE VERSION\n"
"Report-Msgid-Bugs-To: wikipedialibrary@wikimedia.org\n"
"POT-Creation-Date: 2019-04-04 01:33+0000\n"
<<<<<<< HEAD
"PO-Revision-Date: 2019-04-04 18:32:30+0000\n"
=======
"PO-Revision-Date: 2019-04-08 15:16:08+0000\n"
>>>>>>> 8f852c31
"Last-Translator: FULL NAME\n"
"Language-Team: LANGUAGE\n"
"Language: fr\n"
"MIME-Version: 1.0\n"
"Content-Type: text/plain; charset=UTF-8\n"
"Content-Transfer-Encoding: 8bit\n"
"Plural-Forms: nplurals=2; plural=(n > 1);\n"
"X-POT-Import-Date: 2019-04-04 13:06:31+0000\n"
"X-Generator: MediaWiki 1.33.0-alpha; Translate 2019-01-17\n"

#. Translators: Labels the button users click to apply for a partner's resources.
#. Translators: This text labels a button which users can click to submit an application.
#. Translators: On the Browse page (https://wikipedialibrary.wmflabs.org/partners/), this labels the text on a button which takes the user to the partner's page, where they can find more information and the apply button.
#. Translators: Shown in the top bar of almost every page, taking users to the page where they can browse and apply to partners.
#: TWLight/applications/forms.py:106
#: TWLight/applications/templates/applications/request_for_application.html:54
#: TWLight/applications/templates/applications/request_for_application.html:56
#: TWLight/resources/templates/resources/partner_detail.html:74
#: TWLight/resources/templates/resources/partner_detail.html:77
#: TWLight/resources/templates/resources/partner_detail.html:137
#: TWLight/resources/templates/resources/partner_detail.html:139
#: TWLight/resources/templates/resources/partner_tile.html:84
#: TWLight/templates/base.html:94 TWLight/templates/home.html:49
msgid "Apply"
msgstr "Postuler"

#. Translators: This labels a section of a form where we ask users to enter personal information (such as their country of residence) when making an application.
#: TWLight/applications/forms.py:193
msgid "About you"
msgstr "Vos données personnelles"

#. Translators: This text is shown in the application form under each piece of personal information requested. {partner_list} will be a list of 2 or more organisations that require this personal data, and should not be translated.
#: TWLight/applications/forms.py:201
#, python-brace-format
msgid "Requested by: {partner_list}"
msgstr "Demandé par: {partner_list}"

#. Translators: This this note appears in a section of a form where we ask users to enter info (like country of residence) when applying for resource access.
#: TWLight/applications/forms.py:207
#, python-brace-format
msgid "<p><small><i>Your personal data will be processed according to our <a href=\"{terms_url}\">privacy policy</a>.</i></small></p>"
msgstr "<p><small><i>Vos données personnelles seront traitées conformément à notre <a href=\"{terms_url}\">politique de confidentialité</a>.</i></small></p>"

#. Translators: This is the title of the application form page, where users enter information required for the application. It lets the user know which partner application they are entering data for. {partner}
#: TWLight/applications/forms.py:218
#, python-brace-format
msgid "Your application to {partner}"
msgstr "Votre demande à {partner}"

#. Translators: For some applications, users must register at another website before finishing the application form, and must then enter their email address used when registering.
#: TWLight/applications/forms.py:254
#, python-brace-format
msgid "You must register at <a href=\"{url}\">{url}</a> before applying."
msgstr "Vous devez vous enregistrer sur <a href=\"{url}\">{url}</a> avant de faire la demande."

#: TWLight/applications/forms.py:320 TWLight/users/admin.py:76
#: TWLight/users/models.py:114
msgid "Username"
msgstr "Nom d'utilisateur"

#. Translators: When filling out an application, this labels the name of the publisher or database the user is applying to
#: TWLight/applications/forms.py:321 TWLight/applications/helpers.py:95
msgid "Partner name"
msgstr "Nom du partenaire"

#. Translators: When filling out an application, users may need to specify their name
#: TWLight/applications/helpers.py:87
msgid "Your real name"
msgstr "Votre vrai nom"

#. Translators: When filling out an application, users may need to specify the country in which they currently live
#: TWLight/applications/helpers.py:89
msgid "Your country of residence"
msgstr "Votre pays de résidence"

#. Translators: When filling out an application, users may need to specify their current occupation
#: TWLight/applications/helpers.py:91
msgid "Your occupation"
msgstr "Votre profession"

#. Translators: When filling out an application, users may need to specify if they are affiliated with an institution (e.g. a university)
#: TWLight/applications/helpers.py:93
msgid "Your institutional affiliation"
msgstr "Votre affiliation institutionnelle"

#. Translators: When filling out an application, users must provide an explanation of why these resources would be useful to them
#: TWLight/applications/helpers.py:97
msgid "Why do you want access to this resource?"
msgstr "Pourquoi voulez-vous accéder à cette ressource?"

#. Translators: When filling out an application, users may need to specify a particular collection of resources they want access to
#: TWLight/applications/helpers.py:99
msgid "Which collection do you want?"
msgstr "A quelle collection voulez-vous accèder ?"

#. Translators: When filling out an application, users may need to specify a particular book they want access to
#: TWLight/applications/helpers.py:101
msgid "Which book do you want?"
msgstr "Quel livre désirez-vous ?"

#. Translators: When filling out an application, users are given a text box where they can include any extra relevant information
#: TWLight/applications/helpers.py:103
msgid "Anything else you want to say"
msgstr "Tout ce que vous souhaitez exprimer en plus"

#. Translators: When filling out an application, users may be required to check a box to say they agree with the website's Terms of Use document, which is linked
#: TWLight/applications/helpers.py:105
msgid "You must agree with the partner's terms of use"
msgstr "Vous devez accepter les conditions d'utilisation du partenaire"

#. Translators: When filling out an application, users may be required to enter an email they have used to register on the partner's website.
#: TWLight/applications/helpers.py:107
msgid "The email for your account on the partner's website"
msgstr "Le courriel de votre compte sur le site web du partenaire"

#. Translators: When filling out an application, this text labels a checkbox that hides this application from the website's 'latest activity' timeline.
#: TWLight/applications/helpers.py:109
msgid "Check this box if you would prefer to hide your application from the 'latest activity' timeline."
msgstr "Cochez cette case si vous préférez masquer votre demande dans la chronologie de \"dernière activité\"."

#. Translators: When sending application data to partners, this is the text labelling a user's real name
#. Translators: When viewing a user's profile (e.g. https://wikipedialibrary.wmflabs.org/users/ when logged in), this labels the user's real name.
#: TWLight/applications/helpers.py:114
#: TWLight/users/templates/users/editor_detail_data.html:164
msgid "Real name"
msgstr "Vrai nom"

#. Translators: When sending application data to partners, this is the text labelling a user's country of residence
#. Translators: When viewing a user's profile (e.g. https://wikipedialibrary.wmflabs.org/users/ when logged in), this labels the country in which the user lives.
#: TWLight/applications/helpers.py:116
#: TWLight/users/templates/users/editor_detail_data.html:176
msgid "Country of residence"
msgstr "Pays de résidence"

#. Translators: When sending application data to partners, this is the text labelling a user's occupation
#. Translators: When viewing a user's profile (e.g. https://wikipedialibrary.wmflabs.org/users/ when logged in), this labels the user's occupation.
#: TWLight/applications/helpers.py:118
#: TWLight/users/templates/users/editor_detail_data.html:188
msgid "Occupation"
msgstr "Profession"

#. Translators: When sending application data to partners, this is the text labelling a user's affiliation
#: TWLight/applications/helpers.py:120
msgid "Affiliation"
msgstr "Affiliation"

#. Translators: When sending application data to partners, this is the text labelling the stream/collection a user requested
#: TWLight/applications/helpers.py:122
msgid "Stream requested"
msgstr "Collection demandée"

#. Translators: When sending application data to partners, this is the text labelling the specific title (e.g. a particular book) a user requested
#. Translators: This labels the section of an application showing which resource the user requested access to. 'Title' refers to the title of a book/paper/journal.
#: TWLight/applications/helpers.py:124
#: TWLight/applications/templates/applications/application_evaluation.html:94
msgid "Title requested"
msgstr "Titre demandé"

#. Translators: When sending application data to partners, this is the text labelling whether a user agreed with the partner's Terms of Use
#: TWLight/applications/helpers.py:126
msgid "Agreed with terms of use"
msgstr "Je suis d'accord avec les conditions d'utilisation"

#. Translators: When sending application data to partners, this is the text labelling the user's email on the partner's website, if they had to register in advance of applying.
#: TWLight/applications/helpers.py:128
msgid "Account email"
msgstr "Courriel du compte"

#. Translators: This labels a user's email address on a form for account coordinators
#. Translators: On the contact us page, this labels the link to the Wikipedia Library email address.
#. Translators: This is the name of the authorization method whereby user accounts are set up by email.
#. Translators: On the page where coordinators can view data on applications to a partner they coordinate, this is a table column heading for a user's email address.
#: TWLight/applications/helpers.py:142
#: TWLight/emails/templates/emails/contact.html:48
#: TWLight/resources/models.py:183
#: TWLight/resources/templates/resources/partner_users.html:27
#: TWLight/resources/templates/resources/partner_users.html:78
#: TWLight/users/forms.py:125
msgid "Email"
msgstr "Courriel"

#. Translators: This is the status of an application that has not yet been reviewed.
#: TWLight/applications/models.py:45
msgid "Pending"
msgstr "En attente"

#. Translators: This is the status of an application that reviewers have asked questions about.
#: TWLight/applications/models.py:47
msgid "Under discussion"
msgstr "En discussion"

#. Translators: This is the status of an application which has been approved by a reviewer.
#. Translators: This describes the status of a group of applications.
#: TWLight/applications/models.py:49
#: TWLight/applications/templates/applications/application_list.html:29
msgid "Approved"
msgstr "Approuvé"

#. Translators: This is the status of an application which has been declined by a reviewer.
#: TWLight/applications/models.py:51
msgid "Not approved"
msgstr "Non approuvé"

#. Translators: This is the status of an application that has been sent to a partner.
#: TWLight/applications/models.py:53
msgid "Sent to partner"
msgstr "Envoyé au partenaire"

#. Translators: This is the status of an application that has been marked as invalid, therefore not as such declined.
#: TWLight/applications/models.py:55
msgid "Invalid"
msgstr "Non valide"

#. Translators: Shown in the administrator interface for editing applications directly. Site administrators should rarely, if ever, have to change this number.
#: TWLight/applications/models.py:71 TWLight/applications/models.py:82
msgid "Please do not override this field! Its value is set automatically."
msgstr "Ne pas modifier ce champ! Sa valeur est définie automatiquement."

#. Translators: Shown in the administrator interface for editing applications directly. Labels the username of a user who flagged an application as 'sent to partner'.
#: TWLight/applications/models.py:87
msgid "The user who sent this application to the partner"
msgstr "L'utilisateur qui a envoyé cette demande au partenaire"

#. Translators: This is shown to users if the application is to a partner for which we have run out of available accounts. The application is therefore on a 'waitlist', and will be reviewed when more accounts are available.
#: TWLight/applications/templates/applications/application_evaluation.html:14
msgid "This application is on the waitlist because this partner does not have any access grants available at this time."
msgstr "Cette application est en liste d'attente car ce partenaire n'a pas d'accès autorisé pour le moment."

#. Translators: This message is shown on pages where coordinators can see personal information about applicants.
#: TWLight/applications/templates/applications/application_evaluation.html:21
#: TWLight/applications/templates/applications/application_list_include.html:6
#: TWLight/applications/templates/applications/send_partner.html:43
#: TWLight/resources/templates/resources/partner_users.html:14
msgid "Coordinators: This page may contain personal information such as real names and email addresses. Please remember that this information is confidential."
msgstr "Coordinateurs: cette page peut contenir des informations personnelles telles que les noms réels et les adresses courriel. Veuillez vous rappeler que ces informations sont confidentielles."

#. Translators: This is the title of the application page shown to users who are a coordinator, and are able to accept or reject the application.
#: TWLight/applications/templates/applications/application_evaluation.html:24
msgid "Evaluate application"
msgstr "Évaluer la demande"

#. Translators: This text is shown to coordinators on application pages if the applicant has restricted processing of their data.
#: TWLight/applications/templates/applications/application_evaluation.html:27
msgid "This user has requested a restriction on the processing of their data, so you cannot change the status of their application."
msgstr "Cet utilisateur a demandé une restriction concernant le traitement de ses données, vous ne pouvez donc pas modifier l'état de sa demande."

#. Translators: This is the title of the application page shown to users who are not a coordinator.
#. Translators: This is the title of the section of a user's profile showing their history of applications.
#: TWLight/applications/templates/applications/application_evaluation.html:33
#: TWLight/users/templates/users/editor_detail.html:18
msgid "Application history"
msgstr "Historique des demandes"

#. Translators: This is the title of the section of an application page containing information about the request.
#: TWLight/applications/templates/applications/application_evaluation.html:36
msgid "Application"
msgstr "Demande"

#. Translators: This labels the section of an application showing the date the application was submitted.
#: TWLight/applications/templates/applications/application_evaluation.html:41
msgid "Date of application"
msgstr "Date de la demande"

#. Translators: This labels the section of an application showing how many days it has been since the application was opened.
#: TWLight/applications/templates/applications/application_evaluation.html:50
msgid "Days open"
msgstr "Nombre de jours depuis la demande"

#. Translators: This labels the section of an application showing how many days it has been since the application was closed.
#: TWLight/applications/templates/applications/application_evaluation.html:58
msgid "Days since application was closed"
msgstr "Nombre de jours depuis que l'application a été fermée"

#. Translators: This labels the section of an application showing the current status of the application ('Pending', 'Approved', etc.)
#: TWLight/applications/templates/applications/application_evaluation.html:67
#: TWLight/graphs/views.py:265
msgid "Status"
msgstr "État"

#. Translators: This labels the section of an application showing which partner the user requested access to.
#: TWLight/applications/templates/applications/application_evaluation.html:75
#: TWLight/applications/views.py:514 TWLight/applications/views.py:591
#: TWLight/templates/dashboard.html:112
msgid "Partner"
msgstr "Partenaire"

#. Translators: This labels the section of an application showing which collection of resources the user requested access to.
#: TWLight/applications/templates/applications/application_evaluation.html:84
msgid "Collection requested"
msgstr "Collection demandée"

#. Translators: This labels the section of an application containing the user's motivation for wanting access to this resource.
#: TWLight/applications/templates/applications/application_evaluation.html:103
msgid "Why the editor wants access"
msgstr "Pourquoi l'utilisateur veut l'accès"

#. Translators: This message is shown next to the 'Why the editor wants access' label if the user did not include that information in their application.
#: TWLight/applications/templates/applications/application_evaluation.html:110
msgid "Not stated"
msgstr "Non indiqué"

#. Translators: This labels the section of an application denoting whether the application is for renewing a user's access, or not. Answers are Yes or No.
#: TWLight/applications/templates/applications/application_evaluation.html:116
msgid "Renewal of existing access grant?"
msgstr "Renouveler les droits d'accès existants ?"

#. Translators: This message is shown next to the 'Renewal of existing access grant?' label if the application is a renewal. Don't translate HTML tags or parent_url.
#: TWLight/applications/templates/applications/application_evaluation.html:122
#, python-format
msgid "Yes (<a href=\"%(parent_url)s\">previous application</a>)"
msgstr "Oui (<a href=\"%(parent_url)s\">demande précédente</a>)"

#. Translators: This message is shown next to the 'Renewal of existing access grant?' label if the application is not a renewal.
#: TWLight/applications/templates/applications/application_evaluation.html:128
#: TWLight/users/templates/users/editor_detail_data.html:68
msgid "No"
msgstr "Non"

#. Translators: This labels the section of an application containing the additional comments submitted by the user when applying.
#: TWLight/applications/templates/applications/application_evaluation.html:134
msgid "Comments from the editor"
msgstr "Commentaires de l'utilisateur"

#. Translators: This is the title of the section of an application page which contains the comment thread between the user and account coordinator.
#: TWLight/applications/templates/applications/application_evaluation.html:142
msgid "Discussion"
msgstr "Discussion"

#. Translators: This labels the button which users click to send a typed comment.
#: TWLight/applications/templates/applications/application_evaluation.html:163
msgid "Add comment"
msgstr "Ajouter un commentaire"

#. Translators: On an application page, this text tells users that the comments posted on the application are visible to coordinators and the submitting user only.
#: TWLight/applications/templates/applications/application_evaluation.html:171
msgid "Comments are visible to all coordinators and to the editor who submitted this application."
msgstr "Les commentaires sont visibles par tous les coordinateurs et par le contributeur qui a soumis cette demande."

#. Translators: This is the title of the section of an application page which lists information about the user who submitted the application.
#. Translators: On the page where coordinators can view data on applications to a partner they coordinate, this is a table column heading for the username.
#: TWLight/applications/templates/applications/application_evaluation.html:178
#: TWLight/resources/templates/resources/partner_users.html:25
#: TWLight/resources/templates/resources/partner_users.html:76
msgid "User"
msgstr "Utilisateur"

#. Translators: This is the title of the section of an application page which lists the history of status changes.
#: TWLight/applications/templates/applications/application_evaluation.html:183
msgid "Revision history"
msgstr "Historique des versions"

#. Translators: Applications have a revision history section. This message denotes when the application was submitted and who submitted it. Don't translate submit_user or review_date
#: TWLight/applications/templates/applications/application_evaluation.html:199
#, python-format
msgid "Submitted by %(submit_user)s on %(review_date)s"
msgstr "Soumis par %(submit_user)s le %(review_date)s"

#. Translators: Applications have a revision history section. This message denotes when the application was submitted for review. Don't translate review_date
#: TWLight/applications/templates/applications/application_evaluation.html:204
#, python-format
msgid "Submitted on %(review_date)s"
msgstr "Soumis le %(review_date)s"

#. Translators: Applications have a revision history section. This message denotes when the application was reviewed and who reviewed it. Don't translate review_user or review_date
#: TWLight/applications/templates/applications/application_evaluation.html:215
#, python-format
msgid "Reviewed by %(review_user)s on %(review_date)s"
msgstr "Evalué par %(review_user)s le %(review_date)s"

#. Translators: Applications have a revision history section. This message denotes when the application was reviewed by an account coordinator. Don't translate review_date
#: TWLight/applications/templates/applications/application_evaluation.html:220
#, python-format
msgid "Reviewed on %(review_date)s"
msgstr "Evalué le %(review_date)s"

#. Translators: Applications have a revision history section. If no previous versions of the application can be found, this message is shown.
#: TWLight/applications/templates/applications/application_evaluation.html:232
msgid "No previous versions."
msgstr "Aucune version précédente."

#. Translators: On the page which shows a list of applications, coordinators must select which applications they wish to view. This string is found next to the selection buttons, and leads on to options such as "Under review", "Approved", or "Sent.
#: TWLight/applications/templates/applications/application_list.html:20
msgid "View applications which are..."
msgstr "Voir les demandes qui sont ..."

#. Translators: This describes the status of a group of applications.
#: TWLight/applications/templates/applications/application_list.html:25
msgid "Pending review"
msgstr "Relecture en attente"

#. Translators: This describes the status of a group of applications.
#: TWLight/applications/templates/applications/application_list.html:33
msgid "Rejected"
msgstr "Refusé"

#. Translators: This describes the status of a group of applications.
#: TWLight/applications/templates/applications/application_list.html:37
msgid "Sent"
msgstr "Envoyé"

#. Translators: This describes the status of a group of applications.
#: TWLight/applications/templates/applications/application_list.html:41
msgid "Up for renewal"
msgstr "À renouveler"

#. Translators: Coordinators can filter the page which shows a list of applications. This is the heading for the box where filters are selected.
#: TWLight/applications/templates/applications/application_list.html:56
msgid "Filter by..."
msgstr "Filtrer par..."

#. Translators: Coordinators can filter the page which shows a list of applications. This is the heading for the box showing a list of active filters.
#: TWLight/applications/templates/applications/application_list.html:68
msgid "Current filters"
msgstr "Filtres en cours"

#. Translators: Coordinators can filter the page which shows a list of applications. If no filters are selected, this text is shown under the 'Current filters' heading.
#: TWLight/applications/templates/applications/application_list.html:79
msgid "None"
msgstr "Aucun"

#. Translators: On the page which shows a list of applications, this text shows next to the page navigation buttons.
#: TWLight/applications/templates/applications/application_list.html:91
msgid "Page navigation"
msgstr "Page de navigation"

#. Translators: This is the label for a button which goes to the previous page of applications.
#: TWLight/applications/templates/applications/application_list.html:95
#: TWLight/applications/templates/applications/application_list.html:97
#: TWLight/applications/templates/applications/application_list.html:102
#: TWLight/applications/templates/applications/application_list.html:103
msgid "Previous page"
msgstr "Page précédente"

#. Translators: On the page which shows a list of applications, coordinators can click Next to go to the next page of applications.
#: TWLight/applications/templates/applications/application_list.html:203
msgid "Next"
msgstr "Suivant"

#. Translators: This is the label for a button which goes to the next page of applications.
#: TWLight/applications/templates/applications/application_list.html:205
#: TWLight/applications/templates/applications/application_list.html:221
#: TWLight/applications/templates/applications/application_list.html:222
msgid "Next page"
msgstr "Page suivante"

#. Translators: On the page which shows a list of applications, coordinators can click Last to go to the last page of applications.
#: TWLight/applications/templates/applications/application_list.html:212
msgid "Last"
msgstr "Dernier"

#. Translators: This is the label for a button which goes to the last page of applications.
#: TWLight/applications/templates/applications/application_list.html:214
#: TWLight/applications/templates/applications/application_list.html:226
#: TWLight/applications/templates/applications/application_list.html:227
msgid "Last page"
msgstr "Dernière page"

#. Translators: On the page listing applications, this shows next to an application which was imported to the website.
#: TWLight/applications/templates/applications/application_list_include.html:33
#: TWLight/applications/templates/applications/application_list_user_include.html:22
msgid "Imported application"
msgstr "Demande importée"

#. Translators: On the page listing applications, this shows next to an application which was previously reviewed. Don't translate reviewer or review_date.
#: TWLight/applications/templates/applications/application_list_include.html:37
#: TWLight/applications/templates/applications/application_list_reviewable_include.html:33
#: TWLight/applications/templates/applications/application_list_user_include.html:26
#, python-format
msgid "Last reviewed by %(reviewer)s on %(review_date)s"
msgstr "Dernière relecture par %(reviewer)s le %(review_date)s"

#. Translators: On the page listing applications, this shows next to an application which was previously reviewed. Don't translate review_date.
#: TWLight/applications/templates/applications/application_list_include.html:42
#: TWLight/applications/templates/applications/application_list_reviewable_include.html:37
#: TWLight/applications/templates/applications/application_list_user_include.html:31
#, python-format
msgid "Last reviewed on %(review_date)s"
msgstr "Dernière évaluation le %(review_date)s"

#. Translators: On the page listing applications, this shows next to an application which has not yet been reviewed.
#: TWLight/applications/templates/applications/application_list_include.html:48
#: TWLight/applications/templates/applications/application_list_reviewable_include.html:42
#: TWLight/applications/templates/applications/application_list_user_include.html:37
msgid "Not yet reviewed."
msgstr "Pas encore évalué"

#: TWLight/applications/templates/applications/application_list_include.html:64
#: TWLight/applications/templates/applications/application_list_reviewable_include.html:74
#: TWLight/applications/templates/applications/application_list_user_include.html:60
msgid "No applications right now."
msgstr "Aucune demande en ce moment"

#. Translators: Coordinators can change the status of multiple applications at one time. This text is shown next to a checkbox located above the list, which users can click to automatically select or deselect all applications in the list.
#: TWLight/applications/templates/applications/application_list_reviewable_include.html:13
#: TWLight/applications/templates/applications/send_partner.html:121
msgid "Select/deselect all"
msgstr "Sélectionner tout / Désélectionner tout"

#. Translators: Denotes whether an application was a renewal request for a previous application.
#: TWLight/applications/templates/applications/application_list_reviewable_include.html:24
#: TWLight/resources/templates/resources/partner_users.html:53
#: TWLight/resources/templates/resources/partner_users.html:104
msgid "Renewal"
msgstr "Renouvellement"

#. Translators: Coordinators can change the status of multiple applications at one time. This text is shown above the drop-down menu for the status they want to set.
#: TWLight/applications/templates/applications/application_list_reviewable_include.html:56
msgid "Status for all selected applications"
msgstr "État de toutes les demandes sélectionnées"

#. Translators: Coordinators can change the status of multiple applications at one time. This text is found on a button that users click after selecting multiple applications and a status change.
#: TWLight/applications/templates/applications/application_list_reviewable_include.html:70
msgid "Set status"
msgstr "Sélectionner l'état"

#: TWLight/applications/templates/applications/application_list_user_include.html:44
msgid "Has your account expired?"
msgstr "Votre compte a-t-il expiré ?"

#: TWLight/applications/templates/applications/application_list_user_include.html:46
msgid "Request renewal"
msgstr "Demander un renouvellement"

#: TWLight/applications/templates/applications/application_list_user_include.html:48
msgid "Renewals are either not required, not available right now, or you have already requested a renewal."
msgstr "Les renouvellements sont soit pas nécessaires, non disponibles pour le moment, ou vous avez déjà demandé un renouvellement."

#. Translators: We are asking editors which publishers' resources they want access to. They may request more than one publisher.
#: TWLight/applications/templates/applications/request_for_application.html:21
msgid "What resources do you want to access?"
msgstr "A quelles ressources voulez-vous accéder ?"

#. Translators: On the page where users can apply for multiple partners, this message shows next to the partner name, taking them to the full application page when clicked.
#: TWLight/applications/templates/applications/request_for_application.html:40
msgid "(more info)"
msgstr "(plus d'info)"

#. Translators: This is a status for a Partner, denoting that it has no access grants available at this time (but should later).
#. Translators: This text labels partners who have no available accounts remaining and therefore have a waitlist for access
#: TWLight/applications/templates/applications/request_for_application.html:44
#: TWLight/resources/models.py:173
#: TWLight/resources/templates/resources/partner_detail.html:33
#: TWLight/resources/templates/resources/partner_detail.html:100
#: TWLight/resources/templates/resources/partner_tile.html:39
msgid "Waitlisted"
msgstr "En attente"

#: TWLight/applications/templates/applications/request_for_application.html:50
msgid "No partner data has been added yet."
msgstr "Aucune donnée de partenaire n'a encore été ajoutée."

#. Translators: the HTML is so that the word 'waitlisted' will look the same as it does in the page above; please translate 'waitlisted' the same way you did elsewhere in this file.
#: TWLight/applications/templates/applications/request_for_application.html:63
msgid "You can apply to <span class=\"label label-warning\">Waitlisted</span> partners, but they don't have access grants available right now. We will process those applications when access becomes available."
msgstr "Vous pouvez demander des partenaires <span class=\"label label-warning\">en liste d'attente</span>, mais il n'ont pas d'accès autorisé actuellement. Nous traiterons ces demandes lorsque ces accès seront attribués."

#. Translators: On the page where coordinators can see approved applications which have not had their details sent to the partner, this message shows when there are applications ready to be processed.
#: TWLight/applications/templates/applications/send.html:7
msgid "Partners with approved, unsent applications"
msgstr "Partenaires avec des demandes approuvées mais non encore envoyées"

#. Translators: On the page where coordinators can see approved applications which have not had their details sent to the partner, this message shows when no such applications exist or all have already been sent.
#: TWLight/applications/templates/applications/send.html:20
msgid "There are no partners with applications ready to send."
msgstr "Il n'y a pas de partenaires auxquels envoyer les demandes prêtes."

#. Translators: When viewing the list of applications ready to be sent for a particular partner, this is the title of the page, where object will be the name of the partner. Don't translate object.
#: TWLight/applications/templates/applications/send_partner.html:38
#, python-format
msgid "Application data for %(object)s"
msgstr "Données d'application pour %(object)s"

#. Translators: This message is shown when applications exceed the number of accounts available for each stream(s).
#: TWLight/applications/templates/applications/send_partner.html:51
#, python-format
msgid "Application(s) for <strong>%(unavailable_streams)s</strong> if sent, will exceed the total available accounts for the stream(s). Please proceed at your own discretion."
msgstr "Les demandes pour <strong>%(unavailable_streams)s</strong>, si elles sont envoyées, dépasseront le total des comptes disponibles pour le(s) flux. Veuillez procéder selon votre propre appréciation."

#. Translators: This message is shown when applications exceed the number of accounts available.
#: TWLight/applications/templates/applications/send_partner.html:57
#, python-format
msgid "Application(s) for %(object)s, if sent, will exceed the total available accounts for the partner. Please proceed at your own discretion."
msgstr "Les demandes pour %(object)s, si elles sont envoyées, dépasseront le total des comptes disponibles pour le partenaire. Veuillez procéder selon votre appréciation."

#. Translators: When viewing the list of applications ready to be sent for a particular partner, this is instructions for the coordinator to click the 'mark as sent' button after they have sent the information.
#: TWLight/applications/templates/applications/send_partner.html:80
msgid "When you've processed the data below, click the 'mark as sent' button."
msgstr "Lorsque vous avez traité les données ci-dessous, cliquez sur le bouton «Marquer comme envoyé»"

#. Translators: When viewing the list of applications ready to be sent for a particular partner, this is the title of the section containing contact information for the people applications should be sent to.
#: TWLight/applications/templates/applications/send_partner.html:86
msgid "Contact"
msgid_plural "Contacts"
msgstr[0] "Contact"
msgstr[1] "Contacts"

#. Translators: When viewing the list of applications ready to be sent for a particular partner, this message shows if there is no information about who the applications should be sent to. Translate Wikipedia Library in the same way as the global branch is named (click through from https://meta.wikimedia.org/wiki/The_Wikipedia_Library).
#: TWLight/applications/templates/applications/send_partner.html:102
msgid "Whoops, we don't have any listed contacts. Please notify Wikipedia Library administrators."
msgstr "Malheureusement, nous n'avons aucun contact répertorié. Veuillez aviser les administrateurs de la Bibliothèque Wikipédia."

#. Translators: When viewing the list of applications ready to be sent for a particular partner, this is the title of the section containing the information about those applications.
#: TWLight/applications/templates/applications/send_partner.html:107
msgid "Application data"
msgstr "Données d'application"

#. Translators: When viewing the list of applications ready to be sent for a particular partner, this labels the button coordinators press to change the status of applications to 'sent'.
#: TWLight/applications/templates/applications/send_partner.html:148
#: TWLight/applications/templates/applications/send_partner.html:188
msgid "Mark as sent"
msgstr "Marquer comme envoyé"

#. Translators: This text guides coordinators in using the code sending interface for approved applications.
#: TWLight/applications/templates/applications/send_partner.html:153
msgid "Use the dropdown menus to denote which editor will receive each code. Make sure to send each code via email before clicking 'Mark as sent'."
msgstr "Utilisez les menus déroulants pour indiquer quel éditeur va recevoir chaque code. Assurez-vous d'envoyer chaque code par courriel avant de cliquer sur 'Marqué comme envoyé'."

#. Translators: This labels a drop-down selection where staff can assign an access code to a user.
#: TWLight/applications/templates/applications/send_partner.html:174
msgid "Select code:"
msgstr "Sélectionner un code:"

#. Translators: When viewing the list of applications ready to be sent for a particular partner, this message shows when there are none to show the coordinator.
#: TWLight/applications/templates/applications/send_partner.html:195
msgid "There are no approved, unsent applications."
msgstr "Pas de demandes approuvées non encore envoyées."

#. Translators: When a user is on the page where they can select multiple partners to apply to (https://wikipedialibrary.wmflabs.org/applications/request/), they receive this message if they click Apply without selecting anything.
#: TWLight/applications/views.py:164
msgid "Please select at least one partner."
msgstr "Veuillez sélectionner au moins un partenaire."

#: TWLight/applications/views.py:281
msgid "This field consists only of restricted text."
msgstr "Ce champ ne contient que du texte restreint."

#. Translators: If a user files an application for a partner but doesn't specify a collection of resources they need, this message is shown.
#: TWLight/applications/views.py:340
msgid "Choose at least one resource you want access to."
msgstr "Vous devez choisir au moins une ressource à laquelle vous souhaitez accéder."

#. Translators: When a user applies for a set of resources, they receive this message if their application was filed successfully.
#: TWLight/applications/views.py:364 TWLight/applications/views.py:405
msgid "Your application has been submitted for review. You can check the status of your applications on this page."
msgstr "Votre demande a été soumise pour prise en compte. Vous pouvez consulter l'état de votre demande sur cette page."

#. Translators: When a user applies for a set of resources, they receive this message if none are currently available. They are instead placed on a 'waitlist' for later approval.
#: TWLight/applications/views.py:394
msgid "This partner does not have any access grants available at this time. You may still apply for access; your application will be reviewed when access grants become available."
msgstr "Il n'y a pas actuellement de compte disponible pour ce partenaire. Vous pouvez encore demander l'accès; nous traiterons votre demande lorsque les droits d'accès seront ouverts."

#. Translators: Editor = wikipedia editor, gender unknown.
#: TWLight/applications/views.py:513 TWLight/applications/views.py:590
msgid "Editor"
msgstr "Utilisateur"

#. Translators: On the page listing applications, this is the page title if the coordinator has selected the list of 'Pending' applications.
#: TWLight/applications/views.py:630
msgid "Applications to review"
msgstr "Demandes à prendre en compte"

#. Translators: On the page listing applications, this is the page title if the coordinator has selected the list of 'Approved' applications.
#. Translators: On the page listing approved users for a partner, this is the title of the section listing applications with the 'approved' status
#: TWLight/applications/views.py:664
#: TWLight/resources/templates/resources/partner_users.html:19
msgid "Approved applications"
msgstr "Demandes approuvées"

#. Translators: On the page listing applications, this is the page title if the coordinator has selected the list of 'Rejected' applications.
#: TWLight/applications/views.py:690
msgid "Rejected applications"
msgstr "Demandes refusées"

#. Translators: #Translators: On the page listing applications, this is the page title if the coordinator has selected the list of 'Up for renewal' applications.
#: TWLight/applications/views.py:723
msgid "Access grants up for renewal"
msgstr "Accès à renouveler"

#. Translators: On the page listing applications, this is the page title if the coordinator has selected the list of 'Sent' applications.
#. Translators: On the page listing approved users for a partner, this is the title of the section listing applications with the 'sent' status
#: TWLight/applications/views.py:749
#: TWLight/resources/templates/resources/partner_users.html:70
msgid "Sent applications"
msgstr "Applications envoyées"

#. Translators: this message is shown to users who attempt to authorize an editor to access a resource during a time period for which they are already authorized. This could result in the unintended distribution of extra access codes, so the message is shown in the context of an "access denied" screen.
#: TWLight/applications/views.py:777
msgid "You attempted to create a duplicate authorization."
msgstr "Vous avez essayé de créer une authorisation dupliquée."

#. Translators: this lets a reviewer set the status of a single application.
#: TWLight/applications/views.py:805
msgid "Set application status"
msgstr "Fixer l'état d'une demande"

#. Translators: When a coordinator is batch editing (https://wikipedialibrary.wmflabs.org/applications/list/), they receive this message if they click Set Status without selecting any applications.
#: TWLight/applications/views.py:836
msgid "Please select at least one application."
msgstr "Veuillez sélectionner au moins une application."

#: TWLight/applications/views.py:856
msgid "Batch update successful."
msgstr "Mise à jour par lot réussie."

#. Translators: This message is shown to coordinators who attempt to assign the same access code to multiple users.
#: TWLight/applications/views.py:1007
msgid "Error: Code used multiple times."
msgstr "Erreur: code utilisé de multiples fois."

#. Translators: After a coordinator has marked a number of applications as 'sent', this message appears.
#: TWLight/applications/views.py:1041
msgid "All selected applications have been marked as sent."
msgstr "Toutes les demandes sélectionnées ont été marquées comme envoyées."

#: TWLight/applications/views.py:1090
msgid "This object cannot be renewed. (This probably means that you have already requested that it be renewed.)"
msgstr "Cet objet ne peut pas être renouvelé. (Cela signifie probablement que vous avez déjà demandé qu'il soit renouvelé)."

#. Translators: If a user requests the renewal of their account, this message is shown to them.
#: TWLight/applications/views.py:1096
msgid "Your renewal request has been received. A coordinator will review your request."
msgstr "Votre demande de renouvellement a été reçue. Un coordonnateur examinera votre demande."

#. Translators: This labels a textfield where users can enter their email ID.
#: TWLight/emails/forms.py:17
msgid "Your email"
msgstr "Votre courriel"

#. Translators: This is the help text for the email field in the contact us form letting users know the field is updated by value pulled from their respective user profiles.
#: TWLight/emails/forms.py:19
msgid "This field is automatically updated with the email from your <a href=\"{}\">user profile</a>."
msgstr "Ce champ est automatiquement mis à jour avec le courriel de votre <a href=\"{}\">profil utilisateur</a>."

#. Translators: This labels a textfield where users can enter their email message.
#: TWLight/emails/forms.py:21
msgid "Message"
msgstr "Message"

#. Translators: Users click this button to receive a copy of the message sent via the contact us form
#: TWLight/emails/forms.py:23
msgid "Receive a copy of this message"
msgstr "Recevoir une copie de ce message"

#. Translators: This labels a button which users click to submit their email message.
#. Translators: This labels a button which users click to submit their suggestion.
#: TWLight/emails/forms.py:38 TWLight/resources/forms.py:32
msgid "Submit"
msgstr "Soumettre"

#. Translators: This is the subject line of an email sent to users with their access code.
#: TWLight/emails/templates/emails/access_code_email-subject.html:3
<<<<<<< HEAD
#, fuzzy
msgid "Your Wikipedia Library access code"
msgstr "L'équipe de la Bibliothèque Wikipédia"
=======
msgid "Your Wikipedia Library access code"
msgstr "Votre code d'accès à la Bibliothèque Wikipédia"
>>>>>>> 8f852c31

#. Translators: This email is sent to users when their application is approved. Don't translate Jinja variables in curly braces like user or partner; don't translate html tags either. Translate Wikipedia Library in the same way as the global branch is named (click through from https://meta.wikimedia.org/wiki/The_Wikipedia_Library).
#: TWLight/emails/templates/emails/approval_notification-body-html.html:5
#, python-format
msgid "<p>Dear %(user)s,</p> <p>Thank you for applying for access to %(partner)s resources through The Wikipedia Library. We are happy to inform you that your application has been approved. You can expect to receive access details within a week or two once it has been processed.</p> <p>Cheers!</p> <p>The Wikipedia Library</p>"
msgstr "<p>Cher %(user)s,</p> <p>Merci d'avoir demandé l'accès aux ressources de %(partner)s via la Bibliothèque Wikipédia. Nous sommes heureux de vous informer que votre demande a été approuvée. Vous devriez recevoir des détails sur l'accès à cette ressource dans une semaine ou deux, une fois qu'elle aura été traitée.</p> <p>À la vôtre !</p> <p>La Bibliothèque Wikipédia</p>"

#. Translators: This email is sent to users when their application is approved. Don't translate Jinja variables in curly braces like user or partner. Translate Wikipedia Library in the same way as the global branch is named (click through from https://meta.wikimedia.org/wiki/The_Wikipedia_Library).
#: TWLight/emails/templates/emails/approval_notification-body-text.html:3
#, python-format
msgid "Dear %(user)s, Thank you for applying for access to %(partner)s resources through The Wikipedia Library. We are happy to inform you that your application has been approved. You can expect to receive access details within a week or two once it has been processed. Cheers! The Wikipedia Library"
msgstr "Cher %(user)s, Merci d'avoir demandé l'accès aux ressources de %(partner)s au travers de la bibliothèque Wikipedia. Nous sommes heureux de vous informer que votre demande a été approuvée. Vous devriez recevoir les détails sur l'accès dans une semaine ou deux, le temps que votre demande soit traitée. À votre santé! la bibliothèque Wikipedia"

#. Translators: This is the subject of an email which is sent to users when their application has been approved. Translate Wikipedia Library in the same way as the global branch is named (click through from https://meta.wikimedia.org/wiki/The_Wikipedia_Library).
#: TWLight/emails/templates/emails/approval_notification-subject.html:4
msgid "Your Wikipedia Library application has been approved"
msgstr "Votre demande à la Bibliothèque Wikipédia a été approuvée"

#. Translators: This email is sent to coordinators when a comment is left on an application they are processing. Don't translate Jinja variables in curly braces like user or partner. Translate Wikipedia Library in the same way as the global branch is named (click through from https://meta.wikimedia.org/wiki/The_Wikipedia_Library).
#: TWLight/emails/templates/emails/comment_notification_coordinator-body-html.html:5
#, python-format
msgid "<p>Dear %(user)s,</p> <p>Thank you for coordinating %(partner)s resources through The Wikipedia Library. There are one or more comments on an application that require a response from you. Please reply to these at: <a href=\"%(app_url)s\">%(app_url)s</a></p> <p>Best,</p> <p>The Wikipedia Library</p>"
msgstr "<p>Cher %(user)s,</p> <p>Merci d'avoir harmonisé les ressources de %(partner)s avec la Bibliothèque Wikipédia. Il y a un ou plusieurs commentaires sur une application qui nécessitent une réponse de votre part. Veuillez répondre à ceux-ci à : <a href=\"%(app_url)s\">%(app_url)s</a></p> <p>Amicalement,</p> <p>La Bibliothèque Wikipédia</p>"

#. Translators: This email is sent to coordinators when a comment is left on an application they are processing. Don't translate Jinja variables in curly braces like user or partner. Translate Wikipedia Library in the same way as the global branch is named (click through from https://meta.wikimedia.org/wiki/The_Wikipedia_Library).
#: TWLight/emails/templates/emails/comment_notification_coordinator-body-text.html:3
#, python-format
msgid "Dear %(user)s, Thank you for coordinating %(partner)s resources through The Wikipedia Library. There are one or more comments on an application that require a response from you. Please reply to these at: %(app_url)s Best, The Wikipedia Library"
msgstr "Cher %(user)s, Merci de coordonner les ressources de %(partner)s via la bibliothèque Wikipédia. Il y a un ou plusieurs commentaires sur une demande qui nécessite une réponse de votre part. Veuillez y répondre sur : %(app_url)s . Amicalement, la bibliothèque Wikipedia"

#. Translators: This is the subject line of an email sent to coordinators when a comment is left on an application they processed.
#: TWLight/emails/templates/emails/comment_notification_coordinator-subject.html:3
msgid "New comment on a Wikipedia Library application you processed"
msgstr "Nouveau commentaire sur une demande que vous avez traitée concernant la Bibliothèque Wikipédia"

#. Translators: This email is sent to users when they receive a comment on their application. Don't translate Jinja variables in curly braces like user or partner; don't translate html tags either. Translate Wikipedia Library in the same way as the global branch is named (click through from https://meta.wikimedia.org/wiki/The_Wikipedia_Library).
#: TWLight/emails/templates/emails/comment_notification_editors-body-html.html:5
#, python-format
msgid "<p>Dear %(user)s,</p> <p>Thank you for applying for access to %(partner)s resources through The Wikipedia Library. There are one or more comments on your application that require a response from you. Please reply to these at <a href=\"%(app_url)s\">%(app_url)s</a> so we can evaluate your application.</p> <p>Best,</p> <p>The Wikipedia Library</p>"
msgstr "<p>Bonjour %(user)s,</p> <p>Merci d'avoir demandé l'accès aux ressources de %(partner)s via la Bibliothèque Wikipédia. Il y a un ou plusieurs commentaires sur votre demande qui nécessitent une réponse de votre part. Veuillez y répondre sur  <a href=\"%(app_url)s\">%(app_url)s</a> afin que nous puissions prendre en compte votre demande.</p> <p>Amicalement,</p> <p>La Bibliothèque Wikipedia</p>"

#. Translators: This email is sent to users when they receive a comment on their application. Don't translate Jinja variables in curly braces like user or partner. Translate Wikipedia Library in the same way as the global branch is named (click through from https://meta.wikimedia.org/wiki/The_Wikipedia_Library).
#: TWLight/emails/templates/emails/comment_notification_editors-body-text.html:3
#, python-format
msgid "Dear %(user)s, Thank you for applying for access to %(partner)s resources through The Wikipedia Library. There are one or more comments on your application that require a response from you. Please reply to these at: %(app_url)s so we can evaluate your application. Best, The Wikipedia Library"
msgstr "Cher %(user)s, Merci d'avoir demandé l'accès aux ressources de %(partner)s via la bibliothèque Wikipédia. Il y a un ou plusieurs commentaires sur votre demande qui nécessitent une réponse de votre part. Veuillez répondre à ceux-ci sur : %(app_url)s\nafin que nous puissions évaluer votre demande. Amicalement, la bibliothèque Wikipédia"

#. Translators: This is the subject line of an email sent to users who have a comment added to one of their applications. Translate Wikipedia Library in the same way as the global branch is named (click through from https://meta.wikimedia.org/wiki/The_Wikipedia_Library).
#: TWLight/emails/templates/emails/comment_notification_editors-subject.html:3
msgid "New comment on your Wikipedia Library application"
msgstr "Nouveau commentaire sur votre demande de la Bibliothèque Wikipédia"

#. Translators: This email is sent to users when an application they commented on receives another comment. Don't translate Jinja variables in curly braces like app_url; don't translate html tags either. Translate Wikipedia Library in the same way as the global branch is named (click through from https://meta.wikimedia.org/wiki/The_Wikipedia_Library).
#: TWLight/emails/templates/emails/comment_notification_others-body-html.html:5
#, python-format
msgid "There is a new comment on a Wikipedia Library application that you also commented on. It may be providing an answer to a question you asked. See it at <a href=\"%(app_url)s\">%(app_url)s</a>. Thanks for helping review Wikipedia Library applications!"
msgstr "Il y a un nouveau commentaire sur une demande de la Bibliothèque Wikipédia que vous avez également commentée. Il pourrait fournir une réponse à une question que vous avez posée. Vous pouvez le voir à <a href=\"%(app_url)s\">%(app_url)s</a>. Merci de nous aider à évaluer les applications de la Bibliothèque Wikipédia !"

#. Translators: This email is sent to users when an application they commented on receives another comment. Don't translate Jinja variables in curly braces like app_url. Translate Wikipedia Library in the same way as the global branch is named (click through from https://meta.wikimedia.org/wiki/The_Wikipedia_Library).
#: TWLight/emails/templates/emails/comment_notification_others-body-text.html:3
#, python-format
msgid "There is a new comment on a Wikipedia Library application that you also commented on. It may be providing an answer to a question you asked. See it at: %(app_url)s Thanks for helping review Wikipedia Library applications!"
msgstr "Il y a un nouveau commentaire sur une demande à la bibliothèque Wikipédia que vous avez également commentée. Il pourrait fournir une réponse à une question que vous avez posée. Vous pouvez le voir sur %(app_url)s . Merci de nous aider à évaluer les demandes pour la bibliothèque Wikipédia !"

#. Translators: This is the subject line of an email sent to users who have a comment added to an application they also commented on. Translate Wikipedia Library in the same way as the global branch is named (click through from https://meta.wikimedia.org/wiki/The_Wikipedia_Library).
#: TWLight/emails/templates/emails/comment_notification_others-subject.html:4
msgid "New comment on a Wikipedia Library application you commented on"
msgstr "Nouveau commentaire sur une demande de la Bibliothèque Wikipédia que vous avez commentée"

#. Translators: This is the title of the form where users can send messages to the Wikipedia Library team.
#. Translators: This button is at the bottom of every page and can be clicked by users to contact the wikipedia library team.
#: TWLight/emails/templates/emails/contact.html:13
#: TWLight/templates/base.html:262
msgid "Contact us"
msgstr "Contactez-nous"

#: TWLight/emails/templates/emails/contact.html:30
#, python-format
msgid "(If you would like to suggest a partner, <a href=\"%(suggest)s\"><strong>go here</strong></a>.)"
msgstr "(Si vous aimeriez suggérer un partenaire, <a href=\"%(suggest)s\"><strong>allez là</strong></a>.)"

#. Translators: This is the title of the panel box detailing the contact information for the Wikipedia Library team.
#: TWLight/emails/templates/emails/contact.html:39
msgid "Contact info"
msgstr "Informations de contact"

#. Translators: On the contact us page, this labels the link to the Wikipedia Library meta page.
#: TWLight/emails/templates/emails/contact.html:43
msgid "Meta page"
msgstr "Page Meta"

#. Translators: On the contact us page, this text links to the Wikipedia Library meta page.
#: TWLight/emails/templates/emails/contact.html:45
#, fuzzy
msgid "The Wikipedia Library"
msgstr "L'équipe de la Bibliothèque Wikipédia"

#. Translators: On the contact us page, this labels the link to the Wikipedia Library mailing list.
#: TWLight/emails/templates/emails/contact.html:52
msgid "Mailing list"
msgstr "Liste de diffusion"

#. Translators: On the contact us page, this labels the link to the Wikipedia Library IRC channel.
#: TWLight/emails/templates/emails/contact.html:56
msgid "IRC"
msgstr "IRC"

#. Translators: Alt text for the Wikipedia Library Facebook logo shown in the contact info box of the contact us page.
#: TWLight/emails/templates/emails/contact.html:64
#, fuzzy
msgid "Wikipedia Library Facebook page"
msgstr "L'équipe de la Bibliothèque Wikipédia"

#. Translators: Alt text for the Wikipedia Library Twitter logo shown in the contact info box of the contact us page.
#: TWLight/emails/templates/emails/contact.html:70
msgid "Wikipedia Library Twitter page"
msgstr "Page Twitter de la Bibliothèque Wikipédia"

#. Translators: This is the subject line of an email sent to the Library Card platform admins from the contact us form.
#: TWLight/emails/templates/emails/contact_us_email-subject.html:3
#, python-format
msgid "Wikipedia Library Card Platform message from %(editor_wp_username)s"
msgstr "Message de la plateforme des Cartes de Bibliothèque Wikipédia de %(editor_wp_username)s"

#. Translators: This is a scheduled reminder email sent to coordinators who have applications requiring action. Translate Wikipedia Library in the same way as the global branch is named (click through from https://meta.wikimedia.org/wiki/The_Wikipedia_Library). Don't translate Jinja variables in curly braces like user or partner; don't translate email addresses or html tags either.
#: TWLight/emails/templates/emails/coordinator_reminder_notification-body-html.html:5
#, python-format
msgid "<p>Dear %(user)s,</p> <p>Our records indicate that you are the designated coordinator for partners that have a total of %(app_count)s applications with a status of %(app_status)s.</p> <p>This is a gentle reminder that you may review applications at <a href=\"%(link)s\">%(link)s</a>.</p> <p>If you received this message in error, drop us a line at wikipedialibrary@wikimedia.org.</p> <p>Thanks for helping review Wikipedia Library applications!</p>"
msgstr "<p>Cher %(user)s,</p> <p>Nos archives indiquent que vous êtes le coordinateur désigné pour les partenaires qui ont un total de %(app_count)s applications avec un état de %(app_status)s.</p> <p>Ceci est un rappel doux que vous pouvez examiner les applications à <a href=\"%(link)s\">%(link)s</a>.</p> <p>Si vous avez reçu ce message par erreur, contactez-nous à wikipedialibrary@wikimedia.org.</p> <p>Merci d'avoir aidé à revoir les applications de la Bibliothèque Wikipedia!</p>"

#. Translators: This is a scheduled reminder email sent to coordinators who have applications requiring action. Translate Wikipedia Library in the same way as the global branch is named (click through from https://meta.wikimedia.org/wiki/The_Wikipedia_Library). Do not translate email adresses or items in curly braces.
#: TWLight/emails/templates/emails/coordinator_reminder_notification-body-text.html:3
#, python-format
msgid "Dear %(user)s, Our records indicate that you are the designated coordinator for partners that have a total of %(app_count)s applications with a status of %(app_status)s. This is a gentle reminder that you may review applications at: %(link)s If you received this message in error, drop us a line at: wikipedialibrary@wikimedia.org Thanks for helping review Wikipedia Library applications!"
msgstr "Cher %(user)s, Nos archives indiquent que vous êtes le coordinateur désigné pour les partenaires qui ont un total de %(app_count)s demandes avec un état de %(app_status)s. Ceci est un rappel amical pour que vous examiniez les demandes sur : %(link)s . Si vous avez reçu ce message par erreur, contactez-nous à:\nwikipedialibrary@wikimedia.org . Merci de nous aider à évaluer les demandes de la bibliothèque Wikipedia!"

#. Translators: This is the subject line of a scheduled reminder email sent to coordinators who have applications to review. Translate Wikipedia Library in the same way as the global branch is named (click through from https://meta.wikimedia.org/wiki/The_Wikipedia_Library). Do not translate items in curly braces.
#: TWLight/emails/templates/emails/coordinator_reminder_notification-subject.html:4
msgid "Wikipedia Library applications await your review"
msgstr "Des demandes pour la Bibliothèque Wikipédia sont en attente de votre relecture"

#. Translators: This email is sent to users when their application is rejected. Don't translate Jinja variables in curly braces like user or partner; don't translate html tags either. Translate Wikipedia Library in the same way as the global branch is named (click through from https://meta.wikimedia.org/wiki/The_Wikipedia_Library).
#: TWLight/emails/templates/emails/rejection_notification-body-html.html:5
#, python-format
msgid "<p>Dear %(user)s,</p> <p>Thank you for applying for access to %(partner)s resources through The Wikipedia Library. Unfortunately at this time your application has not been approved. You can view your application and review comments at <a href=\"%(app_url)s\">%(app_url)s</a>.</p> <p>Best,</p> <p>The Wikipedia Library</p>"
msgstr "<p>Cher %(user)s,</p> <p>Merci d'avoir demandé l'accès aux ressources de %(partner)s via la Bibliothèque Wikipédia. Malheureusement, pour le moment, votre demande n'a pas été approuvée. Vous pouvez voir votre demande et les commentaires de relecture à <a href=\"%(app_url)s\">%(app_url)s</a>.</p> <p>Amicalement,</p> <p>La Bibliothèque Wikipédia</p>"

#. Translators: This email is sent to users when their application is rejected. Don't translate Jinja variables in curly braces like user or partner. Translate Wikipedia Library in the same way as the global branch is named (click through from https://meta.wikimedia.org/wiki/The_Wikipedia_Library).
#: TWLight/emails/templates/emails/rejection_notification-body-text.html:3
#, python-format
msgid "Dear %(user)s, Thank you for applying for access to %(partner)s resources through The Wikipedia Library. Unfortunately at this time your application has not been approved. You can view your application and review comments at: %(app_url)s Best, The Wikipedia Library"
msgstr "Cher %(user)s, Merci d'avoir demandé l'accès aux ressources de %(partner)s via la Bibliothèque Wikipédia. Malheureusement, actuellement votre demande n'a pas été approuvée. Vous pouvez voir votre demande et les commentaires sur : %(app_url)s. Cordialement, la bibliothèque Wikipédia."

#. Translators: This is the subject of an email which is sent to users when their application has been rejected. Translate Wikipedia Library in the same way as the global branch is named (click through from https://meta.wikimedia.org/wiki/The_Wikipedia_Library).
#: TWLight/emails/templates/emails/rejection_notification-subject.html:4
msgid "Your Wikipedia Library application has been denied"
msgstr "Votre demande à la Bibliothèque Wikipédia a été refusée"

#. Translators: This email is sent to users when their application is waitlisted because there are no more accounts available. Don't translate Jinja variables in curly braces like user or partner; don't translate html tags either. Translate Wikipedia Library in the same way as the global branch is named (click through from https://meta.wikimedia.org/wiki/The_Wikipedia_Library).
#: TWLight/emails/templates/emails/waitlist_notification-body-html.html:5
#, python-format
msgid "<p>Dear %(user)s,</p> <p>Thank you for applying for access to %(partner)s resources through The Wikipedia Library. There are no accounts currently available so your application has been waitlisted. Your application will be evaluated if/when more accounts become available. You can see all available resources at <a href=\"%(link)s\">%(link)s</a>.</p> <p>Best,</p> <p>The Wikipedia Library</p>"
msgstr "<p>Cher %(user)s,</p> <p>Merci d'avoir demandé l'accès aux ressources de %(partner)s via la Bibliothèque Wikipédia. Il n'y a pas de compte actuellement disponible, donc votre demande a été mise en liste d’attente. Votre demande sera évaluée si/lorsque d'autres comptes deviendront disponibles. Vous pouvez voir toutes les ressources disponibles en <a href=\"%(link)s\">%(link)s</a>.</p> <p>Amicalement,</p> <p>La Bibliothèque Wikipédia</p>"

#. Translators: This email is sent to users when their application is waitlisted because there are no more accounts available. Don't translate Jinja variables in curly braces like user or partner. Translate Wikipedia Library in the same way as the global branch is named (click through from https://meta.wikimedia.org/wiki/The_Wikipedia_Library).
#: TWLight/emails/templates/emails/waitlist_notification-body-text.html:3
#, python-format
msgid "Dear %(user)s, Thank you for applying for access to %(partner)s resources through The Wikipedia Library. There are no accounts currently available so your application has been waitlisted. Your application will be evaluated if/when more accounts become available. You can see all available resources at: %(link)s Best, The Wikipedia Library"
msgstr "Cher %(user)s, Merci d'avoir demandé l'accès aux ressources de %(partner)s via la bibliothèque Wikipédia. Il n'y a actuellement pas de compte disponible, donc votre demande a été mise en liste d'attente.Votre demande sera évaluée si/lorsque d'autres comptes deviendront disponibles. Vous pouvez voir toutes les ressources disponibles sur: %(link)s. \nAmicalement, la bibliothèque Wikipédia"

#. Translators: This is the subject of an email sent to users when their application is waitlisted because there are no more accounts available. Translate Wikipedia Library in the same way as the global branch is named (click through from https://meta.wikimedia.org/wiki/The_Wikipedia_Library).
#: TWLight/emails/templates/emails/waitlist_notification-subject.html:4
msgid "Your Wikipedia Library application has been waitlisted"
msgstr "Votre demande à la bibliothèque Wikipédia est en liste attente"

#. Translators: Shown to users when they successfully submit a new message using the contact us form.
#: TWLight/emails/views.py:55
msgid "Your message has been sent. We'll get back to you soon!"
msgstr "Votre message a été envoyé. Nous reviendrons bientôt vers vous !"

#. Translators: This message is shown to non-wikipedia editors who attempt to post data to the contact us form.
#. Translators: This message is shown to non-wikipedia editors who attempt to post data to suggestion form.
#: TWLight/emails/views.py:60 TWLight/resources/views.py:345
msgid "You must be a Wikipedia editor to do that."
msgstr "Vous devez être un contributeur Wikipedia pour faire cela."

#. Translators: This is the heading of a data file which lists the number of days it took to decide on applications that have already been accepted/rejected.
#: TWLight/graphs/views.py:197
msgid "Days until decision"
msgstr "Délai avant la décision"

#. Translators: This is the heading of a data file which lists the number of days it took to decide on applications that have already been accepted/rejected. This heading denotes the number of applicants for a particular number of days.
#. Translators: This is the heading of a data file which lists the number of applications to a partner.
#: TWLight/graphs/views.py:199 TWLight/graphs/views.py:266
#: TWLight/graphs/views.py:294
msgid "Number of applications"
msgstr "Nombre de demandes"

#. Translators: This is the heading of a data file, for a column containing date data.
#: TWLight/graphs/views.py:213 TWLight/graphs/views.py:292
#: TWLight/graphs/views.py:316
msgid "Date"
msgstr "Date"

#. Translators: This is the heading of a data file. 'Number of partners' refers to the total number of publishers/databases open to applications on the website.
#: TWLight/graphs/views.py:215
msgid "Number of approved applications"
msgstr "Nombre de demandes approuvées"

#. Translators: This is the heading of a data file, denoting the column which contains the dates (months) corresponding to data collection
#: TWLight/graphs/views.py:233
msgid "Month"
msgstr "Mois"

#. Translators: This is the heading of a data file which lists the median (not mean) number of days until a decision (approve or reject) was made on applications.
#: TWLight/graphs/views.py:235
msgid "Median days until decision"
msgstr "Délai médian en jours avant la décision"

#. Translators: This is the heading of a data file which lists the number of unique (not counting repeat applications) users who have applied to a partner.
#: TWLight/graphs/views.py:318
<<<<<<< HEAD
#, fuzzy
msgid "Number of unique users who applied"
msgstr "Nombre d'utilisateurs uniques qui ont demandé l'accès à {partner}"
=======
msgid "Number of unique users who applied"
msgstr "Nombre d'utilisateurs uniques qui ont demandé l'accès"
>>>>>>> 8f852c31

#. Translators: This is a warning which is shown when a user who is not a staff member attempts to download the pageview data file.
#: TWLight/graphs/views.py:333 TWLight/graphs/views.py:360
msgid "You must be staff to do that."
msgstr "Vous devez être membre du personnel pour le faire."

#. Translators: This is the heading for a downloadable data file showing the number of visitors to each page on the website. Page URL is the column which lists the URL of each page
#: TWLight/graphs/views.py:343 TWLight/graphs/views.py:377
#: TWLight/templates/dashboard.html:87
msgid "Page URL"
msgstr "URL de la page"

#. Translators: This is the heading for a downloadable data file showing the number of visitors to each page on the website.
#: TWLight/graphs/views.py:344 TWLight/graphs/views.py:379
msgid "Number of (non-unique) visitors"
msgstr "Nombre de visiteurs (non-uniques)"

#. Translators: Title for a list of languages if there is only one.
#. Translators: Users' detected or selected language.
#: TWLight/graphs/views.py:395 TWLight/resources/models.py:81
#: TWLight/users/models.py:75 TWLight/users/templates/users/preferences.html:8
msgid "Language"
msgstr "Langue"

#: TWLight/graphs/views.py:396
msgid "Number of users"
msgstr "Nombre d'utilisateurs"

#. Translators: When staff upload a file containing access codes, it must be a .csv file. This error message is shown if it is any other file type.
#: TWLight/resources/admin.py:135
msgid "File must be a csv"
msgstr "Le fichier doit être un csv"

#. Translators: When staff upload a file containing access codes, they receive this error message if the file size is too large.
#: TWLight/resources/admin.py:141
msgid "Uploaded file is too large."
msgstr "Le fichier téléversé est trop grand."

#. Translators: When staff upload a file containing access codes, they receive this message if a line in the file has more than 2 pieces of data.
#: TWLight/resources/admin.py:159
#, python-brace-format
msgid "Line {line_num} has {num_columns} columns. Expected 2."
msgstr "La ligne {line_num} a {num_columns} colonnes{PLURAL:num_columns||s}. Attendu: 2."

#. Translators: When staff upload a file containing access codes, they receive this message if a code is too long for the relevant database field, likely indicating an error.
#: TWLight/resources/admin.py:169
#, python-brace-format
msgid "Access code on line {line_num} is too long for the database field."
msgstr "Le code d'accès sur la ligne {line_num} est trop long pour le champs de la base de données."

#. Translators: When staff upload a file containing access codes, they receive this message if the column which should only contain a number contains anything that isn't a number.
#: TWLight/resources/admin.py:178
#, python-brace-format
msgid "Second column should only contain numbers. Error on line {line_num}."
msgstr "La deuxième colonne ne doit contenir que des nombres. Erreur à la ligne {line_num}."

#. Translators: When staff upload a file containing access codes, they receive this message if a partner ID in the file doesn't correspond to a partner in the Library Card platform database.
#: TWLight/resources/admin.py:187
#, python-brace-format
msgid "File contains reference to invalid partner ID on line {line_num}"
msgstr "Le fichier contient une référence vers un ID invalide de partenaire à la ligne {line_num}"

#. Translators: When staff successfully upload a file containing access codes, they receive this message.
#: TWLight/resources/admin.py:215
#, python-brace-format
msgid "{num_codes} access codes successfully uploaded!"
msgstr "{num_codes} code{PLURAL:num_codes||s} d'accès téléversé{PLURAL:num_codes||s} avec succès!"

#. Translators: When staff upload a file containing access codes, they receive this message if any were duplicates.
#: TWLight/resources/admin.py:219
#, python-brace-format
msgid "{num_duplicates} access codes ignored as duplicates."
msgstr "{num_duplicates} codes d'accès ignorés comme doublons."

#. Translators: This labels a textfield where users can enter the name of the potential partner they'll suggest
#: TWLight/resources/forms.py:16
msgid "Name of the potential partner"
msgstr "Nom du partenaire potentiel"

#: TWLight/resources/forms.py:17
#: TWLight/resources/templates/resources/suggest.html:55
msgid "Description"
msgstr "Description"

#: TWLight/resources/forms.py:18
msgid "Website"
msgstr "Site web"

#. Translators: When staff enter languages, they use ISO language codes. Don't translate ISO, LANGUAGES, or %(code)s.
#: TWLight/resources/models.py:31
#, python-format
msgid "%(code)s is not a valid language code. You must enter an ISO language code, as in the INTERSECTIONAL_LANGUAGES setting at https://github.com/WikipediaLibrary/TWLight/blob/master/TWLight/settings/base.py"
msgstr "%(code)s n'est pas un code de langue valide. Vous devez entrer un code de langue ISO, comme dans le paramètre INTERSECTIONAL_LANGUAGES à https://github.com/WikipediaLibrary/TWLight/blob/master/TWLight/settings/base.py"

#: TWLight/resources/models.py:48
msgid "Name"
msgstr "Nom"

#: TWLight/resources/models.py:49
msgid "Slug"
msgstr "Slug"

#: TWLight/resources/models.py:52
msgid "Tag"
msgstr "Balise"

#: TWLight/resources/models.py:53
msgid "Tags"
msgstr "Balises"

#. Translators: Title for a list of languages if there is more than one.
#: TWLight/resources/models.py:83
msgid "Languages"
msgstr "Langues"

#. Translators: In the administrator interface, this text is help text for a field where staff can enter the name of the partner. Don't translate McFarland.
#: TWLight/resources/models.py:138
msgid "Partner's name (e.g. McFarland). Note: this will be user-visible and *not translated*."
msgstr "Nom du partenaire (eg. McFarland). Attention: ceci sera visible par l'utilisateur et *non traduit*."

#. Translators: In the administrator interface, this text is help text for a field where staff can specify the username of the account coordinator for this partner.
#: TWLight/resources/models.py:144
msgid "The coordinator for this Partner, if any."
msgstr "Le coordinateur de ce partenaire, s'il y en a un."

#. Translators: In the administrator interface, this text is help text for a check box where staff can select whether a publisher will be featured on the website's front page.
#: TWLight/resources/models.py:147
msgid "Mark as true to feature this partner on the front page."
msgstr "Marquer comme vrai pour mettre ce partenaire en vedette sur la page principale."

#. Translators: In the administrator interface, this text is help text for a field where staff can enter the partner organisation's country.
#: TWLight/resources/models.py:150
msgid "Partner's primary location."
msgstr "Emplacement principal du partenaire."

#. Translators: This is a status for a Partner, denoting that editors can apply for access.
#: TWLight/resources/models.py:169
msgid "Available"
msgstr "Disponible"

#. Translators: This is a status for a Partner, denoting that editors cannot apply for access and the Partner will not be displayed to them.
#: TWLight/resources/models.py:171
#: TWLight/resources/templates/resources/partner_tile.html:35
msgid "Not available"
msgstr "Non disponible"

#. Translators: This is the name of the authorization method whereby user accounts are set up via an access code.
#: TWLight/resources/models.py:185
msgid "Access codes"
msgstr "Codes d'accès"

#. Translators: This is the name of the authorization method whereby users access resources via an IP proxy.
#: TWLight/resources/models.py:187
msgid "Proxy"
msgstr "Proxy"

#. Translators: This is the name of the authorization method whereby users access resources automatically via the library bundle.
#: TWLight/resources/models.py:189
msgid "Library Bundle"
msgstr "Paquet de bibliothèques"

#. Translators: In the administrator interface, this text is help text for a field where staff can specify whether this partner should be displayed to users.
#: TWLight/resources/models.py:195
msgid "Should this Partner be displayed to users? Is it open for applications right now?"
msgstr "Ce partenaire devrait-il être affiché aux utilisateurs? Est-il ouvert pour les demandes en ce moment?"

#. Translators: In the administrator interface, this text is help text for a field where staff specify whether users can request their account be renewed/extended for this partner.
#: TWLight/resources/models.py:200
msgid "Can access grants to this partner be renewed? If so, users will be able to request renewals at any time."
msgstr "Les droits d'accès pour ce partenaire peuvent-ils être renouvelés ? Si oui, les utilisateurs pourront demander des renouvellements à tout moment."

#. Translators: In the administrator interface, this text is help text for a field where staff specify the total number of available accounts.
#: TWLight/resources/models.py:205 TWLight/resources/models.py:408
msgid "Add number of new accounts to the existing value, not by reseting it to zero."
msgstr "Ajouter le nombre de nouveaux comptes à la valeur actuelle, sans la remettre à zéro."

#. Translators: In the administrator interface, this text is help text for a field where staff can link to a partner's Terms of Use.
#: TWLight/resources/models.py:212
msgid "Link to terms of use. Required if users must agree to terms of use to get access; optional otherwise."
msgstr "Lien vers les conditions d'utilisation. Requis si ce partenaire exige que les utilisateurs acceptent les  conditions d'utilisation pour recevoir l'accès; sinon facultatif."

#. Translators: In the administrator interface, this text is help text for a field where staff can provide a description of a partner's available resources.
#: TWLight/resources/models.py:217
msgid "Optional short description of this partner's resources."
msgstr "Description courte facultative des ressources de ce partenaire."

#. Translators: In the administrator interface, this text is help text for a field where staff can provide a long description of a partner's available resources.
#: TWLight/resources/models.py:221
msgid "Optional detailed description in addition to the short description such as collections, instructions, notes, special requirements, alternate access options, unique features, citations notes."
msgstr "Description détaillée facultative, en plus de la description courte, telle que collections, instructions, notes, exigences spéciales, options d'accès de substitution, fonctions uniques, notes de citations."

#. Translators: In the administrator interface, this text is help text for a field where staff can provide instructions to coordinators on sending user data to partners.
#: TWLight/resources/models.py:227
msgid "Optional instructions for sending application data to this partner."
msgstr "Instructions facultatives pour l'envoi à ce partenaire, des données de demandes."

#. Translators: In the administrator interface, this text is help text for a field where staff can provide email instructions to editors for using an access code to access a partner resource.
#: TWLight/resources/models.py:232
msgid "Optional instructions for editors to use access codes for this partner. Sent via email upon access code assignment."
<<<<<<< HEAD
msgstr ""
=======
msgstr "Instructions facultatives pour que les contributeurs puissent utiliser les codes d'accès pour ce partenaire. Envoyées par courriel lors de l'ssignation du code d'accès."
>>>>>>> 8f852c31

#. Translators: In the administrator interface, this text is help text for a field where staff can optionally provide a excerpt word limit per article.
#: TWLight/resources/models.py:237
msgid "Optional excerpt limit in terms of number of words per article. Leave empty if no limit."
msgstr "Limite facultative d'extraits en termes de nombre de mots par article. Laissez vide si pas de limite."

#. Translators: In the administrator interface, this text is help text for a field where staff can optionally provide a excerpt word limit per article in terms of percentage per article.
#: TWLight/resources/models.py:241
msgid "Optional excerpt limit in terms of percentage (%) of an article. Leave empty if no limit."
msgstr "Limite facultative de l'extrait en termes de pourcentage (%) d'un article. Laissez vide si pas de limite."

#. Translators: In the administrator interface, this text is help text for a field where staff can specify which method of account distribution this partner uses.
#: TWLight/resources/models.py:246
msgid "Which authorization method does this partner use? 'Email' means the accounts are set up via email, and is the default. Select 'Access Codes' if we send individual, or group, login details or access codes. 'Proxy' means access delivered directly via EZProxy, and Library Bundle is automated proxy-based access."
msgstr "Quelle méthode d'autorisation ce partenaire utilise-t-il ? 'Email' signifie que les comptes sont configurés par courriel, et ceci est la valeur par défaut. Selectionnez 'Codes d'accès' si nous envoyons le détails des paramètres de connexion ou les codes d'accès individuels ou de groupe. 'Proxy' signifie que l'accès est fourni directement par EZProxy, et le paquet de bibliothèques reçoit les droits du proxy."

#. Translators: In the administrator interface, this text is help text for a field where staff can specify whether users can apply for one or multiple collections of resources. Streams means 'collections'.
#: TWLight/resources/models.py:256
msgid "If True, users can only apply for one Stream at a time from this Partner. If False, users can apply for multiple Streams at a time. This field must be filled in when Partners have multiple Streams, but may be left blank otherwise."
msgstr "Si Vrai, les utilisateurs ne peuvent demander une seule collection à la fois de ce partenaire. Si Faux, les utilisateurs peuvent demander plusieurs collections à la fois. Ce champ doit être  rempli lorsque les partenaires ont plusieurs collections, mais autrement peut être laissée en blanc."

#. Translators: In the administrator interface, this text is help text for a field where staff can specify the languages a partner has resources in.
#: TWLight/resources/models.py:263
msgid "Select all languages in which this partner publishes content."
msgstr "Sélectionnez toutes les langues dans lesquelles ce partenaire publie du contenu."

#: TWLight/resources/models.py:270
msgid "Old Tags"
msgstr "Anciennes balises"

#. Translators: In the administrator interface, this text is help text for a field where staff can link to a partner's registration page.
#: TWLight/resources/models.py:281
msgid "Link to registration page. Required if users must sign up on the partner's website in advance; optional otherwise."
msgstr "Lien vers la page d'enregistrement. Nécessaire si les utilisateurs doivent signer à l'avance sur le site web du partenaire; sinon facultatif."

#. Translators: In the administrator interface, this text is help text for a check box where staff can select whether users must specify their real name when applying
#: TWLight/resources/models.py:285
msgid "Mark as true if this partner requires applicant names."
msgstr "Marquer comme vrai si ce partenaire exige que les demandeurs spécifient leur nom."

#. Translators: In the administrator interface, this text is help text for a check box where staff can select whether users must specify the country in which they live when applying.
#: TWLight/resources/models.py:288
msgid "Mark as true if this partner requires applicant countries of residence."
msgstr "Marquer comme vrai si ce partenaire exige que les demandeurs spécifient leurs pays de résidence."

#. Translators: In the administrator interface, this text is help text for a check box where staff can select whether users must specify a title for the resource they want to access when applying.
#: TWLight/resources/models.py:292
msgid "Mark as true if this partner requires applicants to specify the title they want to access."
msgstr "Marquer comme vrai si ce partenaire exige que les demandeurs spécifient le titre auquel ils veulent accéder."

#. Translators: In the administrator interface, this text is help text for a check box where staff can select whether users must specify a collection of resources when applying.
#: TWLight/resources/models.py:296
msgid "Mark as true if this partner requires applicants to specify the database they want to access."
msgstr "Marquer comme vrai si ce partenaire exige que les demandeurs spécifient la base de données à laquelle ils veulent accéder."

#. Translators: In the administrator interface, this text is help text for a check box where staff can select whether users must specify their occupation when applying.
#: TWLight/resources/models.py:300
msgid "Mark as true if this partner requires applicants to specify their occupation."
msgstr "Marquer comme vrai si ce partenaire exige que les demandeurs spécifient leur profession."

#. Translators: In the administrator interface, this text is help text for a check box where staff can select whether users must specify their institutional affiliation (e.g. university) when applying.
#: TWLight/resources/models.py:304
msgid "Mark as true if this partner requires applicants to specify their institutional affiliation."
msgstr "Marquer comme vrai si ce partenaire exige que les demandeurs spécifient leur affiliation institutionnelle."

#. Translators: In the administrator interface, this text is help text for a check box where staff can select whether users must agree to Terms of Use when applying.
#: TWLight/resources/models.py:308
msgid "Mark as true if this partner requires applicants to agree with the partner's terms of use."
msgstr "Marquer comme vrai si ce partenaire exige que les demandeurs acceptent ses conditions d'utilisation."

#. Translators: In the administrator interface, this text is help text for a check box where staff can select whether users must first register at the organisation's website before finishing their application.
#: TWLight/resources/models.py:312
msgid "Mark as true if this partner requires applicants to have already signed up at the partner website."
msgstr "Marquer comme vrai si ce partenaire exige que les demandeurs se soient déjà inscrits via leur site web."

#. Translators: In the administrator interface, this text is help text for a field where staff can upload an image to be used as this partner's logo.
#: TWLight/resources/models.py:374
msgid "Optional image file that can be used to represent this partner."
msgstr "Fichier image facultatif qui peut être utilisé pour représenter ce partenaire."

#. Translators: In the administrator interface, this text is help text for a field where staff can add the name of a collection of resources. Don't translate Health and Behavioral Sciences.
#: TWLight/resources/models.py:402
msgid "Name of stream (e.g. 'Health and Behavioral Sciences). Will be user-visible and *not translated*. Do not include the name of the partner here."
msgstr "Nom de collection (eg. Sciences naturelles). Sera visible à l'utilisateur et *non traduit*. Ne pas inclure le nom du partenaire ici."

#. Translators: In the administrator interface, this text is help text for a field where staff can add a description of a collection of resources.
#: TWLight/resources/models.py:412
msgid "Optional description of this stream's resources."
msgstr "Description facultative des ressources de ce flux."

#. Translators: In the administrator interface, this text is help text for a field where staff can add someone's job title. Example can be changed to something more language appropriate.
#: TWLight/resources/models.py:453
msgid "Organizational role or job title. This is NOT intended to be used for honorifics. Think 'Director of Editorial Services', not 'Ms.' Optional."
msgstr "Rôle organisationnel ou titre de l'emploi. Ceci ne doit PAS être utilisé pour les titres honorifiques. Pensez à 'Directeur des services éditoriaux', pas à 'Mme'. Facultatif."

#. Translators: In the administrator interface, this text is help text for a field where staff can add the 'friendly' version of someone's name. e.g. Sam instead of Samuel. Name can be changed to be language appropriate.
#: TWLight/resources/models.py:460
msgid "The form of the contact person's name to use in email greetings (as in 'Hi Jake')"
msgstr "La forme à utiliser dans les salutations courriel pour le nom de la personne à contacter (comme \"Bonjour, Jake\")"

#. Translators: In the administrator interface, this text is help text for a field where staff can add partner suggestions.
#: TWLight/resources/models.py:479
msgid "Potential partner's name (e.g. McFarland)."
msgstr "Nom du partenaire potentiel (par exemple McFarland)."

#. Translators: In the administrator interface, this text is help text for a field where staff can provide a description of a potential partner.
#: TWLight/resources/models.py:483
msgid "Optional description of this potential partner."
msgstr "Description facultative de ce partenaire potentiel."

#. Translators: In the administrator interface, this text is help text for a field where staff can link to a potential partner's website.
#: TWLight/resources/models.py:487
msgid "Link to the potential partner's website."
msgstr "Relier au site web du partenaire potentiel."

#. Translators: In the administrator interface, this text is help text for a field where staff can link a user as the author to a suggestion.
#: TWLight/resources/models.py:491
msgid "User who authored this suggestion."
msgstr "Utilisateur qui a fait cette suggestion."

#. Translators: In the administrator interface, this text is help text for a field where staff can link multiple users to a suggestion (as upvotes).
#: TWLight/resources/models.py:495
msgid "Users who have upvoted this suggestion."
msgstr "Utilisateurs qui ont voté pour cette suggestion."

#. Translators: In the administrator interface, this text is help text for a field where staff can provide links to help videos (if any) for a partner.
#: TWLight/resources/models.py:520
msgid "URL of a video tutorial."
msgstr "URL d'un tutoriel vidéo."

#. Translators: In the administrator interface, this text is help text for a field where staff can add an access code for a partner, to be used by editors when signing up for access.
#: TWLight/resources/models.py:541
msgid "An access code for this partner."
msgstr "Un code d'accès pour ce partenaire."

#. Translators: This text is shown to staff who are uploading access codes, instructing them on the format the file should take.
#: TWLight/resources/templates/resources/csv_form.html:6
msgid "To upload access codes, create a .csv file containing two columns: The first containing the access codes, and the second the ID of the partner the code should be linked to."
msgstr "Pour téléverser les codes d'accès, créez un fichier .csv contenant deux colonnes: la première avec les codes d'accès, et la seconde avec l'ID du partenaire auquel le code doit se lier."

#. Translators: This labels a button for uploading files containing lists of access codes.
#: TWLight/resources/templates/resources/csv_form.html:23
msgid "Upload"
msgstr "Téléverser"

#. Translators: If we have no available accounts for a partner, the coordinator can change the application system to a waiting list.
#: TWLight/resources/templates/resources/partner_detail.html:36
#: TWLight/resources/templates/resources/partner_detail.html:103
msgid "There are no access grants available for this partner at this time. You can still apply for access; applications will be processed when access is available."
msgstr "Il n'y a pas d'accès disponible pour ce partenaire en ce moment. Vous pouvez encore demander l'accès; les demandes seront traitées lorsque l'accès sera disponible."

#. Translators: This text labels a button which users can click to renew a previously approved application.
#: TWLight/resources/templates/resources/partner_detail.html:48
#: TWLight/resources/templates/resources/partner_detail.html:50
#: TWLight/resources/templates/resources/partner_detail.html:114
#: TWLight/resources/templates/resources/partner_detail.html:116
msgid "Renew"
msgstr "Renouvellement"

#. Translators: This text labels a button which users can click to view previously submitted applications.
#: TWLight/resources/templates/resources/partner_detail.html:56
#: TWLight/resources/templates/resources/partner_detail.html:121
msgid "View applications"
msgstr "Afficher les demandes"

#. Translators: This text labels a button which users can click to view a previously submitted application.
#: TWLight/resources/templates/resources/partner_detail.html:59
#: TWLight/resources/templates/resources/partner_detail.html:123
msgid "View application"
msgstr "Afficher la demande"

#. Translators: This text links to the minimum user requirements and terms of use on the partner page.
#: TWLight/resources/templates/resources/partner_detail.html:65
#: TWLight/resources/templates/resources/partner_detail.html:129
#, python-format
msgid "Before applying, please review the <strong><a href=\"%(about)s#req\">minimum requirements</a></strong> for access and our <strong><a href=\"%(terms)s\">terms of use</a></strong>."
msgstr "Avant de soumettre, veuillez relire les <strong><a href=\"%(about)s#req\">exigences minimales</a></strong> pour accéder et nos <strong><a href=\"%(terms)s\">conditions d’utilisation</a></strong>."

#. Translators: If a partner is currently waitlisted, this button allows coordinators to remove the partner from the waitlist.
#: TWLight/resources/templates/resources/partner_detail.html:86
#: TWLight/resources/templates/resources/partner_detail.html:146
msgid "Remove from waitlist"
msgstr "Retirer de la liste d'attente"

#. Translators: If a partner is not currently waitlisted, this button allows coordinators to add the partner to the waitlist.
#: TWLight/resources/templates/resources/partner_detail.html:89
#: TWLight/resources/templates/resources/partner_detail.html:146
msgid "Set as waitlisted"
msgstr "Définir comme étant en liste d'attente"

#. Translators: When a coordinator is assigned to a partner, their details are shown on the page. This text titles that section. <strong> tags should not be translated, nor should partner.
#: TWLight/resources/templates/resources/partner_detail.html:157
#, python-format
msgid "<strong>%(coordinator)s</strong> processes applications to %(partner)s."
msgstr "<strong>%(coordinator)s</strong> traite les applications de %(partner)s."

#. Translators: When a coordinator is assigned to a partner, their details are shown on the page. This text labels a link to their Talk page on Wikipedia, and should be translated to the text used for Talk pages in the language you are translating to.
#: TWLight/resources/templates/resources/partner_detail.html:166
msgid "Talk page"
msgstr "Page de discussion"

#. Translators: When a coordinator is assigned to a partner, their details are shown on the page. This text labels a link to Special:EmailUser on Wikipedia, and should be translated to the text of https://en.wikipedia.org/wiki/Special:EmailUser in the language you are translating to.
#: TWLight/resources/templates/resources/partner_detail.html:174
msgid "Special:EmailUser page"
msgstr "Page Special:EmailUser"

#. Translators: If no account coordinator is assigned to a partner, the Wikipedia Library team will coordinate signups. Translate Wikipedia Library in the same way as the global branch is named (click through from https://meta.wikimedia.org/wiki/The_Wikipedia_Library).
#: TWLight/resources/templates/resources/partner_detail.html:181
msgid "The Wikipedia Library team will process this application. Want to help? <a href=\"https://en.wikipedia.org/wiki/Wikipedia:The_Wikipedia_Library/Coordinators/Signup\">Sign up as a coordinator.</a>"
msgstr "L'équipe de la bibliothèque Wikipedia va traiter cette demande. Vous voulez aider ? <a href=\"https://en.wikipedia.org/wiki/Wikipedia:The_Wikipedia_Library/Coordinators/Signup\"> Inscrivez-vous en tant que coordinateur.</a>"

#. Translators: This text labels a button coordinators can click to view a list of users who have applied for access for a particular partner
#: TWLight/resources/templates/resources/partner_detail.html:190
msgid "List applications"
msgstr "Lister les demandes"

#. Translators: If a partner has no description written, this message is shown in the Description field on the partner page.
#: TWLight/resources/templates/resources/partner_detail.html:215
msgid "Description not available."
msgstr "Description non disponible"

#. Translators: If a partner has video tutorials, this text shows as the title for that information field.
#: TWLight/resources/templates/resources/partner_detail.html:251
msgid "Video tutorials"
msgstr "Tutoriels vidéo"

#: TWLight/resources/templates/resources/partner_detail.html:256
msgid "Video"
msgstr "Vidéo"

#. Translators: If a partner has content languages specified, this message precedes the list of those languages on the partner page.
#: TWLight/resources/templates/resources/partner_detail.html:271
msgid "Language(s)"
msgstr "Langue(s)"

#. Translators: If a partner has no content languages specified, this message is shown in the Languages field on the partner page.
#: TWLight/resources/templates/resources/partner_detail.html:281
msgid "Languages not available."
msgstr "Langues non disponibles."

#. Translators: If a partner has specified the excerpt limit, this text shows as the title for that information field.
#: TWLight/resources/templates/resources/partner_detail.html:294
msgid "Excerpt limit"
msgstr "Limite d'extrait"

#. Translators: If a partner has specified the excerpt limit both in words and percentage, this message will display the percentage of words and the number of words on the partner page.
#: TWLight/resources/templates/resources/partner_detail.html:301
#, python-format
msgid "%(object)s allows a maximum of %(excerpt_limit)s words or %(excerpt_limit_percentage)s%% of an article be excerpted into a Wikipedia article."
msgstr "%(object)s permet un maximum de %(excerpt_limit)s mots ou %(excerpt_limit_percentage)s%% d'un article être extrait dans un article de Wikipedia."

#. Translators: If a partner has specified the excerpt limit in words, this message will display the number of words on the partner page.
#: TWLight/resources/templates/resources/partner_detail.html:308
#, python-format
msgid "%(object)s allows a maximum of %(excerpt_limit)s words be excerpted into a Wikipedia article."
msgstr "%(object)s permet d'extraire au maximum %(excerpt_limit)s mots d'un article de Wikipedia."

#. Translators: If a partner has specified the excerpt limit in percentage, this message will display the percentage of words on the partner page.
#: TWLight/resources/templates/resources/partner_detail.html:315
#, python-format
msgid "%(object)s allows a maximum of %(excerpt_limit_percentage)s%% of an article be excerpted into a Wikipedia article."
msgstr "%(object)s permet un maximum de %(excerpt_limit_percentage)s%% d'un article être extrait dans un article de Wikipedia."

#. Translators: If a partner has other requirements for access, this text shows as the title for that information field. (e.g. https://wikipedialibrary.wmflabs.org/partners/10/).
#: TWLight/resources/templates/resources/partner_detail.html:333
msgid "Special requirements for applicants"
msgstr "Exigences particulières pour les demandeurs"

#. Translators: If a user must agree to a Terms of Use document, they see this message, and must enter the name of the resource. Don't translate publisher or url.
#: TWLight/resources/templates/resources/partner_detail.html:341
#, python-format
msgid "%(publisher)s requires that you agree with its <a href=\"%(url)s\">terms of use</a>."
msgstr "%(publisher)s exige que vous acceptiez ses <a href=\"%(url)s\">conditions d'utilisation</a>."

#. Translators: If a user must provide their real name to apply to a partner, they see this message, and must enter the name of the resource. Don't translate publisher.
#: TWLight/resources/templates/resources/partner_detail.html:351
#, python-format
msgid "%(publisher)s requires that you provide your real name."
msgstr "%(publisher)s exige que vous fournissiez votre vrai nom."

#. Translators: If a user must provide the name of the country where they currently live to apply to a partner, they see this message, and must enter the name of the resource. Don't translate publisher.
#: TWLight/resources/templates/resources/partner_detail.html:360
#, python-format
msgid "%(publisher)s requires that you provide your country of residence."
msgstr "%(publisher)s exige que vous spécifiez votre pays de résidence."

#. Translators: If a user must provide their occupation to apply to a partner, they see this message, and must enter the name of the resource. Don't translate publisher.
#: TWLight/resources/templates/resources/partner_detail.html:369
#, python-format
msgid "%(publisher)s requires that you provide your occupation."
msgstr "%(publisher)s exige que vous fournissiez votre profession."

#. Translators: If a user must provide their institutional affiliation (e.g. university) to apply to a partner, they see this message, and must enter the name of the resource. Don't translate publisher.
#: TWLight/resources/templates/resources/partner_detail.html:378
#, python-format
msgid "%(publisher)s requires that you provide your institutional affiliation."
msgstr "%(publisher)s exige que vous fournissiez votre affiliation institutionnelle."

#. Translators: If a user must select a specific resource to apply for, they see this message, and must enter the name of the resource. Don't translate publisher.
#: TWLight/resources/templates/resources/partner_detail.html:387
#, python-format
msgid "%(publisher)s requires that you specify a particular title that you want to access."
msgstr "%(publisher)s exige que vous spécifiez un titre particulier auquel vous souhaitez accéder."

#. Translators: If a user must register on the partner website before applying, they see this message. Don't translate partner.
#: TWLight/resources/templates/resources/partner_detail.html:397
#, python-format
msgid "%(publisher)s requires that you sign up for an account before applying for access."
msgstr "%(publisher)s exige que vous vous inscriviez pour avoir un compte avant de demander l'accès."

#. Translators: If a partner has multiple collections which can be selected, this text shows as the title for that information field. (e.g. https://wikipedialibrary.wmflabs.org/partners/10/).
#: TWLight/resources/templates/resources/partner_detail.html:416
msgid "Collections"
msgstr "Collections"

#. Translators: If a partner has their location listed, this message is a label for that location
#: TWLight/resources/templates/resources/partner_detail.html:453
msgid "Location"
msgstr "Emplacement"

#. Translators: If a partner has a Terms of Use listed, this message is shown in the Terms of Use field (e.g. https://wikipedialibrary.wmflabs.org/partners/8/).
#: TWLight/resources/templates/resources/partner_detail.html:457
msgid "Terms of use"
msgstr "Conditions d'utilisation"

#. Translators: If a partner has no Terms of Use listed, this message is shown in the Terms of Use field (e.g. https://wikipedialibrary.wmflabs.org/partners/12/).
#: TWLight/resources/templates/resources/partner_detail.html:460
msgid "Terms of use not available."
msgstr "Conditions d'utilisation non disponibles."

#. Translators: This is the heading for the section of a partner page showing data about applications to that partner.
#. Translators: Shown in the top bar of almost every page, linking to the statitics for applications.
#: TWLight/resources/templates/resources/partner_detail.html:472
#: TWLight/templates/base.html:126
msgid "Metrics"
msgstr "Indicateurs"

#. Translators: This is the label for a number which shows the total number of aplications submitted for one partner. (e.g. https://wikipedialibrary.wmflabs.org/partners/8/).
#: TWLight/resources/templates/resources/partner_detail.html:485
msgid "Total applications (all time)"
msgstr "Nombre total de demandes (tout le temps)"

#. Translators: This is the label for a number which shows the total number of unique (not counting duplicates) users who have applied for access for one partner. (e.g. https://wikipedialibrary.wmflabs.org/partners/8/).
#: TWLight/resources/templates/resources/partner_detail.html:501
msgid "Total unique applicants (all time)"
msgstr "Nombre d'utilisateurs uniques (tout le temps)"

#. Translators: This is the label for a number which shows the median (not mean) number of days between users applying and a coordinator making a decision on their application. (e.g. https://wikipedialibrary.wmflabs.org/partners/8/).
#: TWLight/resources/templates/resources/partner_detail.html:523
msgid "Median days from application to decision"
msgstr "Délai médian en jours de la demande à la décision"

#. Translators: This is the section header for accounts availability numbers for the available stream(s). (e.g. https://wikipedialibrary.wmflabs.org/partners/52/).
#: TWLight/resources/templates/resources/partner_detail.html:538
msgid "Accounts availability"
msgstr "Disponibilité des comptes"

#. Translators: This help text is visible to coordinators and superusers when a negative accounts available number is displayed.
#: TWLight/resources/templates/resources/partner_detail.html:548
#: TWLight/resources/templates/resources/partner_detail.html:564
msgid "Actual negative number visible to coordinators and superusers only"
msgstr "Nombre négatif actuel visible pour les coordinateurs et les superviseurs uniquement"

#. Translators: This is the label which shows the number of accounts available for the particular partner. (e.g. https://wikipedialibrary.wmflabs.org/partners/8/).
#: TWLight/resources/templates/resources/partner_detail.html:559
msgid "Accounts available:"
msgstr "Comptes disponibles :"

#. Translators: This is the section header for application statistics for a specific partner resources, arranged by the status of submitted applications. (e.g. https://wikipedialibrary.wmflabs.org/partners/8/).
#: TWLight/resources/templates/resources/partner_detail.html:575
msgid "Applications by status"
msgstr "Demandes par statut"

#. Translators: This is the anchor text for a hyperlink directing users to download statistical information as a comma separated value file. (e.g. https://wikipedialibrary.wmflabs.org/partners/8/).
#: TWLight/resources/templates/resources/partner_detail.html:579
#: TWLight/resources/templates/resources/partner_detail.html:614
#: TWLight/resources/templates/resources/partner_detail.html:620
#: TWLight/resources/templates/resources/partner_detail.html:626
#: TWLight/templates/dashboard.html:77 TWLight/templates/dashboard.html:143
#: TWLight/templates/dashboard.html:148 TWLight/templates/dashboard.html:160
#: TWLight/templates/dashboard.html:170 TWLight/templates/dashboard.html:186
msgid "download as csv"
msgstr "télécharger au format CSV"

#. Translators: This is the label and number which shows the total number of applications approved for a specific partner resource. (e.g. https://wikipedialibrary.wmflabs.org/partners/8/).
#: TWLight/resources/templates/resources/partner_detail.html:586
#, python-format
msgid "Number of applications approved (all time): %(total_apps_approved_or_sent)s"
msgid_plural "Number of applications approved (all time): %(total_apps_approved_or_sent)s"
msgstr[0] "Nombre de demandes approuvées (tout le temps): %(total_apps_approved_or_sent)s"
msgstr[1] "Nombre de demandes approuvées (tout le temps): %(total_apps_approved_or_sent)s"

#. Translators: This is the label and number which shows the total number of unique users who have been approved for access to a specific partner resource. (e.g. https://wikipedialibrary.wmflabs.org/partners/8/).
#: TWLight/resources/templates/resources/partner_detail.html:595
#, python-format
msgid "Number of unique users with approved applications (all time): %(unique_users_approved_or_sent)s"
msgid_plural "Number of unique users with approved applications (all time): %(unique_users_approved_or_sent)s"
msgstr[0] "Nombre d'utilisateurs uniques avec des demandes approuvées (tout le temps): %(unique_users_approved_or_sent)s"
msgstr[1] "Nombre d'utilisateurs uniques avec des demandes approuvées (tout le temps): %(unique_users_approved_or_sent)s"

#. Translators: This is the heading of a section on partner pages which shows graphs for application numbers with time (e.g. https://wikipedialibrary.wmflabs.org/partners/8/).
#: TWLight/resources/templates/resources/partner_detail.html:611
msgid "Applications over time"
msgstr "Nombre de demandes dans le temps"

#. Translators: This is the title of a graph on partner pages (e.g. https://wikipedialibrary.wmflabs.org/partners/8/) for a graph showing the number of applications over time.
#: TWLight/resources/templates/resources/partner_detail.html:614
msgid "All applications"
msgstr "Toutes les demandes"

#. Translators: This is the title of a graph on partner pages (e.g. https://wikipedialibrary.wmflabs.org/partners/8/) for a graph showing the number of approved applications over time.
#: TWLight/resources/templates/resources/partner_detail.html:620
msgid "Approved applications only"
msgstr "Seulement les demandes approuvées"

#. Translators: This is the title of a graph on partner pages (e.g. https://wikipedialibrary.wmflabs.org/partners/8/) for a graph showing the number of unique applicants over time.
#: TWLight/resources/templates/resources/partner_detail.html:626
msgid "Unique users over time"
msgstr "Nombre d'utilisateurs uniques dans le temps"

#: TWLight/resources/templates/resources/partner_filter.html:10
msgid "Browse Partners"
msgstr "Parcourir tous les partenaires"

#. Translators: On the 'browse partners' page this button is above the partner list and can be clicked by users to navigate to the partner suggestions page.
#. Translators: This button is at the bottom of every page and can be clicked by users to navigate to the partner suggestions page.
#: TWLight/resources/templates/resources/partner_filter.html:24
#: TWLight/templates/base.html:241
msgid "Suggest a partner"
msgstr "Suggérer un partenaire"

#. Translators: This text is on a button users can click to go to the page where they can apply for many partners in one application (https://wikipedialibrary.wmflabs.org/applications/request/)
#: TWLight/resources/templates/resources/partner_filter.html:30
<<<<<<< HEAD
#, fuzzy
msgid "Apply to multiple partners"
msgstr "Tous les partenaires"
=======
msgid "Apply to multiple partners"
msgstr "Appliquer à tous les partenaires"
>>>>>>> 8f852c31

#: TWLight/resources/templates/resources/partner_filter.html:41
msgid "No partners meet the specified criteria."
msgstr "Aucun partenaire ne correspond aux critères spécifiés."

#. Translators: Alt text for publisher logos on the browse partner page (https://wikipedialibrary.wmflabs.org/partners/). Don't translate partner.
#: TWLight/resources/templates/resources/partner_tile.html:26
msgid "Link to {{ partner }} signup page"
msgstr "Lien vers la page de souscription de {{ partner }}"

#. Translators: On the Browse page (https://wikipedialibrary.wmflabs.org/partners/), this text is shown for a partner who has no content languages to show.
#: TWLight/resources/templates/resources/partner_tile.html:59
msgid "Language(s) not known"
msgstr "Langue(s) inconnue(s)"

#. Translators: On the page listing approved users, staff can unassign a code from a user. This is the title of the page which confirms the code removal.
#: TWLight/resources/templates/resources/partner_unassign_code.html:8
msgid "Unassign code?"
msgstr "Désassigner le code ?"

#. Translators: This message is displayed on the page where staff can unassign codes from users.
#: TWLight/resources/templates/resources/partner_unassign_code.html:14
#, python-format
msgid "Unassign access code <code>%(code)s</code> from %(editor)s?"
msgstr "Désassigner le code d'accès <code>%(code)s</code> de %(editor)s?"

#: TWLight/resources/templates/resources/partner_users.html:7
#, python-format
msgid "%(partner)s approved users"
msgstr "%(partner)s utilisateurs approuvés"

#. Translators: On the page where coordinators can view data on applications to a partner they coordinate, this is a table column heading for date an application was made.
#: TWLight/resources/templates/resources/partner_users.html:29
#: TWLight/resources/templates/resources/partner_users.html:80
msgid "Application date"
msgstr "Date de la demande"

#. Translators: On the page where coordinators can view data on applications to a partner they coordinate, this is a table column heading for date an application was approved by a coordinator.
#: TWLight/resources/templates/resources/partner_users.html:31
#: TWLight/resources/templates/resources/partner_users.html:82
msgid "Application approved"
msgstr "Demande approuvée"

#. Translators: On the page where coordinators can view data on applications to a partner they coordinate, this is a table column heading denoting whether an application was a renewal.
#: TWLight/resources/templates/resources/partner_users.html:33
#: TWLight/resources/templates/resources/partner_users.html:84
msgid "Renewal?"
msgstr "Renouvellement?"

#. Translators: On the page where coordinators can view data on applications to a partner they coordinate, this is a table column heading for the stream (collection) the user applied for.
#: TWLight/resources/templates/resources/partner_users.html:36
#: TWLight/resources/templates/resources/partner_users.html:87
msgid "Stream"
msgstr "Collection"

#. Translators: Denotes whether an application was imported to the platform, because it was submitted before the library card was launched.
#: TWLight/resources/templates/resources/partner_users.html:49
#: TWLight/resources/templates/resources/partner_users.html:100
msgid "Imported"
msgstr "Importé"

#. Translators: This is the title of the form where users can submit partner suggestions.
#: TWLight/resources/templates/resources/suggest.html:18
msgid "Suggest partners"
msgstr "Suggérer des partenaires"

#. Translators: This is the title of the panel where user suggestions are displayed.
#: TWLight/resources/templates/resources/suggest.html:38
msgid "Browse and support suggestions"
msgstr "Afficher et supporter les suggestions"

#. Translators: This button is at the partner suggestions page for coordinators to delete suggestions.
#: TWLight/resources/templates/resources/suggest.html:47
msgid "Delete"
msgstr "Supprimer"

#. Translators: This is the text that appears before the URL of every partner suggestion.
#: TWLight/resources/templates/resources/suggest.html:59
msgid "URL"
msgstr "URL"

#: TWLight/resources/templates/resources/suggest.html:64
#: TWLight/resources/templates/resources/suggest.html:80
msgid "Upvoted"
msgstr "Voté pour"

#: TWLight/resources/templates/resources/suggest.html:64
#: TWLight/resources/templates/resources/suggest.html:80
msgid "Upvote"
msgstr "Vote pour"

#. Translators: This message is displayed on the page where coordinators can request the deletion of a suggestion.
#: TWLight/resources/templates/resources/suggestion_confirm_delete.html:9
#, python-format
msgid "Are you sure you want to delete <b>%(object)s</b>?"
msgstr "Etes vous sûr de vouloir supprimer <b>%(object)s</b>?"

#. Translators: This is the button users click to confirm changes to their personal information.
#: TWLight/resources/templates/resources/suggestion_confirm_delete.html:13
#: TWLight/users/views.py:371
msgid "Confirm"
msgstr "Confirmer"

#. Translators: Staff members can see partners on the Browse page (https://wikipedialibrary.wmflabs.org/partners/) which are hidden from other users.
#: TWLight/resources/views.py:39
msgid "Because you are a staff member, this page may include Partners who are not yet available to all users."
msgstr "Parce que vous êtes un membre du personnel, cette page peut inclure des partenaires qui ne sont pas encore disponibles pour tous les utilisateurs."

#: TWLight/resources/views.py:61
msgid "This partner is not available. You can see it because you are a staff member, but it is not visible to non-staff users."
msgstr "Ce partenaire n'est pas disponible. Vous pouvez le voir parce que vous êtes un membre du personnel, mais il n'est pas visible pour les utilisateurs qui ne font pas partie du personnel."

#. Translators: When an account coordinator changes a partner from being open to applications to having a 'waitlist', they are shown this message.
#: TWLight/resources/views.py:227
msgid "This partner is now waitlisted"
msgstr "Ce partenaire est maintenant en attente"

#. Translators: When an account coordinator changes a partner from having a 'waitlist' to being open for applications, they are shown this message.
#: TWLight/resources/views.py:231
msgid "This partner is now available for applications"
msgstr "Ce partenaire est maintenant disponible pour les demandes"

#. Translators: Shown to users when they successfully add a new partner suggestion.
#: TWLight/resources/views.py:340
msgid "Your suggestion has been added."
msgstr "Votre suggestion a été ajoutée."

#. Translators: Shown to coordinators when they successfully delete a partner suggestion
#: TWLight/resources/views.py:360
msgid "Suggestion has been deleted."
msgstr "Suggestion supprimée."

#. Translators: Shown on the website's 400 page, when a user sends a bad request.
#: TWLight/templates/400.html:8
msgid "Bad Request"
msgstr "Mauvaise requête"

#. Translators: Shown on the website's 400 page, when a user sends a bad request.
#: TWLight/templates/400.html:12
msgid "Sorry; we don't know what to do with that."
msgstr "Désolé; nous ne savons pas quoi faire de cela."

#. Translators: Shown on the website's 400 page, when a user sends a bad request. Don't translate path or Phabricator.
#: TWLight/templates/400.html:17
#, python-format
msgid "If you think we should know what to do with that, please email us about this error at <a href=\"mailto:wikipedialibrary@wikimedia.org?Subject=Wikipedia%%20Library%%20%(path)s%%20Permission%%20denied\">wikipedialibrary@wikimedia.org</a> or report it to us on <a href=\"https://phabricator.wikimedia.org/maniphest/task/edit/form/1/?projectPHIDs=Library-Card-Platform&title=Wikipedia%%20Library%%20%(path)s%%20Bad%%20Request\">Phabricator</a>"
msgstr "Si vous pensez que votre compte devrait pouvoir le faire, veuillez nous contacter à <a href=\"mailto:wikipedialibrary@wikimedia.org?Subject=Wikipedia%%20Library%%20%(path)s%%20Permission%%20denied\">wikipedialibrary@wikimedia.org</a> ou nous le signaler sur <a href=\"https://phabricator.wikimedia.org/maniphest/task/edit/form/1/?projectPHIDs=Library-Card-Platform&title=Wikipedia%%20Library%%20%(path)s%%20Permission%%20denied\">Phabricator</a>"

#. Translators: Alt text for an image shown on the 400 error page.
#. Translators: Alt text for an image shown on the 403 error page.
#: TWLight/templates/400.html:30 TWLight/templates/403.html:30
msgid "Sad hamster in a cage"
msgstr "Hamster triste dans une cage"

#. Translators: Shown on the website's 403 page, when a user attempts to navigate to a page they don't have permission to view.
#: TWLight/templates/403.html:8
msgid "Permission denied"
msgstr "Permission refusée"

#. Translators: Shown on the website's 403 page, when a user attempts to navigate to a page they don't have permission to view.
#: TWLight/templates/403.html:12
msgid "Sorry; you aren't allowed to do that."
msgstr "Désolé, vous n'êtes pas autorisé à faire cela."

#. Translators: Shown on the website's 403 page, when a user attempts to navigate to a page they don't have permission to view. Don't translate path or Phabricator.
#: TWLight/templates/403.html:17
#, python-format
msgid "If you think your account should be able to do that, please email us about this error at <a href=\"mailto:wikipedialibrary@wikimedia.org?Subject=Wikipedia%%20Library%%20%(path)s%%20Permission%%20denied\">wikipedialibrary@wikimedia.org</a> or report it to us on <a href=\"https://phabricator.wikimedia.org/maniphest/task/edit/form/1/?projectPHIDs=Library-Card-Platform&title=Wikipedia%%20Library%%20%(path)s%%20Permission%%20denied\">Phabricator</a>"
msgstr "Si vous pensez que votre compte devrait pouvoir le faire, veuillez nous contacter à <a href=\"mailto:wikipedialibrary@wikimedia.org?Subject=Wikipedia%%20Library%%20%(path)s%%20Permission%%20denied\">wikipedialibrary@wikimedia.org</a> ou nous le signaler sur <a href=\"https://phabricator.wikimedia.org/maniphest/task/edit/form/1/?projectPHIDs=Library-Card-Platform&title=Wikipedia%%20Library%%20%(path)s%%20Permission%%20denied\">Phabricator</a>"

#. Translators: Shown on the website's 404 page, when a user attempts to navigate to a page that doesn't exist.
#: TWLight/templates/404.html:8
msgid "Not found"
msgstr "Non trouvé"

#. Translators: Shown on the website's 404 page, when a user attempts to navigate to a page that doesn't exist.
#: TWLight/templates/404.html:12
msgid "Sorry; we can't find that."
msgstr "Désolé, nous ne pouvons pas le trouver."

#. Translators: Shown on the website's 404 page, when a user attempts to navigate to a page that doesn't exist. Don't translate path or Phabricator.
#: TWLight/templates/404.html:16
#, python-format
msgid "If you are certain that something should be here, please email us about this error at <a href=\"mailto:wikipedialibrary@wikimedia.org?Subject=Wikipedia%%20Library%%20%(path)s%%20Not%%20found\"> wikipedialibrary@wikimedia.org</a> or report it to us on <a href=\"https://phabricator.wikimedia.org/maniphest/task/edit/form/1/?projectPHIDs=Library-Card-Platform&title=Wikipedia%%20Library%%20%(path)s%%20Not%%20found\">Phabricator</a>"
msgstr "Si vous êtes certain que quelque chose devrait être ici, veuillez nous contacter à <a href=\"mailto:wikipedialibrary@wikimedia.org?Subject=Wikipedia%%20Library%%20%(path)s%%20Permission%%20denied\">wikipedialibrary@wikimedia.org</a> ou nous le signaler sur <a href=\"https://phabricator.wikimedia.org/maniphest/task/edit/form/1/?projectPHIDs=Library-Card-Platform&title=Wikipedia%%20Library%%20%(path)s%%20Permission%%20denied\">Phabricator</a>"

#. Translators: Alt text for an image shown on the 404 error page.
#: TWLight/templates/404.html:29
msgid "A crab on a beach looking towards the camera"
msgstr "Un crabe sur une plage regardant l'appareil photo"

#. Translators: This text is found on the About page (https://wikipedialibrary.wmflabs.org/about/). Translate Wikipedia Library in the same way as the global branch is named (click through from https://meta.wikimedia.org/wiki/The_Wikipedia_Library).
#: TWLight/templates/about.html:6
msgid "About the Wikipedia Library"
msgstr "À propos de la Biblothèque Wikipédia"

#. Translators: This text is found on the About page (https://wikipedialibrary.wmflabs.org/about/). Wikimedia Foundation should not be translated. Translate Wikipedia Library in the same way as the global branch is named (click through from https://meta.wikimedia.org/wiki/The_Wikipedia_Library).
#: TWLight/templates/about.html:10
msgid "The Wikipedia Library provides free access to research materials to improve your ability to contribute content to Wikimedia projects."
msgstr "La Bibliothèque Wikipédia offre accès gratuit aux documents de recherche afin d'améliorer votre capacité à contribuer aux  projets Wikimedia."

#. Translators: This text is found on the About page (https://wikipedialibrary.wmflabs.org/about/). Wikimedia Foundation should not be translated. Translate Wikipedia Library in the same way as the global branch is named (click through from https://meta.wikimedia.org/wiki/The_Wikipedia_Library).
#: TWLight/templates/about.html:18
msgid "The Wikipedia Library Card Platform is our central tool for reviewing applications and providing access to those partner resources. Here you can see which partnerships are available, what kinds of materials each database provides, and apply for the ones you want. Volunteer coordinators, who have signed non-disclosure agreements with the Wikimedia Foundation, review applications and work with partners to get you your free access."
msgstr "La Plateforme de Carte de Bibliothèque Wikipedia est notre outil central pour examiner les demandes et fournir l'accès aux ressources de ses partenaires. Ici vous pouvez voir quels partenariats sont disponibles, quels types de matériels fournit chaque base de données, et demander ceux que vous voulez. Les coordinateurs volontaires, qui ont signé des accords de non-divulgation avec la Fondation Wikimedia, évaluent les demandes, et travaillent avec les partenaires pour vous obtenir l'accès gratuit."

#. Translators: This text is found on the About page (https://wikipedialibrary.wmflabs.org/about/). Don't translate terms_url.
#: TWLight/templates/about.html:26
#, python-format
msgid "For more information about how application information is stored and reviewed please see our <a href=\"%(terms_url)s\">terms of use and privacy policy</a>. Accounts you apply for are also subject to the Terms of Use provided by each partner’s platform; please review them."
msgstr "Pour plus d'informations sur la manière dont les données d'applications sont stockées et évaluées, veuillez voir nos <a href=\"%(terms_url)s\">conditions d'utilisation et politiques de condentialité</a>. Les comptes que vous demandez sont également soumis aux conditions d'utilisation dictées par les plateformes de chaque partenaire; vous devez les examiner."

#. Translators: This text is found on the About page (https://wikipedialibrary.wmflabs.org/about/).
#: TWLight/templates/about.html:32
msgid "Who can receive access?"
msgstr "Qui peut obtenir l'accès ?"

#. Translators: This text is found on the About page (https://wikipedialibrary.wmflabs.org/about/). Wikimedia Foundation should not be translated.
#: TWLight/templates/about.html:36
msgid "Any active editor in good standing can receive access.  Applications are reviewed based on the editor’s need and contributions. If you think you could use access to one of our partner resources and are an active editor in any project supported by the Wikimedia Foundation, please apply."
msgstr "Tout utilisateur actif et en règle peut avoir accès. Demandes sont évaluées en fonction des besoins de l'utilisateur pour la ressource, et les contributions à la communauté Wikimédia. Si vous pensez que vous pouvez utiliser l'accès à l'une de nos ressources et êtes un utilisateur actif dans un projet soutenu par la Wikimedia Foundation, s'il vous plaît soumettre une demande."

#. Translators: This text is found on the About page (https://wikipedialibrary.wmflabs.org/about/).
#: TWLight/templates/about.html:43
msgid "Any editor can apply for access, but there are a few basic requirements:"
msgstr "Tout utilisateur peut demander l'accès, mais il y a quelques conditions de base."

#. Translators: This text is found on the About page (https://wikipedialibrary.wmflabs.org/about/).
#: TWLight/templates/about.html:47
msgid "You have an account that is a minimum of 6 months old"
msgstr "Vous avez un compte depuis au moins 6 mois"

#. Translators: This text is found on the About page (https://wikipedialibrary.wmflabs.org/about/).
#: TWLight/templates/about.html:51
msgid "You have a minimum of 500 edits"
msgstr "Vous avez au moins 500 contributions"

#. Translators: This text is found on the About page (https://wikipedialibrary.wmflabs.org/about/).
#: TWLight/templates/about.html:55
msgid "You have made at least 10 edits to Wikimedia projects in the last month"
msgstr "Vous avez fait au moins 10 modifications aux projets Wikimedia au cours du dernier mois"

#. Translators: This text is found on the About page (https://wikipedialibrary.wmflabs.org/about/).
#: TWLight/templates/about.html:59
msgid "You are not currently blocked from editing Wikipedia"
msgstr "Vous n'êtes pas bloqué actuellement pour modifier Wikipédia"

#. Translators: This text is found on the About page (https://wikipedialibrary.wmflabs.org/about/).
#: TWLight/templates/about.html:63
msgid "You do not already have access to the resources you’re applying for through another library or institution"
msgstr "Vous n'avez pas encore accès aux ressources que vous demandez à travers une autre bibliothèque ou institution"

#. Translators: This text is found on the About page (https://wikipedialibrary.wmflabs.org/about/).
#: TWLight/templates/about.html:70
msgid "If you don't quite meet the experience requirements but think you would still be a strong candidate for access, feel free to apply and you may still be considered."
msgstr "Si vous ne répondez pas tout à fait aux exigences d'expérience, mais pensez que vous êtes encore un bon candidat pour l'accès, veuillez nous soumettre votre demande afin qu'elle puisse être prise en compte."

#. Translators: This text is found on the About page (https://wikipedialibrary.wmflabs.org/about/).
#: TWLight/templates/about.html:77
msgid "What do I do after I get access?"
msgstr "Que puis-je faire après avoir reçu mon accès ?"

#. Translators: This text is found on the About page (https://wikipedialibrary.wmflabs.org/about/).
#: TWLight/templates/about.html:81
msgid "Once you have access we encourage you to use the databases for both research that creates or improves Wikimedia content and serves your other research needs."
msgstr "Une fois que vous avez votre accès, nous vous encourageons à utiliser les ressources pour améliorer le contenu des projets Wikimédia et pour vos autres besoins."

#. Translators: This text is found on the About page (https://wikipedialibrary.wmflabs.org/about/).
#: TWLight/templates/about.html:88
msgid "Please keep in mind, our agreements with partners carry certain expectations."
msgstr "Veuillez garder à l'esprit, que nos accords avec les partenaires contiennent certaines contraintes."

#. Translators: This text is found on the About page (https://wikipedialibrary.wmflabs.org/about/).
#: TWLight/templates/about.html:95
msgid "Approved editors <i>may</i> use their access to:"
msgstr "Les contributeurs approuvés <i>peuvent</i> utiliser leur accès pour :"

#. Translators: This text is found on the About page (https://wikipedialibrary.wmflabs.org/about/).
#: TWLight/templates/about.html:99
msgid "Search, view, retrieve, and display partner content"
msgstr "Rechercher, voir, récupérer et afficher le contenu du partenaire"

#. Translators: This text is found on the About page (https://wikipedialibrary.wmflabs.org/about/).
#: TWLight/templates/about.html:103
msgid "Electronically save partner content"
msgstr "enregistrer électroniquement des portions de contenu à accès restreint"

#. Translators: This text is found on the About page (https://wikipedialibrary.wmflabs.org/about/).
#: TWLight/templates/about.html:107
msgid "Print out single copies of partner content"
msgstr "imprimer un exemplaire des portions de contenu à accès restreint"

#. Translators: This text is found on the About page (https://wikipedialibrary.wmflabs.org/about/).
#: TWLight/templates/about.html:114
msgid "Approved editors <i>should not</i>:"
msgstr "Les contributeurs approuvés <i>ne peuvent pas</i> :"

#. Translators: This text is found on the About page (https://wikipedialibrary.wmflabs.org/about/).
#: TWLight/templates/about.html:118
msgid "Share their account logins or passwords with others, or sell their access to other parties"
msgstr "Partager son identifiant de connexion ou son mot de passe avec d'autres, ou vendre son accès à des tiers"

#. Translators: This text is found on the About page (https://wikipedialibrary.wmflabs.org/about/).
#: TWLight/templates/about.html:122
msgid "Mass scrape or mass download partner content"
msgstr "soutirer ou télécharger en masse des portions de contenu à accès restreint"

#. Translators: This text is found on the About page (https://wikipedialibrary.wmflabs.org/about/).
#: TWLight/templates/about.html:126
msgid "Systematically make printed or electronic copies of multiple extracts of restricted content available for any purpose"
msgstr "Faire systématiquement des copies imprimées ou électroniques de plusieurs extraits de contenu restreint dans un but quelconque"

#. Translators: This text is found on the About page (https://wikipedialibrary.wmflabs.org/about/). Stub is a technical term for a short Wikipedia article, use the appropriate Wikipedia term in your language.
#: TWLight/templates/about.html:130
msgid "Datamine metadata without permission, in order, for instance, to use metadata for auto-created stub articles"
msgstr "fouiller des métadonnées sans permission, par exemple pour la création automatique d'ébauches"

#. Translators: This text is found on the About page (https://wikipedialibrary.wmflabs.org/about/).
#: TWLight/templates/about.html:137
msgid "Respecting these agreements allows us to continue growing the partnerships available to our entire community."
msgstr "Le respect de ces accords nous permet de continuer à augmenter le nombre de partenariats à la disposition de notre communauté."

#. Translators: the gunk with ampersands is HTML for <code>|via=</code> and <code>{{subscription required|via=}}</code> . It needs to use the HTML gunk rather than the normal characters for technical reasons. You should leave the gunk alone, but translate '|via' and 'subscription required|via=' if other tags are used for your language Wikipedia. If you're not sure how to handle this section, take your best guess and give the developer a heads-up.
#: TWLight/templates/about.html:146
msgid "Citation practices vary by project and even by article.  Generally, we support editors citing where they found information, in a form that allows others to check it for themselves.  That often means providing both original source details as well as a link to the partner database in which the source was found."
msgstr "Les pratiques de citation varient selon le projet et même par article. En règle générale, citer vos sources sous une forme qui permet aux autres de vérifier par eux-mêmes de quelque manière est plus facile pour eux. Cela signifie souvent fournir les détails originaux de source ainsi qu'un lien vers la ressource dans laquelle la source a été trouvée."

#. Translators: This text is found on the About page (https://wikipedialibrary.wmflabs.org/about/), and is shown above an example Wikipedia citation.
#: TWLight/templates/about.html:153
msgid "Here is one citation example:"
msgstr "Voice un exemple de citation :"

#. Translators: This text is found on the About page (https://wikipedialibrary.wmflabs.org/about/), and is shown above contact information.
#: TWLight/templates/about.html:175
msgid "Whom do I contact if I have questions, need help, or want to volunteer?"
msgstr "Qui dois-je contacter si j'ai des questions, besoin d'aide, ou si je veux faire du bénévolat ?"

#. Translators: This text is found on the About page (https://wikipedialibrary.wmflabs.org/about/), and is shown next to the Wikipedia Library email address.
#: TWLight/templates/about.html:179
msgid "Email:"
msgstr "Courriel:"

#. Translators: This text is found on the About page (https://wikipedialibrary.wmflabs.org/about/), and is shown next to a link to the Wikipedia Library discussion page on Wikipedia. Translate 'Talk' to whatever the discussion namespace is called for this language Wikipedia.
#: TWLight/templates/about.html:186
msgid "Talk page:"
msgstr "Page de discussion:"

#: TWLight/templates/base.html:14 TWLight/templates/base.html:65
msgid "The Wikipedia Library Card Platform"
msgstr "Carte de Bibliothèque Wikipédia"

#. Translators: Alt text for the Wikipedia Library shown in the top left of all pages.
#: TWLight/templates/base.html:59
msgid "Library Card Platform home"
msgstr "Accueil de la Plateforme de Carte de Bibliothèque"

#. Translators: Shown on the left in the top bar of almost every page when the current user is logged in. Don't translate home_url or username.
#: TWLight/templates/base.html:75 TWLight/templates/base.html:80
#, python-format
msgid "Hi, <a href=\"%(home_url)s\">%(username)s</a>!"
msgstr "Bonjour, <a href=\"%(home_url)s\">%(username)s</a>!"

#. Translators: Shown in the top bar of almost every page when the current user is an account coordinator, taking them to the page where they can see existing applications.
#: TWLight/templates/base.html:102
msgid "Review"
msgstr "Évaluer les demandes"

#. Translators: Shown in the top bar of almost every page when the current user is an account coordinator, taking them to the page where they can send approved applications to partners for setup.
#: TWLight/templates/base.html:111
msgid "Send data to partners"
msgstr "Envoyer les données aux partenaires"

#. Translators: Shown in the top bar of almost every page, linking to the home page (for the timeline).
#: TWLight/templates/base.html:119
msgid "Latest activity"
msgstr "Modifications récentes"

#. Translators: Shown in the top bar of almost every page when the current user is a superuser, linking to the administrator interface.
#: TWLight/templates/base.html:134
msgid "Admin"
msgstr "Administrateur"

#. Translators: Shown in the top bar of almost every page when the current user is logged in.
#: TWLight/templates/base.html:143
msgid "Log out"
msgstr "Se déconnecter"

#. Translators: Shown in the top bar of almost every page when the current user is not logged in.
#: TWLight/templates/base.html:155 TWLight/templates/home.html:22
msgid "Log in"
msgstr "Se connecter"

#. Translators: Shown if the current user doesn't have a registered email on their account. Don't translate contact_us_url or email_url.
#: TWLight/templates/base.html:174
#, python-format
msgid "You don't have an email on file. We can't finalize your access to partner resources, and you won't be able to <a href=\"%(contact_us_url)s\">contact us</a> without an email. Please <a href=\"%(email_url)s\">update your email</a>."
msgstr "Vous n'avez pas d'addresse courriel enregistrée. Nous ne pouvons pas finaliser votre accès aux ressources du  partenaire et vous ne pourrez pas <a href=\"%(contact_us_url)s\">nous contacter</a> si vous n'en possédez pas une. Veuillez <a href=\"%(email_url)s\">mettre à jour votre addresse courriel</a>."

#. Translators: Shown if the current user has requested the processing of their data should be restricted.
#: TWLight/templates/base.html:185
#, python-format
msgid "You have requested a restriction on the processing of your data. Most site functionality will not be available to you until you <a href=\"%(restrict_url)s\">lift this restriction</a>."
msgstr "Vous avez demandé une restriction sur le traitement de vos données. La plupart des fonctions du site ne vous seront plus accessibles tant que vous ne <a href=\"%(restrict_url)s\">lèverez pas cette restriction</a>."

#. Translators: This text is at the bottom of every page. Translate Wikipedia Library in the same way as the global branch is named (click through from https://meta.wikimedia.org/wiki/The_Wikipedia_Library). { %endcomment %}
#. blocktrans trimmed
#. The Wikipedia Library Card Platform is a project of
#. <a href="https://meta.wikimedia.org/wiki/The_Wikipedia_Library">
#. The Wikipedia Library</a>.
#. endblocktrans
#. </p>
#. <p>
#. <a rel="license" href="http://creativecommons.org/licenses/by-sa/4.0/">
#. <img alt="Creative Commons License" style="border-width:0" src="https://i.creativecommons.org/l/by-sa/4.0/88x31.png" />
#. </a>
#. </p>
#. <p>
#. comment Translators: This text is at the bottom of every page. Don't translate "Creative Commons Attribution-ShareAlike 4.0 International".
#: TWLight/templates/base.html:215
msgid "This work is licensed under a <a rel=\"license\" href=\"http://creativecommons.org/licenses/by-sa/4.0/\">Creative Commons Attribution-ShareAlike 4.0 International License</a>."
msgstr "Les textes sont disponibles sous licence <a rel=\"license\" href=\"http://creativecommons.org/licenses/by-sa/4.0/\">Creative Commons attribution, partage dans les mêmes conditions</a>"

#. Translators: This button is at the bottom of every page and links to the 'About' page (https://wikipedialibrary.wmflabs.org/about/)
#: TWLight/templates/base.html:229
msgid "About"
msgstr "A propos"

#. Translators: This button is at the bottom of every page and can be clicked by users to navigate to the Terms of Use page.
#: TWLight/templates/base.html:235
msgid "Terms of use and privacy policy"
msgstr "Conditions d'utilisation et politique des données confidentielles"

#. Translators: This button is at the bottom of every page and can be clicked by users to provide feedback through a form.
#: TWLight/templates/base.html:247
msgid "Feedback"
msgstr "Commentaire"

#. Translators: On the dashboard page (https://wikipedialibrary.wmflabs.org/dashboard/), this labels a box showing the total number of available partners.
#: TWLight/templates/dashboard.html:17
msgid "Total partners"
msgstr "Tous les partenaires"

#. Translators: On the dashboard page (https://wikipedialibrary.wmflabs.org/dashboard/), this labels a button which goes to the full list of available partners.
#: TWLight/templates/dashboard.html:24
msgid "See all partners"
msgstr "Voir tous les partenaires"

#. Translators: On the dashboard page (https://wikipedialibrary.wmflabs.org/dashboard/), this labels a box showing the total number of editors (users) who registered.
#: TWLight/templates/dashboard.html:41
msgid "Total unique editors receiving access"
msgstr "Nombre total d'éditeurs uniques recevant l'accès"

#: TWLight/templates/dashboard.html:56
msgid "Total accounts distributed"
msgstr "Nombre total de comptes distribués"

#. Translators: On the dashboard page (https://wikipedialibrary.wmflabs.org/dashboard/), this labels a button which moves the page down to metrics about applications.
#: TWLight/templates/dashboard.html:63
msgid "Jump to application metrics"
msgstr "Aller aux métriques des demandes"

#. Translators: On the dashboard page (https://wikipedialibrary.wmflabs.org/dashboard/), this text is the title of the section showing pageview data, only visible to TWL staff.
#: TWLight/templates/dashboard.html:77
msgid "Page views (staff only)"
msgstr "Pages consultées (personnel seulement)"

#. Translators: On the dashboard page (https://wikipedialibrary.wmflabs.org/dashboard/), this text is the title of the data showing the most viewed pages on the site.
#: TWLight/templates/dashboard.html:83
msgid "Most popular pages"
msgstr "Pages les plus populaires"

#. Translators: On the dashboard page (https://wikipedialibrary.wmflabs.org/dashboard/), this text is the title of the column for pageview numbers for each partner page.
#: TWLight/templates/dashboard.html:91 TWLight/templates/dashboard.html:115
msgid "Number of views"
msgstr "Nombre de consultations"

#. Translators: On the dashboard page (https://wikipedialibrary.wmflabs.org/dashboard/), this text is the title of the pageview data for each partner page.
#: TWLight/templates/dashboard.html:108
msgid "Partner pages by popularity"
msgstr "Pages des partenaires par popularité"

#. Translators: This is the title of the section of the dashboard page (https://wikipedialibrary.wmflabs.org/dashboard/) dealing with data on applications.
#: TWLight/templates/dashboard.html:140
msgid "Applications"
msgstr "Demandes"

#. Translators: On the dashboard page (https://wikipedialibrary.wmflabs.org/dashboard/), this text is the title of the graph showing the number of approved applications (i.e. accounts distributed) over time.
#: TWLight/templates/dashboard.html:143
msgid "Number of accounts distributed over time"
msgstr "Nombre de comptes attribués dans le temps"

#. Translators: On the dashboard page (https://wikipedialibrary.wmflabs.org/dashboard/), this text is the title of the graph showing the number of applications by number of days to be approved or rejected.
#: TWLight/templates/dashboard.html:148
msgid "Applications by number of days until decision"
msgstr "Demandes par nombre de jours avant la décision"

#. Translators: This text describes a graph on the metrics page (https://wikipedialibrary.wmflabs.org/dashboard/).
#: TWLight/templates/dashboard.html:151
msgid "The x axis is the number of days to make a final decision (either approved or denied) on an application. The y axis is the number of applications that have taken exactly that many days to decide."
msgstr "L'axe x représente le nombre de jours pour prendre une décision finale sur une demande(approuvée ou refusée). L'axe y représente le nombre de demandes qui ont été décidées dans exactement ce nombre de jours."

#. Translators: On the dashboard page (https://wikipedialibrary.wmflabs.org/dashboard/), this text is the title of the graph showing the median (not mean) number of days for applications to receive a decision.
#: TWLight/templates/dashboard.html:160
msgid "Median days until application decision, per month"
msgstr "Délai médian en jours avant la décision, par mois"

#. Translators: This text describes a graph on the metrics page (https://wikipedialibrary.wmflabs.org/dashboard/). The data is median, not mean.
#: TWLight/templates/dashboard.html:163
msgid "This shows the median number of days to reach a decision on the applications opened in a given month."
msgstr "Cela montre le nombre médian de jours pour atteindre les décisions pour les demandes ouvertes dans un mois donné."

#. Translators: On the dashboard page (https://wikipedialibrary.wmflabs.org/dashboard/), this text is the title of the graph showing the current distribution of applications.
#: TWLight/templates/dashboard.html:170
msgid "Open application status distribution"
msgstr "Distribution des états des demandes ouvertes"

#. Translators: This is the title of the section of the dashboard page (https://wikipedialibrary.wmflabs.org/dashboard/) dealing with data on users.
#: TWLight/templates/dashboard.html:182
msgid "Users"
msgstr "Utilisateurs"

#. Translators: On the dashboard page (https://wikipedialibrary.wmflabs.org/dashboard/), this text is the title of the graph showing the current distribution of applications.
#: TWLight/templates/dashboard.html:186
msgid "User language distribution"
msgstr "Distribution selon la langue des utilisateurs"

#. Translators: This message is shown on the website's home page (https://wikipedialibrary.wmflabs.org/). Translate Wikipedia Library in the same way as the global branch is named (click through from https://meta.wikimedia.org/wiki/The_Wikipedia_Library).
#: TWLight/templates/home.html:9
msgid "Sign up for free access to dozens of research databases and resources available through The Wikipedia Library."
msgstr "Demander l'accès gratuit à des dizaines de bases de données de recherche et à des ressources disponibles au travers de la Bibiothèque Wikipedia."

#: TWLight/templates/home.html:13 TWLight/templates/home.html:50
msgid "Learn more"
msgstr "En savoir plus"

#. Translators: On the main page of the website (https://wikipedialibrary.wmflabs.org/), the 'Benefits' section describes why editors would want to use the project. This is the header for that section.
#: TWLight/templates/home.html:33
msgid "Benefits"
msgstr "Avantages"

#. Translators: On the main page of the website (https://wikipedialibrary.wmflabs.org/), the 'Benefits' section describes why editors would want to use the project. This is the content of that section.
#: TWLight/templates/home.html:37
<<<<<<< HEAD
#, fuzzy, python-format
msgid "<p>The Wikipedia Library provides free access to research materials to improve your ability to contribute content to Wikimedia projects. </p> <p>Through the Library Card you can apply for access to %(partner_count)s leading publishers of reliable sources including 80,000 unique journals that would otherwise be paywalled. Use just your Wikipedia login to sign up. Coming soon... direct access to resources using only your Wikipedia login!</p> <p>If you think you could use access to one of our partner resources and are an active editor in any project supported by the Wikimedia Foundation, please apply.</p>"
msgstr "<p>La bibliothèque Wikipédia offre un accès gratuit au matériel de recherche pour améliorez votre capacité à contribuer aux projets Wikimedia.</p> <p> Grâce à la Carte de Bibliothèque, vous pouvez demander l'accès à %(partner_count)s ressources, soit plus que 80 000 revues uniques qui seraient autrement avec accès payant. Utilisez votre login Wikipedia pour vous inscrire. Bientôt ... l'accès direct aux ressources en utilisant uniquement votre compte Wikipedia! </p> <p> Si vous pensez pouvoir utiliser l'accès à l'une de nos ressources partenaires et vous êtes un contributeur actif dans un projet quelconque soutenu par la Fondation Wikimedia, alors <a href=\"/applications/request/\">veuillez vous abonner</a>.</p>"
=======
#, python-format
msgid "<p>The Wikipedia Library provides free access to research materials to improve your ability to contribute content to Wikimedia projects. </p> <p>Through the Library Card you can apply for access to %(partner_count)s leading publishers of reliable sources including 80,000 unique journals that would otherwise be paywalled. Use just your Wikipedia login to sign up. Coming soon... direct access to resources using only your Wikipedia login!</p> <p>If you think you could use access to one of our partner resources and are an active editor in any project supported by the Wikimedia Foundation, please apply.</p>"
msgstr "<p>La bibliothèque Wikipedia offre un accès gratuit au matériel de recherche pour améliorez votre capacité à contribuer aux projets Wikimedia.</p> <p> Grâce à votre carte de bibliothèque, vous pouvez demander l'accès à %(partner_count)s éditeurs importants de ressources fiables, y compris 80 000 revues uniques qui seraient autrement en accès payant. Utilisez simplement votre login Wikipedia pour vous inscrire. Et bientôt ... l'accès direct aux ressources en utilisant uniquement votre compte Wikipedia! </p> <p> Si vous pensez avoir à utiliser l'accès à une ressource de nos partenaires et que vous êtes un contributeur actif d'un projet quelconque soutenu par la Fondation Wikimedia, alors veuillez faire la demande."
>>>>>>> 8f852c31

#. Translators: On the main page of the website (https://wikipedialibrary.wmflabs.org/), the 'partners' section contains a list of links to featured partner resources. This is the header for that section.
#: TWLight/templates/home.html:57
msgid "Partners"
msgstr "Partenaires"

#. Translators: On the main page of the website (https://wikipedialibrary.wmflabs.org/), the 'partners' section contains a list of links to featured partner resources. This is the introductory text to that list.
#: TWLight/templates/home.html:60
msgid "Below are a few of our featured partners:"
msgstr "Ci-dessous, quelques-uns de nos partenaires sélectionnés:"

#: TWLight/templates/home.html:66
msgid "Browse all partners"
msgstr "Parcourir tous les partenaires"

#: TWLight/templates/home.html:99
msgid "More Activity"
msgstr "Plus d'activité"

#. Translators: On the login page, this message directs users to log in to the website using their Wikipedia account (via OAuth)
#: TWLight/templates/registration/login.html:16
msgid "Log in with your Wikipedia account"
msgstr "Connectez-vous avec votre compte Wikipédia"

#. Translators: Found on the password reset page.
#: TWLight/templates/registration/password_change_form.html:11
#: TWLight/users/templates/users/preferences.html:28
msgid "Change password"
msgstr "Modifier votre mot de passe"

#. Translators: Found on the page for resetting your password.
#: TWLight/templates/registration/password_reset_form.html:7
#: TWLight/templates/registration/password_reset_form.html:16
msgid "Reset password"
msgstr "Réinitialiser votre mot de passe"

#. Translators: If a user goes to reset their password, this message asks them to enter their email to do so.
#: TWLight/templates/registration/password_reset_form.html:10
msgid "Forgot your password? Enter your email address below, and we'll email instructions for setting a new one."
msgstr "Mot de passe oublié? Entrez votre courriel ci-dessous, et nous vous enverrons les instructions pour en définir un nouveau."

#: TWLight/users/admin.py:49
msgid "authorized_user"
msgstr "utilisateur_autorisé"

#: TWLight/users/admin.py:59
msgid "authorizer"
msgstr "personne qui autorise"

#. Translators: This error message is shown when there's a problem with the authenticated login process.
#: TWLight/users/authorization.py:215
msgid "You tried to log in but presented an invalid access  token."
msgstr "Vous avez essayé de vous connecter mais en présentant un jeton d'accès invalide."

#. Translators: This message is shown when the OAuth login process fails because the request came from the wrong website. Don't translate {domain}.
#: TWLight/users/authorization.py:268 TWLight/users/authorization.py:358
#, python-brace-format
msgid "{domain} is not an allowed host."
msgstr "{domain} n'est pas un serveur autorisé."

#: TWLight/users/authorization.py:347
msgid "Did not receive a valid oauth response."
msgstr "N'a pas reçu de réponse oauth valide."

#. Translators: This message is shown when the OAuth login process fails.
#: TWLight/users/authorization.py:369
msgid "Could not find handshaker."
msgstr "Impossible de trouver le protocole"

#. Translators: This message is shown when the OAuth login process fails.
#: TWLight/users/authorization.py:380
msgid "No request token."
msgstr "Pas de jeton de demande."

#. Translators: This message is shown when the OAuth login process fails.
#: TWLight/users/authorization.py:390
msgid "Access token generation failed."
msgstr "La génération du jeton d'accès a échoué."

#. Translators: If the user tries to log in, but their account does not meet certain requirements, they cannot login.
#: TWLight/users/authorization.py:404
msgid "Your Wikipedia account does not meet the eligibility criteria in the terms of use, so your Wikipedia Library Card Platform account cannot be activated."
msgstr "Votre compte Wikipédia ne répond pas aux critères d'admissibilité des conditions d'utilisation, par conséquent votre compte sur la plateforme de carte de bibliothèque Wikipédia ne peut pas être activé."

#: TWLight/users/authorization.py:410
msgid "Your Wikipedia account no longer meets the eligibility criteria in the terms of use, so you cannot be logged in. If you think you should be able to log in, please email wikipedialibrary@wikimedia.org."
msgstr "Votre compte Wikipédia ne répond plus aux critères d'admissibilité dans les conditions d'utilisation, de sorte que vous ne pouvez pas vous connecter. Si vous pensez avoir l'autorisation de vous connecter, veuillez envoyer un courriel à wikipedialibrary@wikimedia.org."

#. Translators: this message is displayed to users with brand new accounts.
#: TWLight/users/authorization.py:423
msgid "Welcome! Please agree to the terms of use."
msgstr "Bienvenue! Veuillez accepter les conditions d'utilisation."

#. Translators: This message is shown when a user logs back in to the site after their first time.
#: TWLight/users/authorization.py:428
msgid "Welcome back!"
msgstr "Heureux de vous revoir !"

#. Translators: This is the label for a button that users click to update their public information.
#: TWLight/users/forms.py:34
msgid "Update profile"
msgstr "Mettre à jour le profil"

#. Translators: This labels a field where users can describe their activity on Wikipedia in a small biography.
#: TWLight/users/forms.py:41
msgid "Describe your contributions to Wikipedia: topics edited, et cetera."
msgstr "Décrivez vos contributions à Wikipédia: sujets édités, etc."

#. Translators: Labels the button users click to request a restriction on the processing of their data.
#: TWLight/users/forms.py:81
msgid "Restrict my data"
msgstr "Restreindre mes données"

#. Translators: Users must click this button when registering to agree to the website terms of use.
#: TWLight/users/forms.py:104
msgid "I agree with the terms of use"
msgstr "Je suis d'accord avec les conditions d'utilisation"

#. Translators: this 'I accept' is referenced in the terms of use and should be translated the same way both places.
#: TWLight/users/forms.py:113
msgid "I accept"
msgstr "Je suis d'accord"

#. Translators: Users click this button to set their website email address to the one linked to their Wikipedia account.
#: TWLight/users/forms.py:127
#, fuzzy
msgid "Use my Wikipedia email address (will be updated the next time you login)."
msgstr "Utiliser mon adresse de messagerie Wikipédia (sera mise à jour la prochaine fois que vous vous connectez)."

#. Translators: This labels a button which users click to change their email.
#: TWLight/users/forms.py:140
msgid "Update email"
msgstr "Mettre à jour votre courriel"

#. Translators: Users must agree to the website terms of use.
#: TWLight/users/models.py:64
msgid "Has this user agreed with the terms of use?"
msgstr "Est-ce que cet utilisateur est d'accord avec les conditions d'utilisation?"

#. Translators: This field records the date the user agreed to the website terms of use.
#: TWLight/users/models.py:67
msgid "The date this user agreed to the terms of use."
msgstr "Date à laquelle cet utilisateur a accepté les conditions d'utilisation."

#. Translators: An option to set whether users email is copied to their website account from Wikipedia when logging in.
#: TWLight/users/models.py:69
msgid "Should we automatically update their email from their Wikipedia email when they log in? Defaults to True."
msgstr "Devrions-nous mettre à jour automatiquement leur addresse courriel à partir de Wikipédia lorsqu'ils se connectent? Vrai par défaut."

#. Translators: The date the user's profile was created on the website (not on Wikipedia).
#: TWLight/users/models.py:107
msgid "When this profile was first created"
msgstr "Quand ce profil a été créé pour la première fois"

#. Translators: The total number of edits this user has made to all Wikipedia projects
#: TWLight/users/models.py:116
msgid "Wikipedia edit count"
msgstr "Nombre de modifications sur Wikipédia"

#. Translators: The date this user registered their Wikipedia account
#: TWLight/users/models.py:119
msgid "Date registered at Wikipedia"
msgstr "Date d'inscription à Wikipédia"

#. Translators: The User ID for this user on Wikipedia
#: TWLight/users/models.py:123
msgid "Wikipedia user ID"
msgstr "ID utilisateur sur Wikipédia"

#. Translators: Lists the user groups (https://en.wikipedia.org/wiki/Wikipedia:User_access_levels) this editor has. e.g. Confirmed, Administrator, CheckUser
#: TWLight/users/models.py:129
msgid "Wikipedia groups"
msgstr "Groupes Wikipédia"

#. Translators: Lists the individual user rights permissions the editor has on Wikipedia. e.g. sendemail, createpage, move
#: TWLight/users/models.py:132
msgid "Wikipedia user rights"
msgstr "Droits d'accès utilisateur à Wikipédia"

#. Translators: Help text asking whether the user met the requirements for access (see https://wikipedialibrary.wmflabs.org/about/) the last time they logged in (when their information was last updated).
#: TWLight/users/models.py:136
msgid "At their last login, did this user meet the criteria in the terms of use?"
msgstr "Lors de sa dernière connexion, cet utilisateur répondait-il aux critères énoncés dans les conditions d'utilisation ?"

#. Translators: Describes information added by the user to describe their Wikipedia edits.
#: TWLight/users/models.py:143
msgid "Wiki contributions, as entered by user"
msgstr "Contributions wiki, telles que réalisées par l'utilisateur"

#: TWLight/users/models.py:363
#, python-brace-format
msgid "{wp_username}"
msgstr "{wp_username}"

#. Translators: In the administrator interface, this text is help text for a field where staff can specify the username of the authorized editor.
#: TWLight/users/models.py:392
msgid "The authorized user."
msgstr "L'utilisateur autorisé."

#. Translators: In the administrator interface, this text is help text for a field where staff can specify the user who authorized the editor.
#: TWLight/users/models.py:400
msgid "The authorizing user."
msgstr "L'utilisateur qui autorise:"

#. Translators: This field records the date the authorization expires.
#: TWLight/users/models.py:406
msgid "The date this authorization expires."
msgstr "Date d'expiration de cette autorisation."

#. Translators: In the administrator interface, this text is help text for a field where staff can specify the partner for which the editor is authorized.
#: TWLight/users/models.py:413
msgid "The partner for which the editor is authorized."
msgstr "Le partenaire pour lequel l'éditeur est autorisé."

#. Translators: In the administrator interface, this text is help text for a field where staff can specify the partner for which the editor is authoried.
#: TWLight/users/models.py:420
msgid "The stream for which the editor is authorized."
msgstr "Le flux auquel l'éditeur est autorisé."

#. Translators: Users viewing their own profile can click this button to go to the browse partners page.
#: TWLight/users/templates/users/editor_detail.html:13
msgid "Start new application"
msgstr "Commencer une nouvelle demande"

#. Translators: This is the heading for user information on profile and application pages.
#: TWLight/users/templates/users/editor_detail.html:23
msgid "User information"
msgstr "Informations sur l'utilisateur"

#. Translators: This is the heading for Wikipedia account information on profile and application pages.
#: TWLight/users/templates/users/editor_detail.html:25
msgid "Editor data"
msgstr "Données d'utilisateur"

#. Translators: This is shown on editor profiles, in their profile page or on applications.
#: TWLight/users/templates/users/editor_detail.html:35
msgid "Information with an * was retrieved from Wikipedia directly. Other information was entered directly by users or site admins, in their preferred language."
msgstr "Les informations avec une * ont été récupérées directement à partir de Wikipédia. Les autres informations ont été ajoutées directement par les utilisateurs ou les administrateurs de site, dans leur langue préférée."

#. Translators: This distinguishes users who have been flagged as account coordinators. Don't translate username.
#: TWLight/users/templates/users/editor_detail.html:47
#, python-format
msgid "%(username)s has coordinator privileges on this site."
msgstr "%(username)s a des privilèges de coordinateur sur ce site."

#. Translators: This is shown on editor profiles, under the heading for Wikipedia editor data.
#: TWLight/users/templates/users/editor_detail_data.html:5
msgid "This information is updated automatically from your Wikimedia account each time you log in, except for the Contributions field, where you can describe your Wikimedia editing history."
msgstr "Ces informations sont mises à jour automatiquement à partir de votre compte Wikimedia à chaque fois que vous vous connectez, à l'exception du champ des contributions, dans lequel vous pouvez décrire l'historique de vos modifications Wikimedia."

#. Translators: When viewing a user's profile (e.g. https://wikipedialibrary.wmflabs.org/users/ when logged in), this labels the user's username.
#: TWLight/users/templates/users/editor_detail_data.html:17
msgid "Username *"
msgstr "Nom d'utilisateur *"

#. Translators: When viewing a user's profile (e.g. https://wikipedialibrary.wmflabs.org/users/ when logged in), this is a button for viewing a Wikipedian's account information through https://meta.wikimedia.org/wiki/Special:CentralAuth/)
#: TWLight/users/templates/users/editor_detail_data.html:24
msgid "CentralAuth"
msgstr "CentralAuth"

#. Translators: When viewing a user's profile (e.g. https://wikipedialibrary.wmflabs.org/users/ when logged in), this labels the user's description of their Wikipedia edits.
#: TWLight/users/templates/users/editor_detail_data.html:34
msgid "Contributions"
msgstr "Contributions"

#. Translators: When viewing a user's profile (e.g. https://wikipedialibrary.wmflabs.org/users/ when logged in), this is a button for updating a user's description of themself.
#: TWLight/users/templates/users/editor_detail_data.html:43
#: TWLight/users/templates/users/editor_detail_data.html:155
#, fuzzy
msgid "(update)"
msgstr "Actualiser"

#. Translators: When viewing a user's profile (e.g. https://wikipedialibrary.wmflabs.org/users/ when logged in), this is the heading for a Yes/No ToU question.
#: TWLight/users/templates/users/editor_detail_data.html:54
msgid "Satisfies terms of use?"
msgstr "Répond aux conditions d'utilisation?"

#. Translators: When viewing a user's profile (e.g. https://wikipedialibrary.wmflabs.org/users/ when logged in), this question has a Yes or No answer.
#: TWLight/users/templates/users/editor_detail_data.html:57
msgid "At their last login, did this user meet the criteria set forth in the terms of use?"
msgstr "Lors de sa dernière connexion, est-ce que cet utilisateur répondait aux critères énoncés dans les conditions d'utilisation?"

#. Translators: When viewing a user's profile (e.g. https://wikipedialibrary.wmflabs.org/users/ when logged in), this shows if the user qualifies through the technical requirements.
#: TWLight/users/templates/users/editor_detail_data.html:66
msgid "Yes"
msgstr "Oui"

#. Translators: When viewing a user's profile in an application, this message shows if the software doesn't think that the user is eligible for access. Don't translate username.
#: TWLight/users/templates/users/editor_detail_data.html:71
#, python-format
msgid "%(username)s may still be eligible for access grants at the coordinators' discretion."
msgstr "%(username)s peut encore être admissible à l'accès à la discrétion des coordinateurs."

#. Translators: When viewing a user's profile (e.g. https://wikipedialibrary.wmflabs.org/users/ when logged in), this labels the edit count of the user across all Wikimedia projects. Don't remove the *
#: TWLight/users/templates/users/editor_detail_data.html:85
msgid "Global edit count *"
msgstr "Nombre total de modifications *"

#. Translators: this links to a Tools page with edit stats for a given wikipedia editor.
#: TWLight/users/templates/users/editor_detail_data.html:92
msgid "(view global user contributions)"
msgstr "(contributions globales de l'utilisateur)"

#. Translators: When viewing a user's profile (e.g. https://wikipedialibrary.wmflabs.org/users/ when logged in), this labels the date the user registered their Meta-wiki account or the date their account was merged by the SUL merge process. Don't remove the *
#: TWLight/users/templates/users/editor_detail_data.html:102
msgid "Meta-Wiki registration or SUL merge date *"
msgstr "Enregistrement Meta-Wiki ou date de fusion SUL *"

#. Translators: When viewing a user's profile (e.g. https://wikipedialibrary.wmflabs.org/users/ when logged in), this labels the user's Wikipedia User ID. Don't remove the *
#: TWLight/users/templates/users/editor_detail_data.html:114
msgid "Wikipedia user ID *"
msgstr "ID utilisateur sur Wikipédia*"

#. Translators: When viewing a user's profile (e.g. https://wikipedialibrary.wmflabs.org/users/ when logged in), this text is in the 'Personal data' section. Translate Wikipedia Library in the same way as the global branch is named (click through from https://meta.wikimedia.org/wiki/The_Wikipedia_Library).
#: TWLight/users/templates/users/editor_detail_data.html:130
msgid "The following information is visible only to you, site administrators, publishing partners (where required), and volunteer Wikipedia Library coordinators (who have signed a Non-Disclosure Agreement)."
msgstr "Cette information est visible seulement par vous, par les administrateurs de site, les partenaires de publication (quand cela est nécessaire), et par les coordinateurs bénévoles de la bibliothèque Wikipédia (qui ont signé un accord de non-divulgation)."

#. Translators: When viewing a user's profile (e.g. https://wikipedialibrary.wmflabs.org/users/ when logged in), this labels a button which users can click to update or remove their personal information. Don't translate update_url.
#: TWLight/users/templates/users/editor_detail_data.html:140
#, python-format
msgid "You may <a href=\"%(update_url)s\">update or delete</a> your data at any time."
msgstr "Vous pouvez <a href=\"%(update_url)s\">mettre à jour ou supprimer</a> vos données à tout moment."

#. Translators: When viewing a user's profile (e.g. https://wikipedialibrary.wmflabs.org/users/ when logged in), this labels the user's email. Don't remove the *.
#: TWLight/users/templates/users/editor_detail_data.html:151
msgid "Email *"
msgstr "Courriel*"

#. Translators: When viewing a user's profile (e.g. https://wikipedialibrary.wmflabs.org/users/ when logged in), this labels the user's institutional affiliation (e.g. university)
#: TWLight/users/templates/users/editor_detail_data.html:200
msgid "Institutional affiliation"
msgstr "Affiliation institutionnelle"

#. Translators: Users click this button to set their interface language.
#: TWLight/users/templates/users/language_form.html:26
msgid "Set language"
msgstr "Définir la langue"

#. Translators: This text on the user page helps users naviage to the TranslateWiki Wikipedia Library Card platform translation page.
#: TWLight/users/templates/users/language_form.html:29
msgid "You can help translate the tool at <a href=\"https://translatewiki.net/wiki/Translating:Wikipedia_Library_Card_Platform\">translatewiki.net</a>."
msgstr "Vous pouvez aider à traduire l’outil sur <a href=\"https://translatewiki.net/wiki/Translating:Wikipedia_Library_Card_Platform\">translatewiki.net</a>."

#. Translators: This is the heading of the section of a user's profile where they can change their password.
#: TWLight/users/templates/users/preferences.html:21
msgid "Password"
msgstr "Mot de passe"

#. Translators: This is the heading of the section of a user's profile where they can download, restrict, or delete their personal data.
#: TWLight/users/templates/users/preferences.html:40
msgid "Data"
msgstr "Données"

#: TWLight/users/templates/users/restrict_data.html:7
msgid "Restrict data processing"
msgstr "Restreindre le traitement des données"

#. Translators: This message is displayed on the page where users can request we stop processing their data.
#: TWLight/users/templates/users/restrict_data.html:11
msgid "Checking this box and clicking “Restrict” will pause all processing of the data you have entered into this website. You will not be able to apply for access to resources, your applications will not be further processed, and none of your data will be altered, until you return to this page and uncheck the box. This is not the same as deleting your data."
msgstr "Cochez cette case et cliquez sur «Restreindre» suspendra tout traitement des données que vous avez entrées sur ce site. Vous ne pourrez pas demander d'accès aux ressources, vos demandes ne seront plus traitées et aucune de vos données ne sera modifiée jusqu'à ce que vous reveniez à cette page et décochez la case. Ce n'est pas la même chose que supprimer vos données."

#. Translators: This warning message is shown to coordinators who view the data restriction page.
#: TWLight/users/templates/users/restrict_data.html:22
msgid "You are a coordinator on this site. If you restrict the processing of your data, your coordinator flag will be removed."
msgstr "Vous êtes un coordinateur de ce site. Si vous limitez le traitement de vos données, l'indicateur de votre statut de coordinateur sera effacé."

#. Translators: use the date *when you are translating*, in a language-appropriate format.
#: TWLight/users/templates/users/terms.html:19
msgid "Last updated 8 August 2016"
msgstr "Dernière mise à jour le 8 août 2016"

#. Translators: This link is on the Terms of Use page and links to the Wikimedia Foundation Privacy Policy (https://wikimediafoundation.org/wiki/Privacy_policy).
#: TWLight/users/templates/users/terms.html:23
msgid "Wikimedia Foundation privacy policy"
msgstr "Politique des données confidentielles de la Fondation Wikimedia"

#. Translators: This is a section of the Terms of Use (https://wikipedialibrary.wmflabs.org/terms/). Translate Wikipedia Library in the same way as the global branch is named (click through from https://meta.wikimedia.org/wiki/The_Wikipedia_Library).
#: TWLight/users/templates/users/terms.html:27
msgid "Wikipedia Library Card Terms of Use and Privacy Statement"
msgstr "Conditions d'utilisation et politique de confidentialité pour la Carte de Bibliothèque Wikipédia"

#. Translators: This is a section of the Terms of Use (https://wikipedialibrary.wmflabs.org/terms/). Translate Wikipedia Library in the same way as the global branch is named (click through from https://meta.wikimedia.org/wiki/The_Wikipedia_Library).
#: TWLight/users/templates/users/terms.html:36
msgid "The Wikipedia Library is an open research hub, through which active Wikipedia editors can gain both access to the vital reliable sources needed for their work and support in using those resources to improve the encyclopedia. We have partnered with publishers around the world to allow users to freely access otherwise paywalled resources. This platform allows users to apply simultaneously for access to multiple publishers, and makes the administration of Wikipedia Library accounts easy and efficient."
msgstr "La Bibliothèque Wikipédia est un centre de recherche ouvert, à travers laquelle les utilisateurs Wikipédia actifs peuvent accéder aux sources fiables nécessaires pour leur travail et obtenir de l'aide dans l'utilisation de ces ressources pour améliorer l'encyclopédie. Nous avons établi un partenariat avec des organisations du monde entier pour permettre aux utilisateurs d'accéder aux ressources paywalled gratuitement. Ce système permet aux utilisateurs de demander simultanément l'accès aux ressources multiples, et rend l'administration des comptes simple et efficace."

#. Translators: This is a section of the Terms of Use (https://wikipedialibrary.wmflabs.org/terms/). Translate Wikipedia Library in the same way as the global branch is named (click through from https://meta.wikimedia.org/wiki/The_Wikipedia_Library).
#: TWLight/users/templates/users/terms.html:43
msgid "These terms pertain to your application for access to Wikipedia Library resources, and your use of those resources. They also describe our handling of the information you provide to us in order to create and administer your Wikipedia Library account. The Wikipedia Library system is evolving, and over time we may update these terms due to changes in the technology. We recommend that you review the terms from time to time. If we make substantial changes to the terms, we will send a notification email to Wikipedia Library users."
msgstr "Ces termes se rapportent à votre demande d'accès aux ressources disponibles à travers la bibliothèque Wikipédia, et votre utilisation de ces ressources. Ils décrivent également notre façon de traiter les informations que vous nous fournissez afin de créer et de gérer votre compte. Le système est en évolution, et au fil du temps nous pouvons mettre à jour ces termes en raison de changements dans la technologie. Nous vous recommandons d'examiner les conditions de temps à autre. Si nous apportons des modifications substantielles aux termes, nous vous enverrons un courriel de notification."

#. Translators: This is a section of the Terms of Use (https://wikipedialibrary.wmflabs.org/terms/). Translate Wikipedia Library in the same way as the global branch is named (click through from https://meta.wikimedia.org/wiki/The_Wikipedia_Library).
#: TWLight/users/templates/users/terms.html:49
msgid "Requirements for a Wikipedia Library Card Account"
msgstr "Conditions pour obtenir un compte de carte de bibliothèque Wikipédia"

#. Translators: This is a section of the Terms of Use (https://wikipedialibrary.wmflabs.org/terms/). Translate Wikipedia Library in the same way as the global branch is named (click through from https://meta.wikimedia.org/wiki/The_Wikipedia_Library). Special:EmailUser should be translated to this language's title for https://en.wikipedia.org/wiki/Special:EmailUser.
#: TWLight/users/templates/users/terms.html:53
msgid "As a preliminary note, Wikipedia Library accounts are reserved for community members who have demonstrated their commitment to the Wikimedia projects, and will use their access to these resources to improve project content. To that end, in order to be eligible for the Wikipedia Library program, we require that you be registered for a user account on the projects. We generally give preference to users with at least 500 edits and six (6) months of activity, but these are not strict requirements. You must have the Special:EmailUser feature enabled on at least one version of Wikipedia, and you will identify that as your \"home\" wiki when you create an account. We ask that you do not request access to any publishers whose resources you can already access for free through your local library or university, or another institution or organization, in order to provide that opportunity to others."
msgstr "Les comptes disponibles de la Bibliothèque Wikipédia sont réservés aux membres de la communauté qui ont démontré leur engagement envers les projets Wikimedia et qui utiliseront leur accès à ces ressources pour améliorer le contenu du projet. À cette fin, afin d'être admissible au programme, nous avons besoin que vous avez un compte utilisateur enregistré sur les projets. Nous donnons généralement la préférence aux utilisateurs avec au moins 500 modifications et six (6) mois d'activité, mais ce ne sont pas des exigences strictes. Vous devez avoir le fonction Special:EmailUser activé sur au moins une version de Wikipédia, et vous identifier cette version comme votre wiki \"principal\" lorsque vous créez un compte dans ce système. Nous demandons que vous ne demandez pas accès à tous les ressources que vous pouvez déjà accéder gratuitement dans votre bibliothèque ou université, ou d'une autre institution ou organisation, afin d'offrir cette possibilité à d'autres."

#. Translators: This is a section of the Terms of Use (https://wikipedialibrary.wmflabs.org/terms/). Translate Wikipedia Library in the same way as the global branch is named (click through from https://meta.wikimedia.org/wiki/The_Wikipedia_Library).
#: TWLight/users/templates/users/terms.html:60
msgid "Additionally, if you are currently blocked or banned from a Wikimedia project, you may be rejected when you apply for a Wikipedia Library account. If you obtain a Wikipedia Library account, but a long-term block or ban is subsequently instituted against you on one of the projects, you may lose access to your Wikipedia Library account."
msgstr "En outre, si vous êtes actuellement bloqué ou banni d'un projet Wikimédia, vous pouvez être rejeté lorsque vous demanderez un compte de bibliothèque Wikipédia.  Si vous obtenez ce compte, mais un blocage à long terme ou un bannissement est ensuite intenté contre vous sur l'un des projets, vous risquez de perdre votre accès à la bibliothèque Wikipédia."

#. Translators: This is a section of the Terms of Use (https://wikipedialibrary.wmflabs.org/terms/). Translate Wikipedia Library in the same way as the global branch is named (click through from https://meta.wikimedia.org/wiki/The_Wikipedia_Library).
#: TWLight/users/templates/users/terms.html:67
msgid "Wikipedia Library Card accounts do not expire. However, access to an individual publisher’s resources will generally lapse after one year, after which you will either need to apply for renewal or your account will automatically be renewed."
msgstr "Les comptes de Carte de Bibliothèque Wikipédia n'expirent pas. Cependant, l'accès aux ressources particulières des éditeurs sera généralement clos après un an, après quoi vous devrez soit demander le renouvellement, soit votre compte sera renouvelé automatiquement."

#. Translators: This is a section of the Terms of Use (https://wikipedialibrary.wmflabs.org/terms/). Translate Wikipedia Library in the same way as the global branch is named (click through from https://meta.wikimedia.org/wiki/The_Wikipedia_Library).
#: TWLight/users/templates/users/terms.html:73
msgid "Applying for Your Wikipedia Library Card Account"
msgstr "Demander votre compte de Carte de Bibliothèque Wikipédia"

#. Translators: This is a section of the Terms of Use (https://wikipedialibrary.wmflabs.org/terms/). Translate Wikipedia Library in the same way as the global branch is named (click through from https://meta.wikimedia.org/wiki/The_Wikipedia_Library).
#: TWLight/users/templates/users/terms.html:77
msgid "In order to apply for a Wikipedia Library Card account, you must provide us with certain information, which we will use to evaluate your application. If your application is approved, we may transfer the information you have given us to the publishers whose resources you wish to access. The publisher will then create a free account for you. In most cases, they will contact you with the account information directly, although sometimes we will send access information to you ourselves."
msgstr "Pour demander une carte de bibliothèque Wikipédia, vous devez nous fournir certaines informations, que nous allons utiliser pour évaluer votre demande. Si votre demande est approuvée, nous pouvons transférer les informations que vous avez donné aux organisations dont les ressources que vous souhaitez accéder. Ils vont créer un compte gratuit pour vous. Dans la plupart des cas, ils vous contacter avec les informations de compte directement, bien que parfois nous envoyer des informations d'accès à vous."

#. Translators: This is a section of the Terms of Use (https://wikipedialibrary.wmflabs.org/terms/). Translate Wikipedia Library in the same way as the global branch is named (click through from https://meta.wikimedia.org/wiki/The_Wikipedia_Library). partners_page should not be translated.
#: TWLight/users/templates/users/terms.html:85
#, python-format
msgid "Each publisher who is a member of the Wikipedia Library program requires different specific information in the application. Some publishers may request only an email address, while others request more detailed data, such as your name, location, occupation, or institutional affiliation. When you complete your application, you will only be asked to supply information required by the publishers you have chosen, and each publisher will only receive the information they require. Please see our <a href=\"%(partners_page)s\">partner information pages</a> to learn what information is required by each publisher to gain access to their resources."
msgstr "Chaque partenaire a besoin d'informations différentes. Certains peuvent demander seulement un courriel, tandis que d'autres demandent des données plus détaillées, telles que votre nom, votre pays de résidence, profession, ou l'affiliation institutionnelle. Lorsque vous remplissez votre demande, vous ne serez invité à fournir les informations requises par les partenaires que vous avez choisi, et chaque partenaire ne recevrez les informations dont ils ont besoin. S'il vous plaît voir nos <a href=\"%(partners_page)s\">pages d'information partenaires</a> pour apprendre quelle information est requise par chaque partenaire pour avoir accès à leurs ressources."

#. Translators: This is a section of the Terms of Use (https://wikipedialibrary.wmflabs.org/terms/). Translate Wikipedia Library in the same way as the global branch is named (click through from https://meta.wikimedia.org/wiki/The_Wikipedia_Library).
#: TWLight/users/templates/users/terms.html:92
msgid "In addition to the basic information you provide to us, our system will retrieve some information directly from the Wikimedia projects: your username, email address, edit count, registration date, user ID number, groups to which you belong, and any special user rights. Each time you log in to the Wikipedia Library Card Platform, this information will be automatically updated."
msgstr "Outre les informations de base que vous nous fournissez, notre système permet de récupérer des informations directement des projets Wikimédia: votre nom d'utilisateur, courriel, nombre de modifications, la date d'enregistrement, le numéro ID d'utilisateur, les groupes auxquels vous appartenez, et tous vos droits d'utilisateur. Chaque fois que vous vous connectez au système, cette information sera automatiquement mis à jour."

#. Translators: This is a section of the Terms of Use (https://wikipedialibrary.wmflabs.org/terms/). WMF should not be translated. Translate Wikipedia Library in the same way as the global branch is named (click through from https://meta.wikimedia.org/wiki/The_Wikipedia_Library).
#: TWLight/users/templates/users/terms.html:99
msgid "The information you provide when creating your account will be visible to you while on the site but not to other users unless they are approved Coordinators, WMF Staff, or WMF Contractors under a non-disclosure agreement (NDA), and who are working with the Wikipedia Library.  The following limited information that you provide is public to all users by default: 1) when you created a Wikipedia Library Card account; 2) which publishers’ resources you have applied to access; 3) your brief description of your rationale for accessing the resources of each partner to which you apply.  Editors who do not wish to make this information public may email the required information to WMF Staff to request and receive access privately."
msgstr "Les informations que vous fournissez lors de la création de votre compte sera visible à vous, mais pas à d'autres utilisateurs à moins qu'ils sont les coordonnateurs, le personnel du WMF, ou contracteurs de WMF avec un accord de non-divulgation, et qui travaillent avec la bibliothèque Wikipedia. L'information suivante est publique à tous les utilisateurs par défaut: 1) lorsque vous avez créé un compte de Carte de Bibliothèque Wikipédia; 2) les ressources auxquelles vous avez demandé l'accès; 3) la description de votre raison d'accéder aux ressources de chaque partenaire pour lequel vous postulez. Editors qui ne souhaitent pas rendre cette information publique peuvent envoyer un courriel contenant les informations nécessaires au personnel du WMF pour demander et recevoir accès."

#. Translators: This is a section of the Terms of Use (https://wikipedialibrary.wmflabs.org/terms/).
#: TWLight/users/templates/users/terms.html:106
msgid "We will ask you to identify your home wiki (or any Wikipedia version where you have enabled email), and finally to provide us with some information about your history of contributions to the Wikimedia projects. Information on contribution history is optional, but will greatly assist us in evaluating your application."
msgstr "Nous vous demanderons d'identifier votre wiki principale (ou une version de Wikipédia où vous avez activé votre courriel), et enfin de nous fournir des informations au sujet de vos contributions aux projets Wikimedia. Ce dernier est facultatif, mais nous aidera grandement dans l'évaluation de votre application."

#. Translators: This is a section of the Terms of Use (https://wikipedialibrary.wmflabs.org/terms/).
#: TWLight/users/templates/users/terms.html:112
msgid "Data Retention and Handling"
msgstr "Conservation et traitement de l'information"

#. Translators: This is a section of the Terms of Use (https://wikipedialibrary.wmflabs.org/terms/). Translate Wikipedia Library in the same way as the global branch is named (click through from https://meta.wikimedia.org/wiki/The_Wikipedia_Library). user_home_url should not be translated.
#: TWLight/users/templates/users/terms.html:117
#, python-format
msgid "In order to administer the Wikipedia Library program, we will retain the data we collect indefinitely, unless you delete your account, as described below. You can log in and go to your <a href=\"%(user_home_url)s\">profile page</a> in order to see the information associated with your account. You may update this information at any time, except for the information that is automatically retrieved from the projects."
msgstr "Afin d'administrer le programme, nous conserverons les données que nous recueillons indéfiniment, sauf si vous supprimez votre compte, tel que décrit ci-dessous. Vous pouvez vous connecter et accédez à votre <a href=\"%(user_home_url)s\">page de profil</a> afin de voir les informations associées à votre compte. Vous pouvez mettre à jour ces informations à tout moment, sauf pour les informations qui sont automatiquement extraites des projets."

#. Translators: This is a section of the Terms of Use (https://wikipedialibrary.wmflabs.org/terms/). Translate Wikipedia Library in the same way as the global branch is named (click through from https://meta.wikimedia.org/wiki/The_Wikipedia_Library).
#: TWLight/users/templates/users/terms.html:124
#, python-format
msgid "If you decide to disable your Wikipedia Library account, you may email us at <a href=\"mailto:wikipedialibrary@wikimedia.org?Subject=Wikipedia%%20Library%%20Card%%20account%%20deactivation\">wikipedialibrary@wikimedia.org</a> in order to request the deletion of certain personal information associated with your account. We will delete your real name, occupation, institutional affiliation, and country of residence. Please note that the system will retain a record of your username, the publishers to which you applied or had access, and the dates of that access. If you request the deletion of account information and later wish to apply for a new account, you will need to provide the necessary information again."
msgstr "Si vous décidez de désactiver votre compte, vous pouvez nous envoyer un courriel à <a href=\"mailto:wikipedialibrary@wikimedia.org?Subject=Wikipedia%%20Library%%20Card%%20account%%20deactivation\">wikipedialibrary@wikimedia.org</a> afin de demander la suppression de certaines informations personnelles associées à votre compte. Nous allons supprimer votre nom, profession, affiliation institutionnelle, et pays de résidence. Le système conserve un enregistrement de votre nom d'utilisateur, les ressources que vous demander ou ont eu accès, et les dates de cet accès. Si vous demandez la suppression d'informations de compte et plus tard souhaitez un nouveau compte, vous devrez fournir à nouveau les informations nécessaires."

#. Translators: This is a section of the Terms of Use (https://wikipedialibrary.wmflabs.org/terms/). Wikimedia Foundation should not be translated. Translate Wikipedia Library in the same way as the global branch is named (click through from https://meta.wikimedia.org/wiki/The_Wikipedia_Library).
#: TWLight/users/templates/users/terms.html:133
msgid "The Wikipedia Library is run by Wikimedia Foundation Staff, Contractors, and approved volunteer Coordinators who may have access to your information. The data associated with your account will be shared with the Wikimedia staff, contractors, service providers, and volunteer Coordinators who need to process the information, and who are subject to non-disclosure obligations. Otherwise, the Wikimedia Foundation will only share your information with the publishers whom you specifically select, with the exception of the circumstances described below."
msgstr "La bibliothèque Wikipédia est gérée par le personnel de la Fondation Wikimedia, et des coordinateurs bénévoles qui peuvent avoir accès à vos informations. Les données liées à votre compte seront partagées avec le personnel de Wikimedia, les contractants, les fournisseurs de services, et les coordinateurs bénévoles qui ont besoin de traiter l'information et qui sont soumis aux obligations de non-divulgation. Dans le cas contraire, la Fondation Wikimedia ne partagera vos informations qu'avec les partenaires que vous sélectionnerez spécifiquement, à l'exception des circonstances décrites ci-dessous."

#. Translators: This is a section of the Terms of Use (https://wikipedialibrary.wmflabs.org/terms/).
#: TWLight/users/templates/users/terms.html:140
msgid "We may disclose any collected information when required by law, when we have your permission, when needed to protect our rights, privacy, safety, users, or the general public, and when necessary to enforce these terms, our general Terms of Use, or any other Wikimedia policy."
msgstr "Nous pouvons divulguer vos informations pour obéir à un ordre judiciaire ou administratif, si vous y consentez, pour protéger notre organisation, notre infrastructure, nos employés, nos utilisateurs ou le public, et pour renforcer ou enquêter sur les violations potentielles des politiques de ce site ou la Fondation."

#. Translators: This is a section of the Terms of Use (https://wikipedialibrary.wmflabs.org/terms/).
#: TWLight/users/templates/users/terms.html:147
msgid "Please note that these terms do not control the use and handling of your data by the publishers whose resources you access. Please read their individual privacy policies for that information."
msgstr "Remarquez que ces termes ne contrôlent pas l'utilisation ni la gestion de vos données par les partenaires dont vous accédez les ressources. Veuillez lire leur politique de confidentialité individuelle à ce sujet."

#. Translators: This is a section of the Terms of Use (https://wikipedialibrary.wmflabs.org/terms/).
#: TWLight/users/templates/users/terms.html:153
msgid "Your Use of Publisher Resources"
msgstr "Votre utilisation des ressources des partenaires"

#. Translators: This is a section of the Terms of Use (https://wikipedialibrary.wmflabs.org/terms/). Translate Wikipedia Library in the same way as the global branch is named (click through from https://meta.wikimedia.org/wiki/The_Wikipedia_Library).
#: TWLight/users/templates/users/terms.html:157
msgid "Please note that in order to access an individual publisher’s resources, you agree to that publisher’s terms of use and privacy policy. Additionally, your access to publisher resources through the Wikipedia Library is accompanied by the following terms."
msgstr "Veuillez noter que pour accéder aux ressources d'un partenaire particulier, vous acceptez les conditions d'utilisation et politique de confidentialité de ce partenaire. En outre, l'accès aux ressources via la bibliothèque Wikipédia est accompagné par les termes suivants."

#. Translators: This is a section of the Terms of Use (https://wikipedialibrary.wmflabs.org/terms/).
#: TWLight/users/templates/users/terms.html:164
msgid "Your access allows you to search, view, retrieve and display partner content (that is, content that requires an account to access) from publishers; to electronically save partner content; and to print out single copies of partner content."
msgstr "Votre accès vous permet de rechercher, voir, récupérer et afficher le contenu des contributeurs des partenaires (c'est à dire le contenu qui nécessite d'avoir un compte pour y accéder); d'enregistrer électroniquement des portions de contenu à accès restreint; et d'imprimer un exemplaire des portions de contenu à accès restreint."

#. Translators: This is a section of the Terms of Use (https://wikipedialibrary.wmflabs.org/terms/).
#: TWLight/users/templates/users/terms.html:171
msgid "You must agree not to share your usernames and passwords for access to publisher resources with others."
msgstr "Vous devez accepter de ne pas partager vos nom d'utilisateur et mot de passe pour l'accès aux ressources des partenaires avec les autres."

#. Translators: This is a section of the Terms of Use (https://wikipedialibrary.wmflabs.org/terms/). Translate Wikipedia Library in the same way as the global branch is named (click through from https://meta.wikimedia.org/wiki/The_Wikipedia_Library).
#: TWLight/users/templates/users/terms.html:178
msgid "Your access to publisher resources does not allow you to mass scrape or mass download restricted content from publishers; to systematically make printed or electronic copies of multiple extracts of restricted content available for any purpose; to data mine metadata without permission, in order to use metadata for auto-created stub articles, for example; or to use the access you receive through the Wikipedia Library for profit by selling access to your account or resources to which you have through it."
msgstr "Les utilisateurs ne peuvent pas soutirer ou télécharger en masse des portions de contenu à accès restreint ; faire systématiquement des copies imprimées ou électroniques de plusieurs extraits de contenu restreint pour d'autres buts ; fouiller des métadonnées sans permission, par exemple pour la création automatique d'ébauches; ou vendre leur accès ou les ressources récupérer avec leur accès."

#. Translators: This is a section of the Terms of Use (https://wikipedialibrary.wmflabs.org/terms/). Wikimedia Foundation should not be translated. Translate Wikipedia Library in the same way as the global branch is named (click through from https://meta.wikimedia.org/wiki/The_Wikipedia_Library).
#: TWLight/users/templates/users/terms.html:188
msgid "The Wikimedia Foundation is a nonprofit organization based in San Francisco, California. The Wikipedia Library program provides access to resources held by publishers in multiple countries. By applying for a Wikipedia Library account (whether you are inside or outside of the United States), you agree to the collection, transfer, storage, processing, disclosure, and other uses of the collected information in the United States and other places as may be necessary to carry out the purposes and objectives discussed above. You also consent to the transfer of your information by us from the U.S. to other countries, which may have different or less stringent data protection laws than your country, in connection with providing services to you, including evaluating your application and securing access to your chosen publishers."
msgstr "La Fondation est une association à but non lucratif située à San Francisco, en Californie. La bibliothèque Wikipédia donne accès aux ressources détenues par les organisations dans plusieurs pays. En demandant un compte de bibliothèque Wikipedia (que vous soyez à l'intérieur ou à l'extérieur des États-Unis), vous consentez à la collecte, au transfert, au stockage, au traitement, à la communication, et à d'autres utilisations de l'information recueillie aux États-Unis et en d'autres endroits et nécessaires pour réaliser les actions et le objectifs discutés ci-dessus. Vous autorisez également le transfert de vos informations par nous des États-Unis à d'autres pays, ce qui peuvent avoir des lois de protection des données, différentes ou moins strictes, dans le cadre de la fourniture de services pour vous, y compris pour l'évaluation de votre demande et la sécurisation de l'accès à votre fournisseur choisi."

#. Translators: This is a section of the Terms of Use (https://wikipedialibrary.wmflabs.org/terms/).
#: TWLight/users/templates/users/terms.html:197
msgid "Please note that in the event of any differences in meaning or interpretation between the original English version of these terms and a translation, the original English version takes precedence."
msgstr "Veuillez noter, qu'au cas où il y aurait des différences éventuelles entre la signification ou l'interprétation de la version anglaise originale de ces termes et une traduction, la version anglaise originale prévaut."

#. Translators: This is the second to last line of the Terms of Use (https://wikipedialibrary.wmflabs.org/terms/).
#: TWLight/users/templates/users/terms.html:205
msgid "Thank you!"
msgstr "Merci!"

#. Translators: This is the last line of the Terms of Use (https://wikipedialibrary.wmflabs.org/terms/). Translate Wikipedia Library in the same way as the global branch is named (click through from https://meta.wikimedia.org/wiki/The_Wikipedia_Library).
#: TWLight/users/templates/users/terms.html:209
msgid "The Wikipedia Library Team"
msgstr "L'équipe de la Bibliothèque Wikipédia"

#. Translators: This is a section of the Terms of Use (https://wikipedialibrary.wmflabs.org/terms/). Translate Wikipedia Library in the same way as the global branch is named (click through from https://meta.wikimedia.org/wiki/The_Wikipedia_Library).
#: TWLight/users/templates/users/terms.html:216
msgid "By checking this box and clicking “I Accept”, you consent to the above privacy statement and terms, and agree to adhere to them in your application to and use of the The Wikipedia Library, and the publishers’ services to which you gain access through The Wikipedia Library program."
msgstr "En cochant cette case et cliquant sur \"J'accepte\", vous acceptez les conditions d'utilisation ci-dessus et politique de confidentialité, et vous vous engagez à les respecter dans votre application et dans l'utilisation de la bibliothèque Wikipedia, ainsi que les services des partenaires auxquels vous avez accès par le biais du programme de la bibliothèque Wikipedia."

#: TWLight/users/templates/users/user_confirm_delete.html:7
msgid "Delete all data"
msgstr "Supprimer toutes les données"

#. Translators: This message is displayed on the page where users can request the deletion of their data.
#: TWLight/users/templates/users/user_confirm_delete.html:13
msgid "<b>Warning:</b> Performing this action will delete your Wikipedia Library Card user account and all associated applications. This process is not reversible. You may lose any partner accounts you were granted, and will not be able to renew those accounts or apply for new ones."
msgstr "<b>Attention:</b> effectuer cette action supprimera votre compte utilisateur de carte de bibliothèque Wikipédia ainsi que toutes les applications associées. Ce processus est irréversible. Vous risquez de perdre les comptes des partenaires auxquels vous aviez accès et vous ne pourrez pas renouveler ces comptes ni en demander de nouveaux."

#. Translators: this should show up for people who log in with a username/password and not OAuth, so we don't know what their Wikipedia identity is.
#: TWLight/users/templates/users/user_detail.html:9
#, python-format
msgid "Hi, %(username)s! You don't have a Wikipedia editor profile attached to your account here, so you are probably a site administrator."
msgstr "Bonjour, %(username)s ! Vous n'avez pas de profil contributeur Wikipédia attaché à votre compte ici, donc vous êtes probablement un administrateur de site."

#. Translators: In the unlikely scenario that someone is able to register an account without using OAuth (thus leaving us without some of the information required for applications), users will see this message, encouraging them to re-register.
#: TWLight/users/templates/users/user_detail.html:17
msgid "If you aren't a site administrator, something weird has happened. You won't be able to apply for access without a Wikipedia editor profile. You should log out and create a new account by logging in via OAuth, or contact a site administrator for help."
msgstr "Si vous n'êtes pas un administrateur du site, quelque chose de bizarre a eu lieu. Vous ne serez pas en mesure de demander un accès sans un profil d'utilisateur de Wikipédia. Vous devez vous déconnecter et créer un nouveau compte en vous connectant via OAuth, ou contacter un administrateur du site pour demander de l'aide."

#. Translators: This message is shown on user's own profile page, encouraging them to make sure their information is up to date, so that account coordinators can use the information to judge applications.
#: TWLight/users/views.py:108
#, python-brace-format
msgid "Please <a href=\"{url}\">update your contributions</a> to Wikipedia to help coordinators evaluate your applications."
msgstr "Veuillez <a href=\"{url}\">mettre à jour vos contributions</a> sur Wikipedia pour aider les coordinateurs à évaluer vos demandes."

#. Translators: This message is shown to users who attempt to update their personal information without being logged in.
#. Translators: If a user tries to do something (such as updating their email) when not logged in, this message is presented.
#. Translators: This message is shown to users who attempt to update their data processing without being logged in.
#: TWLight/users/views.py:241 TWLight/users/views.py:313
#: TWLight/users/views.py:357
msgid "You must be logged in to do that."
msgstr "Vous devez être connecté pour faire cela"

#. Translators: This is the button users click to confirm changes to their personal information.
#: TWLight/users/views.py:258
msgid "Update"
msgstr "Actualiser"

#. Translators: Shown to the user when they successfully modify their personal information.
#: TWLight/users/views.py:270
msgid "Your information has been updated."
msgstr "Vos informations ont été mises à jour."

#. Translators: If a user tries to save the 'email change form' without entering one and checking the 'use my Wikipedia email address' checkbox, this message is presented.
#: TWLight/users/views.py:300
msgid "Both the values cannot be blank. Either enter a email or check the box."
msgstr "Les deux valeurs ne peuvent pas être vides. Saisir soit une adresse de messagerie, soit cocher la case."

#. Translators: Shown to users when they successfully modify their email. Don't translate {email}.
#: TWLight/users/views.py:323
#, python-brace-format
msgid "Your email has been changed to {email}."
msgstr "Votre courriel a été changé en {email}."

#. Translators: If the user has not filled out their email, they can browse the website but cannot apply for access to resources.
#: TWLight/users/views.py:329
msgid "Your email is blank. You can still explore the site, but you won't be able to apply for access to partner resources without an email."
msgstr "Votre adresse de messagerie est vide. Vous pouvez toujours explorer le site, mais vous ne pourrez pas demander l'accès aux ressources des partenaires sans adresse courriel."

#. Translators: This message is shown if the user (who is also a coordinator) does not accept to the Terms of Use when signing up. They can browse the website but cannot apply for or evaluate applications for access to resources.
#: TWLight/users/views.py:513
msgid "You may explore the site, but you will not be able to apply for access to materials or evaluate applications unless you agree with the terms of use."
msgstr "Vous pouvez explorer le site, mais vous ne serez pas en mesure de demander l'accès aux ressources ou d'évaluer les demandes, sauf si vous êtes d'accord avec les conditions d'utilisation."

#. Translators: This message is shown if the user does not accept to the Terms of Use when signing up. They can browse the website but cannot apply for access to resources.
#: TWLight/users/views.py:518
msgid "You may explore the site, but you will not be able to apply for access unless you agree with the terms of use."
msgstr "Vous pouvez explorer le site, mais vous ne serez pas en mesure de demander l'accès aux ressources ni d'évaluer les demandes, sauf si vous acceptez les conditions d'utilisation."

#. Translators: On the website front page (https://wikipedialibrary.wmflabs.org/), this message is on the timeline if a new user registers. Don't translate {username}. Translate Wikipedia Library in the same way as the global branch is named (click through from https://meta.wikimedia.org/wiki/The_Wikipedia_Library).
#: TWLight/views.py:75
#, python-brace-format
msgid "{username} signed up for a Wikipedia Library Card Platform account"
msgstr "{username} s'est enregistré pour obtenir un compte sur la Plateforme de Carte de Bibliothèque Wikipédia."

#. Translators: On the website front page (https://wikipedialibrary.wmflabs.org/), this message is on the timeline if a new partner is added. Don't translate {partner}. Translate Wikipedia Library in the same way as the global branch is named (click through from https://meta.wikimedia.org/wiki/The_Wikipedia_Library).
#: TWLight/views.py:88
#, python-brace-format
msgid "{partner} joined the Wikipedia Library "
msgstr "{partner} a rejoint la bibliothèque Wikipédia"

#. Translators: On the website front page (https://wikipedialibrary.wmflabs.org/), this message is on the timeline if a user submits a renewal request. Don't translate <a href=\"{url}\">{partner}</a><blockquote>{rationale}</blockquote>
#: TWLight/views.py:108
#, python-brace-format
msgid "{username} applied for renewal of their <a href=\"{url}\">{partner}</a> access"
msgstr "{username} a demandé un renouvellement de son accès à <a href=\"{url}\">{partner}</a>"

#. Translators: On the website front page (https://wikipedialibrary.wmflabs.org/), this message is on the timeline if a user submits an application with a rationale. Don't translate <a href=\"{url}\">{partner}</a><blockquote>{rationale}</blockquote>
#: TWLight/views.py:116
#, python-brace-format
msgid "{username} applied for access to <a href=\"{url}\">{partner}</a><blockquote>{rationale}</blockquote>"
msgstr "{username} a demandé un accès à <a href=\"{url}\">{partner}</a><blockquote>{rationale}</blockquote>"

#. Translators: On the website front page (https://wikipedialibrary.wmflabs.org/), this message is on the timeline if a user submits an application. Don't translate <a href="{url}">{partner}</a>
#: TWLight/views.py:126
#, python-brace-format
msgid "{username} applied for access to <a href=\"{url}\">{partner}</a>"
msgstr "{username} a demandé l'accès à <a href=\"{url}\">{partner}</a>"

#. Translators: On the website front page (https://wikipedialibrary.wmflabs.org/), this message is on the timeline if an application is accepted. Don't translate <a href="{url}">{partner}</a>.
#: TWLight/views.py:147
#, python-brace-format
msgid "{username} received access to <a href=\"{url}\">{partner}</a>"
msgstr "{username} a reçu un accès à <a href=\"{url}\">{partner}</a>"
<|MERGE_RESOLUTION|>--- conflicted
+++ resolved
@@ -11,11 +11,7 @@
 "Project-Id-Version: PACKAGE VERSION\n"
 "Report-Msgid-Bugs-To: wikipedialibrary@wikimedia.org\n"
 "POT-Creation-Date: 2019-04-04 01:33+0000\n"
-<<<<<<< HEAD
-"PO-Revision-Date: 2019-04-04 18:32:30+0000\n"
-=======
 "PO-Revision-Date: 2019-04-08 15:16:08+0000\n"
->>>>>>> 8f852c31
 "Last-Translator: FULL NAME\n"
 "Language-Team: LANGUAGE\n"
 "Language: fr\n"
@@ -767,14 +763,8 @@
 
 #. Translators: This is the subject line of an email sent to users with their access code.
 #: TWLight/emails/templates/emails/access_code_email-subject.html:3
-<<<<<<< HEAD
-#, fuzzy
-msgid "Your Wikipedia Library access code"
-msgstr "L'équipe de la Bibliothèque Wikipédia"
-=======
 msgid "Your Wikipedia Library access code"
 msgstr "Votre code d'accès à la Bibliothèque Wikipédia"
->>>>>>> 8f852c31
 
 #. Translators: This email is sent to users when their application is approved. Don't translate Jinja variables in curly braces like user or partner; don't translate html tags either. Translate Wikipedia Library in the same way as the global branch is named (click through from https://meta.wikimedia.org/wiki/The_Wikipedia_Library).
 #: TWLight/emails/templates/emails/approval_notification-body-html.html:5
@@ -996,14 +986,8 @@
 
 #. Translators: This is the heading of a data file which lists the number of unique (not counting repeat applications) users who have applied to a partner.
 #: TWLight/graphs/views.py:318
-<<<<<<< HEAD
-#, fuzzy
-msgid "Number of unique users who applied"
-msgstr "Nombre d'utilisateurs uniques qui ont demandé l'accès à {partner}"
-=======
 msgid "Number of unique users who applied"
 msgstr "Nombre d'utilisateurs uniques qui ont demandé l'accès"
->>>>>>> 8f852c31
 
 #. Translators: This is a warning which is shown when a user who is not a staff member attempts to download the pageview data file.
 #: TWLight/graphs/views.py:333 TWLight/graphs/views.py:360
@@ -1203,11 +1187,7 @@
 #. Translators: In the administrator interface, this text is help text for a field where staff can provide email instructions to editors for using an access code to access a partner resource.
 #: TWLight/resources/models.py:232
 msgid "Optional instructions for editors to use access codes for this partner. Sent via email upon access code assignment."
-<<<<<<< HEAD
-msgstr ""
-=======
 msgstr "Instructions facultatives pour que les contributeurs puissent utiliser les codes d'accès pour ce partenaire. Envoyées par courriel lors de l'ssignation du code d'accès."
->>>>>>> 8f852c31
 
 #. Translators: In the administrator interface, this text is help text for a field where staff can optionally provide a excerpt word limit per article.
 #: TWLight/resources/models.py:237
@@ -1641,14 +1621,8 @@
 
 #. Translators: This text is on a button users can click to go to the page where they can apply for many partners in one application (https://wikipedialibrary.wmflabs.org/applications/request/)
 #: TWLight/resources/templates/resources/partner_filter.html:30
-<<<<<<< HEAD
-#, fuzzy
-msgid "Apply to multiple partners"
-msgstr "Tous les partenaires"
-=======
 msgid "Apply to multiple partners"
 msgstr "Appliquer à tous les partenaires"
->>>>>>> 8f852c31
 
 #: TWLight/resources/templates/resources/partner_filter.html:41
 msgid "No partners meet the specified criteria."
@@ -2191,15 +2165,9 @@
 
 #. Translators: On the main page of the website (https://wikipedialibrary.wmflabs.org/), the 'Benefits' section describes why editors would want to use the project. This is the content of that section.
 #: TWLight/templates/home.html:37
-<<<<<<< HEAD
-#, fuzzy, python-format
-msgid "<p>The Wikipedia Library provides free access to research materials to improve your ability to contribute content to Wikimedia projects. </p> <p>Through the Library Card you can apply for access to %(partner_count)s leading publishers of reliable sources including 80,000 unique journals that would otherwise be paywalled. Use just your Wikipedia login to sign up. Coming soon... direct access to resources using only your Wikipedia login!</p> <p>If you think you could use access to one of our partner resources and are an active editor in any project supported by the Wikimedia Foundation, please apply.</p>"
-msgstr "<p>La bibliothèque Wikipédia offre un accès gratuit au matériel de recherche pour améliorez votre capacité à contribuer aux projets Wikimedia.</p> <p> Grâce à la Carte de Bibliothèque, vous pouvez demander l'accès à %(partner_count)s ressources, soit plus que 80 000 revues uniques qui seraient autrement avec accès payant. Utilisez votre login Wikipedia pour vous inscrire. Bientôt ... l'accès direct aux ressources en utilisant uniquement votre compte Wikipedia! </p> <p> Si vous pensez pouvoir utiliser l'accès à l'une de nos ressources partenaires et vous êtes un contributeur actif dans un projet quelconque soutenu par la Fondation Wikimedia, alors <a href=\"/applications/request/\">veuillez vous abonner</a>.</p>"
-=======
 #, python-format
 msgid "<p>The Wikipedia Library provides free access to research materials to improve your ability to contribute content to Wikimedia projects. </p> <p>Through the Library Card you can apply for access to %(partner_count)s leading publishers of reliable sources including 80,000 unique journals that would otherwise be paywalled. Use just your Wikipedia login to sign up. Coming soon... direct access to resources using only your Wikipedia login!</p> <p>If you think you could use access to one of our partner resources and are an active editor in any project supported by the Wikimedia Foundation, please apply.</p>"
 msgstr "<p>La bibliothèque Wikipedia offre un accès gratuit au matériel de recherche pour améliorez votre capacité à contribuer aux projets Wikimedia.</p> <p> Grâce à votre carte de bibliothèque, vous pouvez demander l'accès à %(partner_count)s éditeurs importants de ressources fiables, y compris 80 000 revues uniques qui seraient autrement en accès payant. Utilisez simplement votre login Wikipedia pour vous inscrire. Et bientôt ... l'accès direct aux ressources en utilisant uniquement votre compte Wikipedia! </p> <p> Si vous pensez avoir à utiliser l'accès à une ressource de nos partenaires et que vous êtes un contributeur actif d'un projet quelconque soutenu par la Fondation Wikimedia, alors veuillez faire la demande."
->>>>>>> 8f852c31
 
 #. Translators: On the main page of the website (https://wikipedialibrary.wmflabs.org/), the 'partners' section contains a list of links to featured partner resources. This is the header for that section.
 #: TWLight/templates/home.html:57
