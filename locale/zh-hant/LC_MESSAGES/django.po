# Translation of Wikipedia Library Card Platform to Traditional Chinese (中文（繁體）‎)
# Exported from translatewiki.net
#
# Author: A Chinese Wikipedian
# Author: Kly
# Author: Nikkimaria
msgid ""
msgstr ""
""
"Report-Msgid-Bugs-To: wikipedialibrary@wikimedia.org\n"
"POT-Creation-Date: 2019-04-04 01:33+0000\n"
<<<<<<< HEAD
"PO-Revision-Date: 2019-04-04 18:32:32+0000\n"
=======
"PO-Revision-Date: 2019-04-08 15:16:10+0000\n"
>>>>>>> 8f852c31
"Language: zh-Hant\n"
"Content-Type: text/plain; charset=UTF-8\n"
"Content-Transfer-Encoding: 8bit\n"
"X-POT-Import-Date: 2019-04-04 13:06:31+0000\n"
"X-Generator: MediaWiki 1.33.0-alpha; Translate 2019-01-17\n"
"Plural-Forms: nplurals=1; plural=0;\n"

#. Translators: Labels the button users click to apply for a partner's resources.
#. Translators: This text labels a button which users can click to submit an application.
#. Translators: On the Browse page (https://wikipedialibrary.wmflabs.org/partners/), this labels the text on a button which takes the user to the partner's page, where they can find more information and the apply button.
#. Translators: Shown in the top bar of almost every page, taking users to the page where they can browse and apply to partners.
#: TWLight/applications/forms.py:106
#: TWLight/applications/templates/applications/request_for_application.html:54
#: TWLight/applications/templates/applications/request_for_application.html:56
#: TWLight/resources/templates/resources/partner_detail.html:74
#: TWLight/resources/templates/resources/partner_detail.html:77
#: TWLight/resources/templates/resources/partner_detail.html:137
#: TWLight/resources/templates/resources/partner_detail.html:139
#: TWLight/resources/templates/resources/partner_tile.html:84
#: TWLight/templates/base.html:94 TWLight/templates/home.html:49
msgid "Apply"
msgstr "申請"

#. Translators: This labels a section of a form where we ask users to enter personal information (such as their country of residence) when making an application.
#: TWLight/applications/forms.py:193
msgid "About you"
msgstr "關於您"

#. Translators: This text is shown in the application form under each piece of personal information requested. {partner_list} will be a list of 2 or more organisations that require this personal data, and should not be translated.
#: TWLight/applications/forms.py:201
#, python-brace-format
msgid "Requested by: {partner_list}"
msgstr "請求由：{partner_list}"

#. Translators: This this note appears in a section of a form where we ask users to enter info (like country of residence) when applying for resource access.
#: TWLight/applications/forms.py:207
#, python-brace-format
msgid "<p><small><i>Your personal data will be processed according to our <a href=\"{terms_url}\">privacy policy</a>.</i></small></p>"
msgstr "<p><small><i>您的個人資料將會根據我們的<a href=\"{terms_url}\">隱私方針</a>處理。</i></small></p>"

#. Translators: This is the title of the application form page, where users enter information required for the application. It lets the user know which partner application they are entering data for. {partner}
#: TWLight/applications/forms.py:218
#, python-brace-format
msgid "Your application to {partner}"
msgstr "您對 {partner} 的申請程序"

#. Translators: For some applications, users must register at another website before finishing the application form, and must then enter their email address used when registering.
#: TWLight/applications/forms.py:254
#, python-brace-format
msgid "You must register at <a href=\"{url}\">{url}</a> before applying."
msgstr "申請前您必須要在 <a href=\"{url}\">{url}</a> 註冊。"

#: TWLight/applications/forms.py:320 TWLight/users/admin.py:76
#: TWLight/users/models.py:114
msgid "Username"
msgstr "使用者名稱"

#. Translators: When filling out an application, this labels the name of the publisher or database the user is applying to
#: TWLight/applications/forms.py:321 TWLight/applications/helpers.py:95
msgid "Partner name"
msgstr "合作夥伴名稱"

#. Translators: When filling out an application, users may need to specify their name
#: TWLight/applications/helpers.py:87
msgid "Your real name"
msgstr "您的真實姓名"

#. Translators: When filling out an application, users may need to specify the country in which they currently live
#: TWLight/applications/helpers.py:89
msgid "Your country of residence"
msgstr "您的國家或居住地"

#. Translators: When filling out an application, users may need to specify their current occupation
#: TWLight/applications/helpers.py:91
msgid "Your occupation"
msgstr "您的職業"

#. Translators: When filling out an application, users may need to specify if they are affiliated with an institution (e.g. a university)
#: TWLight/applications/helpers.py:93
msgid "Your institutional affiliation"
msgstr "您的所屬機構"

#. Translators: When filling out an application, users must provide an explanation of why these resources would be useful to them
#: TWLight/applications/helpers.py:97
msgid "Why do you want access to this resource?"
msgstr "您為何想要取用此資源？"

#. Translators: When filling out an application, users may need to specify a particular collection of resources they want access to
#: TWLight/applications/helpers.py:99
msgid "Which collection do you want?"
msgstr "您想要怎樣的典藏？"

#. Translators: When filling out an application, users may need to specify a particular book they want access to
#: TWLight/applications/helpers.py:101
msgid "Which book do you want?"
msgstr "您想要哪種書籍？"

#. Translators: When filling out an application, users are given a text box where they can include any extra relevant information
#: TWLight/applications/helpers.py:103
msgid "Anything else you want to say"
msgstr "其它您所想要提及的事情"

#. Translators: When filling out an application, users may be required to check a box to say they agree with the website's Terms of Use document, which is linked
#: TWLight/applications/helpers.py:105
msgid "You must agree with the partner's terms of use"
msgstr "您必須同意合作夥伴的使用條款"

#. Translators: When filling out an application, users may be required to enter an email they have used to register on the partner's website.
#: TWLight/applications/helpers.py:107
msgid "The email for your account on the partner's website"
msgstr "您在合作夥伴網站上帳號的電子郵件"

#. Translators: When filling out an application, this text labels a checkbox that hides this application from the website's 'latest activity' timeline.
#: TWLight/applications/helpers.py:109
msgid "Check this box if you would prefer to hide your application from the 'latest activity' timeline."
msgstr "若您想要在「最新操作內容」時間軸裡隱藏您的申請程序，請勾選此項。"

#. Translators: When sending application data to partners, this is the text labelling a user's real name
#. Translators: When viewing a user's profile (e.g. https://wikipedialibrary.wmflabs.org/users/ when logged in), this labels the user's real name.
#: TWLight/applications/helpers.py:114
#: TWLight/users/templates/users/editor_detail_data.html:164
msgid "Real name"
msgstr "真實姓名"

#. Translators: When sending application data to partners, this is the text labelling a user's country of residence
#. Translators: When viewing a user's profile (e.g. https://wikipedialibrary.wmflabs.org/users/ when logged in), this labels the country in which the user lives.
#: TWLight/applications/helpers.py:116
#: TWLight/users/templates/users/editor_detail_data.html:176
msgid "Country of residence"
msgstr "居住國家"

#. Translators: When sending application data to partners, this is the text labelling a user's occupation
#. Translators: When viewing a user's profile (e.g. https://wikipedialibrary.wmflabs.org/users/ when logged in), this labels the user's occupation.
#: TWLight/applications/helpers.py:118
#: TWLight/users/templates/users/editor_detail_data.html:188
msgid "Occupation"
msgstr "職業"

#. Translators: When sending application data to partners, this is the text labelling a user's affiliation
#: TWLight/applications/helpers.py:120
msgid "Affiliation"
msgstr "機構單位"

#. Translators: When sending application data to partners, this is the text labelling the stream/collection a user requested
#: TWLight/applications/helpers.py:122
msgid "Stream requested"
msgstr "已請求串流"

#. Translators: When sending application data to partners, this is the text labelling the specific title (e.g. a particular book) a user requested
#. Translators: This labels the section of an application showing which resource the user requested access to. 'Title' refers to the title of a book/paper/journal.
#: TWLight/applications/helpers.py:124
#: TWLight/applications/templates/applications/application_evaluation.html:94
msgid "Title requested"
msgstr "所需標題"

#. Translators: When sending application data to partners, this is the text labelling whether a user agreed with the partner's Terms of Use
#: TWLight/applications/helpers.py:126
msgid "Agreed with terms of use"
msgstr "同意使用條款"

#. Translators: When sending application data to partners, this is the text labelling the user's email on the partner's website, if they had to register in advance of applying.
#: TWLight/applications/helpers.py:128
msgid "Account email"
msgstr "帳號電子郵件"

#. Translators: This labels a user's email address on a form for account coordinators
#. Translators: On the contact us page, this labels the link to the Wikipedia Library email address.
#. Translators: This is the name of the authorization method whereby user accounts are set up by email.
#. Translators: On the page where coordinators can view data on applications to a partner they coordinate, this is a table column heading for a user's email address.
#: TWLight/applications/helpers.py:142
#: TWLight/emails/templates/emails/contact.html:48
#: TWLight/resources/models.py:183
#: TWLight/resources/templates/resources/partner_users.html:27
#: TWLight/resources/templates/resources/partner_users.html:78
#: TWLight/users/forms.py:125
msgid "Email"
msgstr "電子郵件"

#. Translators: This is the status of an application that has not yet been reviewed.
#: TWLight/applications/models.py:45
msgid "Pending"
msgstr "待辦"

#. Translators: This is the status of an application that reviewers have asked questions about.
#: TWLight/applications/models.py:47
msgid "Under discussion"
msgstr "討論中"

#. Translators: This is the status of an application which has been approved by a reviewer.
#. Translators: This describes the status of a group of applications.
#: TWLight/applications/models.py:49
#: TWLight/applications/templates/applications/application_list.html:29
msgid "Approved"
msgstr "核准"

#. Translators: This is the status of an application which has been declined by a reviewer.
#: TWLight/applications/models.py:51
msgid "Not approved"
msgstr "未核准"

#. Translators: This is the status of an application that has been sent to a partner.
#: TWLight/applications/models.py:53
msgid "Sent to partner"
msgstr "發送至合作夥伴"

#. Translators: This is the status of an application that has been marked as invalid, therefore not as such declined.
#: TWLight/applications/models.py:55
msgid "Invalid"
msgstr "無效"

#. Translators: Shown in the administrator interface for editing applications directly. Site administrators should rarely, if ever, have to change this number.
#: TWLight/applications/models.py:71 TWLight/applications/models.py:82
msgid "Please do not override this field! Its value is set automatically."
msgstr "請不要覆蓋此欄位！這值是自動設定出的。"

#. Translators: Shown in the administrator interface for editing applications directly. Labels the username of a user who flagged an application as 'sent to partner'.
#: TWLight/applications/models.py:87
msgid "The user who sent this application to the partner"
msgstr "發送申請程序給合作夥伴的使用者"

#. Translators: This is shown to users if the application is to a partner for which we have run out of available accounts. The application is therefore on a 'waitlist', and will be reviewed when more accounts are available.
#: TWLight/applications/templates/applications/application_evaluation.html:14
msgid "This application is on the waitlist because this partner does not have any access grants available at this time."
msgstr "此申請程序在後補裡，出於此合作夥伴目前尚未有任何可用的取用授予。"

#. Translators: This message is shown on pages where coordinators can see personal information about applicants.
#: TWLight/applications/templates/applications/application_evaluation.html:21
#: TWLight/applications/templates/applications/application_list_include.html:6
#: TWLight/applications/templates/applications/send_partner.html:43
#: TWLight/resources/templates/resources/partner_users.html:14
msgid "Coordinators: This page may contain personal information such as real names and email addresses. Please remember that this information is confidential."
msgstr "致協調人：此頁面可能包含像是真實姓名與電子郵件地址的個人資訊，請記住此資訊是保密的。"

#. Translators: This is the title of the application page shown to users who are a coordinator, and are able to accept or reject the application.
#: TWLight/applications/templates/applications/application_evaluation.html:24
msgid "Evaluate application"
msgstr "評估申請程序"

#. Translators: This text is shown to coordinators on application pages if the applicant has restricted processing of their data.
#: TWLight/applications/templates/applications/application_evaluation.html:27
msgid "This user has requested a restriction on the processing of their data, so you cannot change the status of their application."
msgstr "此使用者已對於在處理他們的資料上請求限制，因此您不能更改他們的申請程序狀態。"

#. Translators: This is the title of the application page shown to users who are not a coordinator.
#. Translators: This is the title of the section of a user's profile showing their history of applications.
#: TWLight/applications/templates/applications/application_evaluation.html:33
#: TWLight/users/templates/users/editor_detail.html:18
msgid "Application history"
msgstr "申請程序歷史"

#. Translators: This is the title of the section of an application page containing information about the request.
#: TWLight/applications/templates/applications/application_evaluation.html:36
msgid "Application"
msgstr "申請程序"

#. Translators: This labels the section of an application showing the date the application was submitted.
#: TWLight/applications/templates/applications/application_evaluation.html:41
msgid "Date of application"
msgstr "申請日期"

#. Translators: This labels the section of an application showing how many days it has been since the application was opened.
#: TWLight/applications/templates/applications/application_evaluation.html:50
msgid "Days open"
msgstr "開放天數"

#. Translators: This labels the section of an application showing how many days it has been since the application was closed.
#: TWLight/applications/templates/applications/application_evaluation.html:58
msgid "Days since application was closed"
msgstr "申請程序處理花費天數"

#. Translators: This labels the section of an application showing the current status of the application ('Pending', 'Approved', etc.)
#: TWLight/applications/templates/applications/application_evaluation.html:67
#: TWLight/graphs/views.py:265
msgid "Status"
msgstr "狀態"

#. Translators: This labels the section of an application showing which partner the user requested access to.
#: TWLight/applications/templates/applications/application_evaluation.html:75
#: TWLight/applications/views.py:514 TWLight/applications/views.py:591
#: TWLight/templates/dashboard.html:112
msgid "Partner"
msgstr "合作夥伴"

#. Translators: This labels the section of an application showing which collection of resources the user requested access to.
#: TWLight/applications/templates/applications/application_evaluation.html:84
msgid "Collection requested"
msgstr "典藏已請求"

#. Translators: This labels the section of an application containing the user's motivation for wanting access to this resource.
#: TWLight/applications/templates/applications/application_evaluation.html:103
msgid "Why the editor wants access"
msgstr "編輯者想取用的動機"

#. Translators: This message is shown next to the 'Why the editor wants access' label if the user did not include that information in their application.
#: TWLight/applications/templates/applications/application_evaluation.html:110
msgid "Not stated"
msgstr "尚未說明"

#. Translators: This labels the section of an application denoting whether the application is for renewing a user's access, or not. Answers are Yes or No.
#: TWLight/applications/templates/applications/application_evaluation.html:116
msgid "Renewal of existing access grant?"
msgstr "續辦現有的取用授予？"

#. Translators: This message is shown next to the 'Renewal of existing access grant?' label if the application is a renewal. Don't translate HTML tags or parent_url.
#: TWLight/applications/templates/applications/application_evaluation.html:122
#, python-format
msgid "Yes (<a href=\"%(parent_url)s\">previous application</a>)"
msgstr "是（<a href=\"%(parent_url)s\">先前的申請程序</a>）"

#. Translators: This message is shown next to the 'Renewal of existing access grant?' label if the application is not a renewal.
#: TWLight/applications/templates/applications/application_evaluation.html:128
#: TWLight/users/templates/users/editor_detail_data.html:68
msgid "No"
msgstr "否"

#. Translators: This labels the section of an application containing the additional comments submitted by the user when applying.
#: TWLight/applications/templates/applications/application_evaluation.html:134
msgid "Comments from the editor"
msgstr "編輯者的評註"

#. Translators: This is the title of the section of an application page which contains the comment thread between the user and account coordinator.
#: TWLight/applications/templates/applications/application_evaluation.html:142
msgid "Discussion"
msgstr "討論"

#. Translators: This labels the button which users click to send a typed comment.
#: TWLight/applications/templates/applications/application_evaluation.html:163
msgid "Add comment"
msgstr "添加評註"

#. Translators: On an application page, this text tells users that the comments posted on the application are visible to coordinators and the submitting user only.
#: TWLight/applications/templates/applications/application_evaluation.html:171
msgid "Comments are visible to all coordinators and to the editor who submitted this application."
msgstr "所有協調人與有提交此申請程序的編輯者可看見評註。"

#. Translators: This is the title of the section of an application page which lists information about the user who submitted the application.
#. Translators: On the page where coordinators can view data on applications to a partner they coordinate, this is a table column heading for the username.
#: TWLight/applications/templates/applications/application_evaluation.html:178
#: TWLight/resources/templates/resources/partner_users.html:25
#: TWLight/resources/templates/resources/partner_users.html:76
msgid "User"
msgstr "使用者"

#. Translators: This is the title of the section of an application page which lists the history of status changes.
#: TWLight/applications/templates/applications/application_evaluation.html:183
msgid "Revision history"
msgstr "修訂歷史"

#. Translators: Applications have a revision history section. This message denotes when the application was submitted and who submitted it. Don't translate submit_user or review_date
#: TWLight/applications/templates/applications/application_evaluation.html:199
#, python-format
msgid "Submitted by %(submit_user)s on %(review_date)s"
msgstr "由%(submit_user)s提交於 %(review_date)s"

#. Translators: Applications have a revision history section. This message denotes when the application was submitted for review. Don't translate review_date
#: TWLight/applications/templates/applications/application_evaluation.html:204
#, python-format
msgid "Submitted on %(review_date)s"
msgstr "提交於 %(review_date)s"

#. Translators: Applications have a revision history section. This message denotes when the application was reviewed and who reviewed it. Don't translate review_user or review_date
#: TWLight/applications/templates/applications/application_evaluation.html:215
#, python-format
msgid "Reviewed by %(review_user)s on %(review_date)s"
msgstr "由 %(review_user)s 審查於 %(review_date)s"

#. Translators: Applications have a revision history section. This message denotes when the application was reviewed by an account coordinator. Don't translate review_date
#: TWLight/applications/templates/applications/application_evaluation.html:220
#, python-format
msgid "Reviewed on %(review_date)s"
msgstr "審查於 %(review_date)s"

#. Translators: Applications have a revision history section. If no previous versions of the application can be found, this message is shown.
#: TWLight/applications/templates/applications/application_evaluation.html:232
msgid "No previous versions."
msgstr "沒有之前的版本。"

#. Translators: On the page which shows a list of applications, coordinators must select which applications they wish to view. This string is found next to the selection buttons, and leads on to options such as "Under review", "Approved", or "Sent.
#: TWLight/applications/templates/applications/application_list.html:20
msgid "View applications which are..."
msgstr "查看申請程序是..."

#. Translators: This describes the status of a group of applications.
#: TWLight/applications/templates/applications/application_list.html:25
msgid "Pending review"
msgstr "待審查"

#. Translators: This describes the status of a group of applications.
#: TWLight/applications/templates/applications/application_list.html:33
msgid "Rejected"
msgstr "已拒絕"

#. Translators: This describes the status of a group of applications.
#: TWLight/applications/templates/applications/application_list.html:37
msgid "Sent"
msgstr "已發送"

#. Translators: This describes the status of a group of applications.
#: TWLight/applications/templates/applications/application_list.html:41
msgid "Up for renewal"
msgstr "有意續辦"

#. Translators: Coordinators can filter the page which shows a list of applications. This is the heading for the box where filters are selected.
#: TWLight/applications/templates/applications/application_list.html:56
msgid "Filter by..."
msgstr "篩選依..."

#. Translators: Coordinators can filter the page which shows a list of applications. This is the heading for the box showing a list of active filters.
#: TWLight/applications/templates/applications/application_list.html:68
msgid "Current filters"
msgstr "目前篩選"

#. Translators: Coordinators can filter the page which shows a list of applications. If no filters are selected, this text is shown under the 'Current filters' heading.
#: TWLight/applications/templates/applications/application_list.html:79
msgid "None"
msgstr "無"

#. Translators: On the page which shows a list of applications, this text shows next to the page navigation buttons.
#: TWLight/applications/templates/applications/application_list.html:91
msgid "Page navigation"
msgstr "頁面導航"

#. Translators: This is the label for a button which goes to the previous page of applications.
#: TWLight/applications/templates/applications/application_list.html:95
#: TWLight/applications/templates/applications/application_list.html:97
#: TWLight/applications/templates/applications/application_list.html:102
#: TWLight/applications/templates/applications/application_list.html:103
msgid "Previous page"
msgstr "上一頁"

#. Translators: On the page which shows a list of applications, coordinators can click Next to go to the next page of applications.
#: TWLight/applications/templates/applications/application_list.html:203
msgid "Next"
msgstr "下一頁"

#. Translators: This is the label for a button which goes to the next page of applications.
#: TWLight/applications/templates/applications/application_list.html:205
#: TWLight/applications/templates/applications/application_list.html:221
#: TWLight/applications/templates/applications/application_list.html:222
msgid "Next page"
msgstr "下一頁"

#. Translators: On the page which shows a list of applications, coordinators can click Last to go to the last page of applications.
#: TWLight/applications/templates/applications/application_list.html:212
msgid "Last"
msgstr "最末"

#. Translators: This is the label for a button which goes to the last page of applications.
#: TWLight/applications/templates/applications/application_list.html:214
#: TWLight/applications/templates/applications/application_list.html:226
#: TWLight/applications/templates/applications/application_list.html:227
msgid "Last page"
msgstr "最末頁"

#. Translators: On the page listing applications, this shows next to an application which was imported to the website.
#: TWLight/applications/templates/applications/application_list_include.html:33
#: TWLight/applications/templates/applications/application_list_user_include.html:22
msgid "Imported application"
msgstr "匯入的申請程序"

#. Translators: On the page listing applications, this shows next to an application which was previously reviewed. Don't translate reviewer or review_date.
#: TWLight/applications/templates/applications/application_list_include.html:37
#: TWLight/applications/templates/applications/application_list_reviewable_include.html:33
#: TWLight/applications/templates/applications/application_list_user_include.html:26
#, python-format
msgid "Last reviewed by %(reviewer)s on %(review_date)s"
msgstr "上一次由 %(reviewer)s 於 %(review_date)s 審查"

#. Translators: On the page listing applications, this shows next to an application which was previously reviewed. Don't translate review_date.
#: TWLight/applications/templates/applications/application_list_include.html:42
#: TWLight/applications/templates/applications/application_list_reviewable_include.html:37
#: TWLight/applications/templates/applications/application_list_user_include.html:31
#, python-format
msgid "Last reviewed on %(review_date)s"
msgstr "上一次審查於 %(review_date)s"

#. Translators: On the page listing applications, this shows next to an application which has not yet been reviewed.
#: TWLight/applications/templates/applications/application_list_include.html:48
#: TWLight/applications/templates/applications/application_list_reviewable_include.html:42
#: TWLight/applications/templates/applications/application_list_user_include.html:37
msgid "Not yet reviewed."
msgstr "尚未審查。"

#: TWLight/applications/templates/applications/application_list_include.html:64
#: TWLight/applications/templates/applications/application_list_reviewable_include.html:74
#: TWLight/applications/templates/applications/application_list_user_include.html:60
msgid "No applications right now."
msgstr "尚無申請程序。"

#. Translators: Coordinators can change the status of multiple applications at one time. This text is shown next to a checkbox located above the list, which users can click to automatically select or deselect all applications in the list.
#: TWLight/applications/templates/applications/application_list_reviewable_include.html:13
#: TWLight/applications/templates/applications/send_partner.html:121
msgid "Select/deselect all"
msgstr "選擇/取消選擇全部"

#. Translators: Denotes whether an application was a renewal request for a previous application.
#: TWLight/applications/templates/applications/application_list_reviewable_include.html:24
#: TWLight/resources/templates/resources/partner_users.html:53
#: TWLight/resources/templates/resources/partner_users.html:104
msgid "Renewal"
msgstr "續辦"

#. Translators: Coordinators can change the status of multiple applications at one time. This text is shown above the drop-down menu for the status they want to set.
#: TWLight/applications/templates/applications/application_list_reviewable_include.html:56
msgid "Status for all selected applications"
msgstr "所有已選申請程序的狀態"

#. Translators: Coordinators can change the status of multiple applications at one time. This text is found on a button that users click after selecting multiple applications and a status change.
#: TWLight/applications/templates/applications/application_list_reviewable_include.html:70
msgid "Set status"
msgstr "設定狀態"

#: TWLight/applications/templates/applications/application_list_user_include.html:44
msgid "Has your account expired?"
msgstr "您的帳號過期了嗎？"

#: TWLight/applications/templates/applications/application_list_user_include.html:46
msgid "Request renewal"
msgstr "請求續辦"

#: TWLight/applications/templates/applications/application_list_user_include.html:48
msgid "Renewals are either not required, not available right now, or you have already requested a renewal."
msgstr "續辦為非必要，或是現在不可用，或著是您已經有請求續辦。"

#. Translators: We are asking editors which publishers' resources they want access to. They may request more than one publisher.
#: TWLight/applications/templates/applications/request_for_application.html:21
msgid "What resources do you want to access?"
msgstr "您想取用哪些資源？"

#. Translators: On the page where users can apply for multiple partners, this message shows next to the partner name, taking them to the full application page when clicked.
#: TWLight/applications/templates/applications/request_for_application.html:40
msgid "(more info)"
msgstr "（更多資訊）"

#. Translators: This is a status for a Partner, denoting that it has no access grants available at this time (but should later).
#. Translators: This text labels partners who have no available accounts remaining and therefore have a waitlist for access
#: TWLight/applications/templates/applications/request_for_application.html:44
#: TWLight/resources/models.py:173
#: TWLight/resources/templates/resources/partner_detail.html:33
#: TWLight/resources/templates/resources/partner_detail.html:100
#: TWLight/resources/templates/resources/partner_tile.html:39
msgid "Waitlisted"
msgstr "候補"

#: TWLight/applications/templates/applications/request_for_application.html:50
msgid "No partner data has been added yet."
msgstr "尚未添加任何合作夥伴資料。"

#. Translators: the HTML is so that the word 'waitlisted' will look the same as it does in the page above; please translate 'waitlisted' the same way you did elsewhere in this file.
#: TWLight/applications/templates/applications/request_for_application.html:63
msgid "You can apply to <span class=\"label label-warning\">Waitlisted</span> partners, but they don't have access grants available right now. We will process those applications when access becomes available."
msgstr "您可以向目前為<span class=\"label label-warning\">候補</span>的合作夥伴做出申請，但他們現在會沒有可用的取用權限。我們會當取用為可用時處理這些申請程序。"

#. Translators: On the page where coordinators can see approved applications which have not had their details sent to the partner, this message shows when there are applications ready to be processed.
#: TWLight/applications/templates/applications/send.html:7
msgid "Partners with approved, unsent applications"
msgstr "有已核准但尚未發送出的申請程序之合作夥伴"

#. Translators: On the page where coordinators can see approved applications which have not had their details sent to the partner, this message shows when no such applications exist or all have already been sent.
#: TWLight/applications/templates/applications/send.html:20
msgid "There are no partners with applications ready to send."
msgstr "沒有要準備發送的申請程序相關合作夥伴。"

#. Translators: When viewing the list of applications ready to be sent for a particular partner, this is the title of the page, where object will be the name of the partner. Don't translate object.
#: TWLight/applications/templates/applications/send_partner.html:38
#, python-format
msgid "Application data for %(object)s"
msgstr "%(object)s 的申請程序資料"

#. Translators: This message is shown when applications exceed the number of accounts available for each stream(s).
#: TWLight/applications/templates/applications/send_partner.html:51
#, python-format
msgid "Application(s) for <strong>%(unavailable_streams)s</strong> if sent, will exceed the total available accounts for the stream(s). Please proceed at your own discretion."
msgstr "若已發送 <strong>%(unavailable_streams)s</strong> 的申請程序，將會超出串流的可用帳號總數。請自行決定處理。"

#. Translators: This message is shown when applications exceed the number of accounts available.
#: TWLight/applications/templates/applications/send_partner.html:57
#, python-format
msgid "Application(s) for %(object)s, if sent, will exceed the total available accounts for the partner. Please proceed at your own discretion."
msgstr "若已發送 %(object)s 的申請程序，將會超出合作夥伴的可用帳號總數。請自行決定處理。"

#. Translators: When viewing the list of applications ready to be sent for a particular partner, this is instructions for the coordinator to click the 'mark as sent' button after they have sent the information.
#: TWLight/applications/templates/applications/send_partner.html:80
msgid "When you've processed the data below, click the 'mark as sent' button."
msgstr "當您處理完以下資料，請點擊「標記為已發送」按鈕。"

#. Translators: When viewing the list of applications ready to be sent for a particular partner, this is the title of the section containing contact information for the people applications should be sent to.
#: TWLight/applications/templates/applications/send_partner.html:86
msgid "Contact"
msgid_plural "Contacts"
msgstr[0] "聯絡"

#. Translators: When viewing the list of applications ready to be sent for a particular partner, this message shows if there is no information about who the applications should be sent to. Translate Wikipedia Library in the same way as the global branch is named (click through from https://meta.wikimedia.org/wiki/The_Wikipedia_Library).
#: TWLight/applications/templates/applications/send_partner.html:102
msgid "Whoops, we don't have any listed contacts. Please notify Wikipedia Library administrators."
msgstr "哎呀，我們沒有任何可列出的聯絡內容，請通知維基百科圖書館管理員。"

#. Translators: When viewing the list of applications ready to be sent for a particular partner, this is the title of the section containing the information about those applications.
#: TWLight/applications/templates/applications/send_partner.html:107
msgid "Application data"
msgstr "申請程序資料"

#. Translators: When viewing the list of applications ready to be sent for a particular partner, this labels the button coordinators press to change the status of applications to 'sent'.
#: TWLight/applications/templates/applications/send_partner.html:148
#: TWLight/applications/templates/applications/send_partner.html:188
msgid "Mark as sent"
msgstr "標記為已發送"

#. Translators: This text guides coordinators in using the code sending interface for approved applications.
#: TWLight/applications/templates/applications/send_partner.html:153
msgid "Use the dropdown menus to denote which editor will receive each code. Make sure to send each code via email before clicking 'Mark as sent'."
msgstr "使用下拉選單來指示會接收各代碼的編輯者。請確認在透過電子郵件發送各代碼前，有點擊「標記為已發送」。"

#. Translators: This labels a drop-down selection where staff can assign an access code to a user.
#: TWLight/applications/templates/applications/send_partner.html:174
msgid "Select code:"
msgstr "選擇代碼："

#. Translators: When viewing the list of applications ready to be sent for a particular partner, this message shows when there are none to show the coordinator.
#: TWLight/applications/templates/applications/send_partner.html:195
msgid "There are no approved, unsent applications."
msgstr "沒有已核准、尚未發送的申請程序。"

#. Translators: When a user is on the page where they can select multiple partners to apply to (https://wikipedialibrary.wmflabs.org/applications/request/), they receive this message if they click Apply without selecting anything.
#: TWLight/applications/views.py:164
msgid "Please select at least one partner."
msgstr "請至少選擇一個合作夥伴。"

#: TWLight/applications/views.py:281
msgid "This field consists only of restricted text."
msgstr "此欄位僅由受限制的文字內容構成。"

#. Translators: If a user files an application for a partner but doesn't specify a collection of resources they need, this message is shown.
#: TWLight/applications/views.py:340
msgid "Choose at least one resource you want access to."
msgstr "請至少選擇一項您想要取用的資源。"

#. Translators: When a user applies for a set of resources, they receive this message if their application was filed successfully.
#: TWLight/applications/views.py:364 TWLight/applications/views.py:405
msgid "Your application has been submitted for review. You can check the status of your applications on this page."
msgstr "您的申請程序已提交於審核。您可以在此頁面上查閱您的申請程序狀態。"

#. Translators: When a user applies for a set of resources, they receive this message if none are currently available. They are instead placed on a 'waitlist' for later approval.
#: TWLight/applications/views.py:394
msgid "This partner does not have any access grants available at this time. You may still apply for access; your application will be reviewed when access grants become available."
msgstr "此合作夥伴目前沒有任何可用的取用授予。您仍可以申請取用；但您的申請程序要在有可用取用授予時，才會進行審查。"

#. Translators: Editor = wikipedia editor, gender unknown.
#: TWLight/applications/views.py:513 TWLight/applications/views.py:590
msgid "Editor"
msgstr "編輯者"

#. Translators: On the page listing applications, this is the page title if the coordinator has selected the list of 'Pending' applications.
#: TWLight/applications/views.py:630
msgid "Applications to review"
msgstr "要審查的申請程序"

#. Translators: On the page listing applications, this is the page title if the coordinator has selected the list of 'Approved' applications.
#. Translators: On the page listing approved users for a partner, this is the title of the section listing applications with the 'approved' status
#: TWLight/applications/views.py:664
#: TWLight/resources/templates/resources/partner_users.html:19
msgid "Approved applications"
msgstr "已核准的申請程序"

#. Translators: On the page listing applications, this is the page title if the coordinator has selected the list of 'Rejected' applications.
#: TWLight/applications/views.py:690
msgid "Rejected applications"
msgstr "已拒絕申請程序"

#. Translators: #Translators: On the page listing applications, this is the page title if the coordinator has selected the list of 'Up for renewal' applications.
#: TWLight/applications/views.py:723
msgid "Access grants up for renewal"
msgstr "授予取用權限給有意續辦"

#. Translators: On the page listing applications, this is the page title if the coordinator has selected the list of 'Sent' applications.
#. Translators: On the page listing approved users for a partner, this is the title of the section listing applications with the 'sent' status
#: TWLight/applications/views.py:749
#: TWLight/resources/templates/resources/partner_users.html:70
msgid "Sent applications"
msgstr "已發送申請程序"

#. Translators: this message is shown to users who attempt to authorize an editor to access a resource during a time period for which they are already authorized. This could result in the unintended distribution of extra access codes, so the message is shown in the context of an "access denied" screen.
#: TWLight/applications/views.py:777
msgid "You attempted to create a duplicate authorization."
msgstr "您嘗試建立重複的授權。"

#. Translators: this lets a reviewer set the status of a single application.
#: TWLight/applications/views.py:805
msgid "Set application status"
msgstr "設定申請程序狀態"

#. Translators: When a coordinator is batch editing (https://wikipedialibrary.wmflabs.org/applications/list/), they receive this message if they click Set Status without selecting any applications.
#: TWLight/applications/views.py:836
msgid "Please select at least one application."
msgstr "請至少選擇一個申請程序。"

#: TWLight/applications/views.py:856
msgid "Batch update successful."
msgstr "批量更新成功。"

#. Translators: This message is shown to coordinators who attempt to assign the same access code to multiple users.
#: TWLight/applications/views.py:1007
msgid "Error: Code used multiple times."
msgstr "錯誤：代碼被分配給多名使用者。"

#. Translators: After a coordinator has marked a number of applications as 'sent', this message appears.
#: TWLight/applications/views.py:1041
msgid "All selected applications have been marked as sent."
msgstr "所有選擇的申請程序被標記為已發送。"

#: TWLight/applications/views.py:1090
msgid "This object cannot be renewed. (This probably means that you have already requested that it be renewed.)"
msgstr "此對象無法續辦。（這通常代表您已經有請求過且已續辦。）"

#. Translators: If a user requests the renewal of their account, this message is shown to them.
#: TWLight/applications/views.py:1096
msgid "Your renewal request has been received. A coordinator will review your request."
msgstr "已收到您的續辦請求。協調人將會審查您的請求。"

#. Translators: This labels a textfield where users can enter their email ID.
#: TWLight/emails/forms.py:17
msgid "Your email"
msgstr "您的電子郵件"

#. Translators: This is the help text for the email field in the contact us form letting users know the field is updated by value pulled from their respective user profiles.
#: TWLight/emails/forms.py:19
msgid "This field is automatically updated with the email from your <a href=\"{}\">user profile</a>."
msgstr "此欄位會以來自於您的<a href=\"{}\">使用者配置</a>裡的電子郵件做自動更新。"

#. Translators: This labels a textfield where users can enter their email message.
#: TWLight/emails/forms.py:21
msgid "Message"
msgstr "訊息"

#. Translators: Users click this button to receive a copy of the message sent via the contact us form
#: TWLight/emails/forms.py:23
msgid "Receive a copy of this message"
msgstr "接收此訊息的複本"

#. Translators: This labels a button which users click to submit their email message.
#. Translators: This labels a button which users click to submit their suggestion.
#: TWLight/emails/forms.py:38 TWLight/resources/forms.py:32
msgid "Submit"
msgstr "提交"

#. Translators: This is the subject line of an email sent to users with their access code.
#: TWLight/emails/templates/emails/access_code_email-subject.html:3
#, fuzzy
msgid "Your Wikipedia Library access code"
msgstr "維基百科圖書館臉書頁面"

#. Translators: This email is sent to users when their application is approved. Don't translate Jinja variables in curly braces like user or partner; don't translate html tags either. Translate Wikipedia Library in the same way as the global branch is named (click through from https://meta.wikimedia.org/wiki/The_Wikipedia_Library).
#: TWLight/emails/templates/emails/approval_notification-body-html.html:5
#, python-format
msgid "<p>Dear %(user)s,</p> <p>Thank you for applying for access to %(partner)s resources through The Wikipedia Library. We are happy to inform you that your application has been approved. You can expect to receive access details within a week or two once it has been processed.</p> <p>Cheers!</p> <p>The Wikipedia Library</p>"
msgstr "<p>致 %(user)s：</p> <p>感謝您透過維基百科圖書館申請向 %(partner)s 取用資源。我們很高興向您通知您的申請程序已被核准。一旦處理完畢後，您可以在一到兩週內收到取用方面的細節。</p>這實在太好了！<p></p> <p>維基百科圖書館</p>"

#. Translators: This email is sent to users when their application is approved. Don't translate Jinja variables in curly braces like user or partner. Translate Wikipedia Library in the same way as the global branch is named (click through from https://meta.wikimedia.org/wiki/The_Wikipedia_Library).
#: TWLight/emails/templates/emails/approval_notification-body-text.html:3
#, python-format
msgid "Dear %(user)s, Thank you for applying for access to %(partner)s resources through The Wikipedia Library. We are happy to inform you that your application has been approved. You can expect to receive access details within a week or two once it has been processed. Cheers! The Wikipedia Library"
msgstr "致：%(user)s，感謝您透過維基百科圖書館申請向 %(partner)s 取用資源。我們很高興向您通知您的申請程序已被核准。一旦處理完畢後，您可以在一到兩週內收到取用方面的細節。這實在太好了！維基百科圖書館"

#. Translators: This is the subject of an email which is sent to users when their application has been approved. Translate Wikipedia Library in the same way as the global branch is named (click through from https://meta.wikimedia.org/wiki/The_Wikipedia_Library).
#: TWLight/emails/templates/emails/approval_notification-subject.html:4
msgid "Your Wikipedia Library application has been approved"
msgstr "您的維基百科圖書館申請程序已核准"

#. Translators: This email is sent to coordinators when a comment is left on an application they are processing. Don't translate Jinja variables in curly braces like user or partner. Translate Wikipedia Library in the same way as the global branch is named (click through from https://meta.wikimedia.org/wiki/The_Wikipedia_Library).
#: TWLight/emails/templates/emails/comment_notification_coordinator-body-html.html:5
#, fuzzy, python-format
msgid "<p>Dear %(user)s,</p> <p>Thank you for coordinating %(partner)s resources through The Wikipedia Library. There are one or more comments on an application that require a response from you. Please reply to these at: <a href=\"%(app_url)s\">%(app_url)s</a></p> <p>Best,</p> <p>The Wikipedia Library</p>"
msgstr "<p>致 %(user)s：</p> <p>感謝您透過維基百科圖書館申請向 %(partner)s 取用資源。目前有一個或多個在申請程序上的評註需要您的回覆。請將這些回覆於：%(app_url)s</p> <p>在此獻上最好的祝福</p> <p>維基百科圖書館</p>"

#. Translators: This email is sent to coordinators when a comment is left on an application they are processing. Don't translate Jinja variables in curly braces like user or partner. Translate Wikipedia Library in the same way as the global branch is named (click through from https://meta.wikimedia.org/wiki/The_Wikipedia_Library).
#: TWLight/emails/templates/emails/comment_notification_coordinator-body-text.html:3
#, python-format
msgid "Dear %(user)s, Thank you for coordinating %(partner)s resources through The Wikipedia Library. There are one or more comments on an application that require a response from you. Please reply to these at: %(app_url)s Best, The Wikipedia Library"
msgstr "致：%(user)s，感謝您透過維基百科圖書館申請向 %(partner)s 取用資源。目前有一個或多個在申請程序上的評註需要您的回覆。請將這些回覆於：%(app_url)s，在此獻上最好的祝福，維基百科圖書館"

#. Translators: This is the subject line of an email sent to coordinators when a comment is left on an application they processed.
#: TWLight/emails/templates/emails/comment_notification_coordinator-subject.html:3
msgid "New comment on a Wikipedia Library application you processed"
msgstr "在您所處裡維基百科圖書館申請程序上的新評註"

#. Translators: This email is sent to users when they receive a comment on their application. Don't translate Jinja variables in curly braces like user or partner; don't translate html tags either. Translate Wikipedia Library in the same way as the global branch is named (click through from https://meta.wikimedia.org/wiki/The_Wikipedia_Library).
#: TWLight/emails/templates/emails/comment_notification_editors-body-html.html:5
#, fuzzy, python-format
msgid "<p>Dear %(user)s,</p> <p>Thank you for applying for access to %(partner)s resources through The Wikipedia Library. There are one or more comments on your application that require a response from you. Please reply to these at <a href=\"%(app_url)s\">%(app_url)s</a> so we can evaluate your application.</p> <p>Best,</p> <p>The Wikipedia Library</p>"
msgstr "<p>致 %(user)s：</p> <p>感謝您透過維基百科圖書館申請向 %(partner)s 取用資源。目前有一個或多個在申請程序上的評註需要您的回覆。請將這些回覆於：%(app_url)s，以便讓我們可以評估您的申請程序。</p> <p>在此獻上最好的祝福</p> <p>維基百科圖書館</p>"

#. Translators: This email is sent to users when they receive a comment on their application. Don't translate Jinja variables in curly braces like user or partner. Translate Wikipedia Library in the same way as the global branch is named (click through from https://meta.wikimedia.org/wiki/The_Wikipedia_Library).
#: TWLight/emails/templates/emails/comment_notification_editors-body-text.html:3
#, python-format
msgid "Dear %(user)s, Thank you for applying for access to %(partner)s resources through The Wikipedia Library. There are one or more comments on your application that require a response from you. Please reply to these at: %(app_url)s so we can evaluate your application. Best, The Wikipedia Library"
msgstr "致：%(user)s，感謝您透過維基百科圖書館申請向 %(partner)s 取用資源。目前有一個或多個在申請程序上的評註需要您的回覆。請將這些回覆於：%(app_url)s，以讓我們可以評估您的申請程序。在此獻上最好的祝福，維基百科圖書館"

#. Translators: This is the subject line of an email sent to users who have a comment added to one of their applications. Translate Wikipedia Library in the same way as the global branch is named (click through from https://meta.wikimedia.org/wiki/The_Wikipedia_Library).
#: TWLight/emails/templates/emails/comment_notification_editors-subject.html:3
msgid "New comment on your Wikipedia Library application"
msgstr "在您維基百科圖書館申請程序的新評註"

#. Translators: This email is sent to users when an application they commented on receives another comment. Don't translate Jinja variables in curly braces like app_url; don't translate html tags either. Translate Wikipedia Library in the same way as the global branch is named (click through from https://meta.wikimedia.org/wiki/The_Wikipedia_Library).
#: TWLight/emails/templates/emails/comment_notification_others-body-html.html:5
#, python-format
msgid "There is a new comment on a Wikipedia Library application that you also commented on. It may be providing an answer to a question you asked. See it at <a href=\"%(app_url)s\">%(app_url)s</a>. Thanks for helping review Wikipedia Library applications!"
msgstr "有一個在您曾評註過維基百科圖書館申請程序的新評註，它可能會是您所提出問題的回答。請在 <a href=\"%(app_url)s\">%(app_url)s</a> 查看。感謝協助審查維基百科圖書館申請程序！"

#. Translators: This email is sent to users when an application they commented on receives another comment. Don't translate Jinja variables in curly braces like app_url. Translate Wikipedia Library in the same way as the global branch is named (click through from https://meta.wikimedia.org/wiki/The_Wikipedia_Library).
#: TWLight/emails/templates/emails/comment_notification_others-body-text.html:3
#, python-format
msgid "There is a new comment on a Wikipedia Library application that you also commented on. It may be providing an answer to a question you asked. See it at: %(app_url)s Thanks for helping review Wikipedia Library applications!"
msgstr "有一個在您曾評註過維基百科圖書館申請程序的新評註，它可能會是您所提出問題的回答。請在 ：%(app_url)s 查看並感謝協助審查維基百科圖書館申請程序！"

#. Translators: This is the subject line of an email sent to users who have a comment added to an application they also commented on. Translate Wikipedia Library in the same way as the global branch is named (click through from https://meta.wikimedia.org/wiki/The_Wikipedia_Library).
#: TWLight/emails/templates/emails/comment_notification_others-subject.html:4
msgid "New comment on a Wikipedia Library application you commented on"
msgstr "在您曾評註過維基百科圖書館申請程序的新評註"

#. Translators: This is the title of the form where users can send messages to the Wikipedia Library team.
#. Translators: This button is at the bottom of every page and can be clicked by users to contact the wikipedia library team.
#: TWLight/emails/templates/emails/contact.html:13
#: TWLight/templates/base.html:262
msgid "Contact us"
msgstr "聯絡我們"

#: TWLight/emails/templates/emails/contact.html:30
#, python-format
msgid "(If you would like to suggest a partner, <a href=\"%(suggest)s\"><strong>go here</strong></a>.)"
msgstr "（若您想提議一個合作夥伴，請按<a href=\"%(suggest)s\"><strong>此</strong></a>。）"

#. Translators: This is the title of the panel box detailing the contact information for the Wikipedia Library team.
#: TWLight/emails/templates/emails/contact.html:39
msgid "Contact info"
msgstr "聯絡資訊"

#. Translators: On the contact us page, this labels the link to the Wikipedia Library meta page.
#: TWLight/emails/templates/emails/contact.html:43
msgid "Meta page"
msgstr "元頁面"

#. Translators: On the contact us page, this text links to the Wikipedia Library meta page.
#: TWLight/emails/templates/emails/contact.html:45
msgid "The Wikipedia Library"
msgstr "維基百科圖書館"

#. Translators: On the contact us page, this labels the link to the Wikipedia Library mailing list.
#: TWLight/emails/templates/emails/contact.html:52
msgid "Mailing list"
msgstr "郵件清單"

#. Translators: On the contact us page, this labels the link to the Wikipedia Library IRC channel.
#: TWLight/emails/templates/emails/contact.html:56
msgid "IRC"
msgstr "IRC"

#. Translators: Alt text for the Wikipedia Library Facebook logo shown in the contact info box of the contact us page.
#: TWLight/emails/templates/emails/contact.html:64
msgid "Wikipedia Library Facebook page"
msgstr "維基百科圖書館臉書頁面"

#. Translators: Alt text for the Wikipedia Library Twitter logo shown in the contact info box of the contact us page.
#: TWLight/emails/templates/emails/contact.html:70
msgid "Wikipedia Library Twitter page"
msgstr "維基百科圖書館推特頁面"

#. Translators: This is the subject line of an email sent to the Library Card platform admins from the contact us form.
#: TWLight/emails/templates/emails/contact_us_email-subject.html:3
#, python-format
msgid "Wikipedia Library Card Platform message from %(editor_wp_username)s"
msgstr "來自%(editor_wp_username)s的維基百科圖書館借閱卡平台訊息"

#. Translators: This is a scheduled reminder email sent to coordinators who have applications requiring action. Translate Wikipedia Library in the same way as the global branch is named (click through from https://meta.wikimedia.org/wiki/The_Wikipedia_Library). Don't translate Jinja variables in curly braces like user or partner; don't translate email addresses or html tags either.
#: TWLight/emails/templates/emails/coordinator_reminder_notification-body-html.html:5
#, python-format
msgid "<p>Dear %(user)s,</p> <p>Our records indicate that you are the designated coordinator for partners that have a total of %(app_count)s applications with a status of %(app_status)s.</p> <p>This is a gentle reminder that you may review applications at <a href=\"%(link)s\">%(link)s</a>.</p> <p>If you received this message in error, drop us a line at wikipedialibrary@wikimedia.org.</p> <p>Thanks for helping review Wikipedia Library applications!</p>"
msgstr "<p>致 %(user)s：</p> <p>我們的紀錄指示出，您是目前共有 %(app_count)s 個申請程序且狀態為%(app_status)s的合作夥之指定協調人。</p> <p>此為讓您可以在 <a href=\"%(link)s\">%(link)s</a> 做審查的友善提醒。</p> <p>若您不應收到此訊息，請在 wikipedialibrary@wikimedia.org 留言給我們。</p> <p>感謝您協助檢閱審查維基百科申請程序！</p>"

#. Translators: This is a scheduled reminder email sent to coordinators who have applications requiring action. Translate Wikipedia Library in the same way as the global branch is named (click through from https://meta.wikimedia.org/wiki/The_Wikipedia_Library). Do not translate email adresses or items in curly braces.
#: TWLight/emails/templates/emails/coordinator_reminder_notification-body-text.html:3
#, python-format
msgid "Dear %(user)s, Our records indicate that you are the designated coordinator for partners that have a total of %(app_count)s applications with a status of %(app_status)s. This is a gentle reminder that you may review applications at: %(link)s If you received this message in error, drop us a line at: wikipedialibrary@wikimedia.org Thanks for helping review Wikipedia Library applications!"
msgstr "致：%(user)s，我們的紀錄指示出，您是目前共有 %(app_count)s 個申請程序且狀態為%(app_status)s的合作夥之指定協調人。此為讓您可以在 %(link)s 做審查的友善提醒。若您不應收到此訊息，請在 wikipedialibrary@wikimedia.org 留言給我們。感謝您協助檢閱審查維基百科申請程序！"

#. Translators: This is the subject line of a scheduled reminder email sent to coordinators who have applications to review. Translate Wikipedia Library in the same way as the global branch is named (click through from https://meta.wikimedia.org/wiki/The_Wikipedia_Library). Do not translate items in curly braces.
#: TWLight/emails/templates/emails/coordinator_reminder_notification-subject.html:4
msgid "Wikipedia Library applications await your review"
msgstr "維基百科圖書館等待您的審查"

#. Translators: This email is sent to users when their application is rejected. Don't translate Jinja variables in curly braces like user or partner; don't translate html tags either. Translate Wikipedia Library in the same way as the global branch is named (click through from https://meta.wikimedia.org/wiki/The_Wikipedia_Library).
#: TWLight/emails/templates/emails/rejection_notification-body-html.html:5
#, python-format
msgid "<p>Dear %(user)s,</p> <p>Thank you for applying for access to %(partner)s resources through The Wikipedia Library. Unfortunately at this time your application has not been approved. You can view your application and review comments at <a href=\"%(app_url)s\">%(app_url)s</a>.</p> <p>Best,</p> <p>The Wikipedia Library</p>"
msgstr "<p>致 %(user)s：</p> <p>感謝您透過維基百科圖書館申請向 %(partner)s 取用資源。很遺憾地，您這次的申請程序未被核准。您可以在 <a href=\"%(app_url)s\">%(app_url)s</a> 來查看您的申請程序與審查評註。</p> <p>在此獻上最好的祝福</p> <p>維基百科圖書館</p>"

#. Translators: This email is sent to users when their application is rejected. Don't translate Jinja variables in curly braces like user or partner. Translate Wikipedia Library in the same way as the global branch is named (click through from https://meta.wikimedia.org/wiki/The_Wikipedia_Library).
#: TWLight/emails/templates/emails/rejection_notification-body-text.html:3
#, python-format
msgid "Dear %(user)s, Thank you for applying for access to %(partner)s resources through The Wikipedia Library. Unfortunately at this time your application has not been approved. You can view your application and review comments at: %(app_url)s Best, The Wikipedia Library"
msgstr "致：%(user)s，感謝您透過維基百科圖書館來向 %(partner)s 申請資源。很遺憾地，您這次的申請程序未被核准。您可以在：%(app_url)s 來查看您的申請程序與審查評註。在此獻上最好的祝福，維基百科圖書館"

#. Translators: This is the subject of an email which is sent to users when their application has been rejected. Translate Wikipedia Library in the same way as the global branch is named (click through from https://meta.wikimedia.org/wiki/The_Wikipedia_Library).
#: TWLight/emails/templates/emails/rejection_notification-subject.html:4
msgid "Your Wikipedia Library application has been denied"
msgstr "您的維基百科申請程序已被拒絕"

#. Translators: This email is sent to users when their application is waitlisted because there are no more accounts available. Don't translate Jinja variables in curly braces like user or partner; don't translate html tags either. Translate Wikipedia Library in the same way as the global branch is named (click through from https://meta.wikimedia.org/wiki/The_Wikipedia_Library).
#: TWLight/emails/templates/emails/waitlist_notification-body-html.html:5
#, python-format
msgid "<p>Dear %(user)s,</p> <p>Thank you for applying for access to %(partner)s resources through The Wikipedia Library. There are no accounts currently available so your application has been waitlisted. Your application will be evaluated if/when more accounts become available. You can see all available resources at <a href=\"%(link)s\">%(link)s</a>.</p> <p>Best,</p> <p>The Wikipedia Library</p>"
msgstr "<p>致 %(user)s：</p> <p>感謝您透過維基百科圖書館來向 %(partner)s 申請資源。因目前沒有可用的帳號，所以您的申請程序為待辦。若/當有更多帳號用時，您的申請程序會被進行評估。您可以在 <a href=\"%(link)s\">%(link)s</a> 查看所有可用資源。</p> <p>在此獻上最好的祝福</p> <p>維基百科圖書館</p>"

#. Translators: This email is sent to users when their application is waitlisted because there are no more accounts available. Don't translate Jinja variables in curly braces like user or partner. Translate Wikipedia Library in the same way as the global branch is named (click through from https://meta.wikimedia.org/wiki/The_Wikipedia_Library).
#: TWLight/emails/templates/emails/waitlist_notification-body-text.html:3
#, python-format
msgid "Dear %(user)s, Thank you for applying for access to %(partner)s resources through The Wikipedia Library. There are no accounts currently available so your application has been waitlisted. Your application will be evaluated if/when more accounts become available. You can see all available resources at: %(link)s Best, The Wikipedia Library"
msgstr "致：%(user)s，感謝您透過維基百科圖書館來向 %(partner)s 申請資源。因目前沒有可用的帳號，所以您的申請程序為待辦。若/當有更多帳號用時，您的申請程序會被進行評估。您可以在 %(link)s 查看所有可用資源。在此獻上最好的祝福，維基百科圖書館"

#. Translators: This is the subject of an email sent to users when their application is waitlisted because there are no more accounts available. Translate Wikipedia Library in the same way as the global branch is named (click through from https://meta.wikimedia.org/wiki/The_Wikipedia_Library).
#: TWLight/emails/templates/emails/waitlist_notification-subject.html:4
msgid "Your Wikipedia Library application has been waitlisted"
msgstr "您的維基百科圖書館申請程序為候補"

#. Translators: Shown to users when they successfully submit a new message using the contact us form.
#: TWLight/emails/views.py:55
msgid "Your message has been sent. We'll get back to you soon!"
msgstr "您的訊息已送出，我們會盡快回覆給您！"

#. Translators: This message is shown to non-wikipedia editors who attempt to post data to the contact us form.
#. Translators: This message is shown to non-wikipedia editors who attempt to post data to suggestion form.
#: TWLight/emails/views.py:60 TWLight/resources/views.py:345
msgid "You must be a Wikipedia editor to do that."
msgstr "您必須要是維基百科上的編輯者才能做出。"

#. Translators: This is the heading of a data file which lists the number of days it took to decide on applications that have already been accepted/rejected.
#: TWLight/graphs/views.py:197
msgid "Days until decision"
msgstr "決定完成天數"

#. Translators: This is the heading of a data file which lists the number of days it took to decide on applications that have already been accepted/rejected. This heading denotes the number of applicants for a particular number of days.
#. Translators: This is the heading of a data file which lists the number of applications to a partner.
#: TWLight/graphs/views.py:199 TWLight/graphs/views.py:266
#: TWLight/graphs/views.py:294
msgid "Number of applications"
msgstr "申請程序數目"

#. Translators: This is the heading of a data file, for a column containing date data.
#: TWLight/graphs/views.py:213 TWLight/graphs/views.py:292
#: TWLight/graphs/views.py:316
msgid "Date"
msgstr "日期"

#. Translators: This is the heading of a data file. 'Number of partners' refers to the total number of publishers/databases open to applications on the website.
#: TWLight/graphs/views.py:215
msgid "Number of approved applications"
msgstr "已核准申請程序數目"

#. Translators: This is the heading of a data file, denoting the column which contains the dates (months) corresponding to data collection
#: TWLight/graphs/views.py:233
msgid "Month"
msgstr "月"

#. Translators: This is the heading of a data file which lists the median (not mean) number of days until a decision (approve or reject) was made on applications.
#: TWLight/graphs/views.py:235
msgid "Median days until decision"
msgstr "到決定完成期間的中位數日"

#. Translators: This is the heading of a data file which lists the number of unique (not counting repeat applications) users who have applied to a partner.
#: TWLight/graphs/views.py:318
#, fuzzy
msgid "Number of unique users who applied"
msgstr "已向 {partner} 提出申請的不重複使用者數量"

#. Translators: This is a warning which is shown when a user who is not a staff member attempts to download the pageview data file.
#: TWLight/graphs/views.py:333 TWLight/graphs/views.py:360
msgid "You must be staff to do that."
msgstr "您必須是機構成員才能做出。"

#. Translators: This is the heading for a downloadable data file showing the number of visitors to each page on the website. Page URL is the column which lists the URL of each page
#: TWLight/graphs/views.py:343 TWLight/graphs/views.py:377
#: TWLight/templates/dashboard.html:87
msgid "Page URL"
msgstr "頁面 URL"

#. Translators: This is the heading for a downloadable data file showing the number of visitors to each page on the website.
#: TWLight/graphs/views.py:344 TWLight/graphs/views.py:379
msgid "Number of (non-unique) visitors"
msgstr "訪客（可重複）數量"

#. Translators: Title for a list of languages if there is only one.
#. Translators: Users' detected or selected language.
#: TWLight/graphs/views.py:395 TWLight/resources/models.py:81
#: TWLight/users/models.py:75 TWLight/users/templates/users/preferences.html:8
msgid "Language"
msgstr "語言"

#: TWLight/graphs/views.py:396
msgid "Number of users"
msgstr "使用者數量"

#. Translators: When staff upload a file containing access codes, it must be a .csv file. This error message is shown if it is any other file type.
#: TWLight/resources/admin.py:135
msgid "File must be a csv"
msgstr "必須是 csv 檔案"

#. Translators: When staff upload a file containing access codes, they receive this error message if the file size is too large.
#: TWLight/resources/admin.py:141
msgid "Uploaded file is too large."
msgstr "上傳的檔案太大。"

#. Translators: When staff upload a file containing access codes, they receive this message if a line in the file has more than 2 pieces of data.
#: TWLight/resources/admin.py:159
#, python-brace-format
msgid "Line {line_num} has {num_columns} columns. Expected 2."
msgstr "第 {line_num} 行有 {num_columns} 個欄。預期應為 2 個。"

#. Translators: When staff upload a file containing access codes, they receive this message if a code is too long for the relevant database field, likely indicating an error.
#: TWLight/resources/admin.py:169
#, python-brace-format
msgid "Access code on line {line_num} is too long for the database field."
msgstr "在第 {line_num} 行的取用代碼對於資料庫欄位太長。"

#. Translators: When staff upload a file containing access codes, they receive this message if the column which should only contain a number contains anything that isn't a number.
#: TWLight/resources/admin.py:178
#, python-brace-format
msgid "Second column should only contain numbers. Error on line {line_num}."
msgstr "第二欄應僅包含數字。在第 {line_num} 行出錯。"

#. Translators: When staff upload a file containing access codes, they receive this message if a partner ID in the file doesn't correspond to a partner in the Library Card platform database.
#: TWLight/resources/admin.py:187
#, python-brace-format
msgid "File contains reference to invalid partner ID on line {line_num}"
msgstr "檔案在第 {line_num} 行包含到引用無效的合作夥伴 ID"

#. Translators: When staff successfully upload a file containing access codes, they receive this message.
#: TWLight/resources/admin.py:215
#, python-brace-format
msgid "{num_codes} access codes successfully uploaded!"
msgstr "取用代碼 {num_codes} 上傳成功！"

#. Translators: When staff upload a file containing access codes, they receive this message if any were duplicates.
#: TWLight/resources/admin.py:219
#, python-brace-format
msgid "{num_duplicates} access codes ignored as duplicates."
msgstr "取用代碼 {num_duplicates} 忽略為重複。"

#. Translators: This labels a textfield where users can enter the name of the potential partner they'll suggest
#: TWLight/resources/forms.py:16
msgid "Name of the potential partner"
msgstr "潛在合作夥伴名稱"

#: TWLight/resources/forms.py:17
#: TWLight/resources/templates/resources/suggest.html:55
msgid "Description"
msgstr "描述"

#: TWLight/resources/forms.py:18
msgid "Website"
msgstr "網站"

#. Translators: When staff enter languages, they use ISO language codes. Don't translate ISO, LANGUAGES, or %(code)s.
#: TWLight/resources/models.py:31
#, python-format
msgid "%(code)s is not a valid language code. You must enter an ISO language code, as in the INTERSECTIONAL_LANGUAGES setting at https://github.com/WikipediaLibrary/TWLight/blob/master/TWLight/settings/base.py"
msgstr "%(code)s 不是有效的語言代碼。您必須輸入 ISO 語言代碼，如在 https://github.com/WikipediaLibrary/TWLight/blob/master/TWLight/settings/base.py 的 INTERSECTIONAL_LANGUAGES 設定。"

#: TWLight/resources/models.py:48
msgid "Name"
msgstr "名稱"

#: TWLight/resources/models.py:49
msgid "Slug"
msgstr "代稱"

#: TWLight/resources/models.py:52
msgid "Tag"
msgstr "標籤"

#: TWLight/resources/models.py:53
msgid "Tags"
msgstr "標籤"

#. Translators: Title for a list of languages if there is more than one.
#: TWLight/resources/models.py:83
msgid "Languages"
msgstr "語言"

#. Translators: In the administrator interface, this text is help text for a field where staff can enter the name of the partner. Don't translate McFarland.
#: TWLight/resources/models.py:138
msgid "Partner's name (e.g. McFarland). Note: this will be user-visible and *not translated*."
msgstr "合作夥伴名稱（如：McFarland）。註：這會讓使用者可見並且*不需翻譯*。"

#. Translators: In the administrator interface, this text is help text for a field where staff can specify the username of the account coordinator for this partner.
#: TWLight/resources/models.py:144
msgid "The coordinator for this Partner, if any."
msgstr "此合作夥伴的協調人（若有的話）。"

#. Translators: In the administrator interface, this text is help text for a check box where staff can select whether a publisher will be featured on the website's front page.
#: TWLight/resources/models.py:147
msgid "Mark as true to feature this partner on the front page."
msgstr "勾選此項，將此合作夥伴呈現在首頁上。"

#. Translators: In the administrator interface, this text is help text for a field where staff can enter the partner organisation's country.
#: TWLight/resources/models.py:150
msgid "Partner's primary location."
msgstr "合作夥伴的主要位置。"

#. Translators: This is a status for a Partner, denoting that editors can apply for access.
#: TWLight/resources/models.py:169
msgid "Available"
msgstr "可用"

#. Translators: This is a status for a Partner, denoting that editors cannot apply for access and the Partner will not be displayed to them.
#: TWLight/resources/models.py:171
#: TWLight/resources/templates/resources/partner_tile.html:35
msgid "Not available"
msgstr "不可用"

#. Translators: This is the name of the authorization method whereby user accounts are set up via an access code.
#: TWLight/resources/models.py:185
msgid "Access codes"
msgstr "取用代碼"

#. Translators: This is the name of the authorization method whereby users access resources via an IP proxy.
#: TWLight/resources/models.py:187
msgid "Proxy"
msgstr "代理"

#. Translators: This is the name of the authorization method whereby users access resources automatically via the library bundle.
#: TWLight/resources/models.py:189
msgid "Library Bundle"
msgstr "Library Bundle"

#. Translators: In the administrator interface, this text is help text for a field where staff can specify whether this partner should be displayed to users.
#: TWLight/resources/models.py:195
msgid "Should this Partner be displayed to users? Is it open for applications right now?"
msgstr "此合作夥伴應向使用者們展示嗎？是否現在開放申請程序？"

#. Translators: In the administrator interface, this text is help text for a field where staff specify whether users can request their account be renewed/extended for this partner.
#: TWLight/resources/models.py:200
msgid "Can access grants to this partner be renewed? If so, users will be able to request renewals at any time."
msgstr "此合作夥伴的取用授予可續辦嗎？若是如此，使用者可隨時請求續辦。"

#. Translators: In the administrator interface, this text is help text for a field where staff specify the total number of available accounts.
#: TWLight/resources/models.py:205 TWLight/resources/models.py:408
msgid "Add number of new accounts to the existing value, not by reseting it to zero."
msgstr "將新帳號數量添加到現有值，而非重新設定爲零。"

#. Translators: In the administrator interface, this text is help text for a field where staff can link to a partner's Terms of Use.
#: TWLight/resources/models.py:212
msgid "Link to terms of use. Required if users must agree to terms of use to get access; optional otherwise."
msgstr "連結至使用條款。若使用者必須同意使用條款才能獲得取用權限則為必須，反之則否。"

#. Translators: In the administrator interface, this text is help text for a field where staff can provide a description of a partner's available resources.
#: TWLight/resources/models.py:217
msgid "Optional short description of this partner's resources."
msgstr "此合作夥伴資源的選填簡短描述。"

#. Translators: In the administrator interface, this text is help text for a field where staff can provide a long description of a partner's available resources.
#: TWLight/resources/models.py:221
msgid "Optional detailed description in addition to the short description such as collections, instructions, notes, special requirements, alternate access options, unique features, citations notes."
msgstr "選用的詳細描述額外簡短描述出像是典藏、機構、註釋、特殊需求、替代的取用選項、獨特功能、引用備註等等。"

#. Translators: In the administrator interface, this text is help text for a field where staff can provide instructions to coordinators on sending user data to partners.
#: TWLight/resources/models.py:227
msgid "Optional instructions for sending application data to this partner."
msgstr "發送申請程序資料給合作夥伴的選用說明。"

#. Translators: In the administrator interface, this text is help text for a field where staff can provide email instructions to editors for using an access code to access a partner resource.
#: TWLight/resources/models.py:232
msgid "Optional instructions for editors to use access codes for this partner. Sent via email upon access code assignment."
<<<<<<< HEAD
msgstr ""
=======
msgstr "向編輯者使用對於此合作夥伴存取代碼的選用說明。透過電子郵件發送存取代碼分配。"
>>>>>>> 8f852c31

#. Translators: In the administrator interface, this text is help text for a field where staff can optionally provide a excerpt word limit per article.
#: TWLight/resources/models.py:237
msgid "Optional excerpt limit in terms of number of words per article. Leave empty if no limit."
msgstr "各篇文章依照字數的選用摘錄限制。若不限制請留空。"

#. Translators: In the administrator interface, this text is help text for a field where staff can optionally provide a excerpt word limit per article in terms of percentage per article.
#: TWLight/resources/models.py:241
msgid "Optional excerpt limit in terms of percentage (%) of an article. Leave empty if no limit."
msgstr "文章依照百分比（%）的選用摘錄限制。若不限制請留空。"

#. Translators: In the administrator interface, this text is help text for a field where staff can specify which method of account distribution this partner uses.
#: TWLight/resources/models.py:246
msgid "Which authorization method does this partner use? 'Email' means the accounts are set up via email, and is the default. Select 'Access Codes' if we send individual, or group, login details or access codes. 'Proxy' means access delivered directly via EZProxy, and Library Bundle is automated proxy-based access."
msgstr "此合作夥伴採用何種授權方式？「電子郵件」代表帳號是透過電子郵件做設定，此並且為預設值。若要發送個人、群組、登入詳情、或取用代碼，請選擇「取用代碼」。「代理」代表取用是透過 EZProxy 代理伺服器做直接取用傳遞，而 Library Bundle 是基於代理的自動取用。"

#. Translators: In the administrator interface, this text is help text for a field where staff can specify whether users can apply for one or multiple collections of resources. Streams means 'collections'.
#: TWLight/resources/models.py:256
msgid "If True, users can only apply for one Stream at a time from this Partner. If False, users can apply for multiple Streams at a time. This field must be filled in when Partners have multiple Streams, but may be left blank otherwise."
msgstr "若為是，使用者只能從該合作夥伴一次申請一個串流；若為否，使用者則可一次申請多個串流。當合作夥伴擁有多個串流時此欄位為必填，反之則請留空。"

#. Translators: In the administrator interface, this text is help text for a field where staff can specify the languages a partner has resources in.
#: TWLight/resources/models.py:263
msgid "Select all languages in which this partner publishes content."
msgstr "選擇此合作夥伴出版方內容的所有語言。"

#: TWLight/resources/models.py:270
msgid "Old Tags"
msgstr "舊標籤"

#. Translators: In the administrator interface, this text is help text for a field where staff can link to a partner's registration page.
#: TWLight/resources/models.py:281
msgid "Link to registration page. Required if users must sign up on the partner's website in advance; optional otherwise."
msgstr "連結至註冊頁面。若使用者得要先在合作夥伴的網站上註冊則為必須，反之則否。"

#. Translators: In the administrator interface, this text is help text for a check box where staff can select whether users must specify their real name when applying
#: TWLight/resources/models.py:285
msgid "Mark as true if this partner requires applicant names."
msgstr "若此合作夥伴需要申請人的名稱，勾選此項。"

#. Translators: In the administrator interface, this text is help text for a check box where staff can select whether users must specify the country in which they live when applying.
#: TWLight/resources/models.py:288
msgid "Mark as true if this partner requires applicant countries of residence."
msgstr "若此合作夥伴需要申請人的居住國家，勾選此項。"

#. Translators: In the administrator interface, this text is help text for a check box where staff can select whether users must specify a title for the resource they want to access when applying.
#: TWLight/resources/models.py:292
msgid "Mark as true if this partner requires applicants to specify the title they want to access."
msgstr "若此合作夥伴需要申請人指定他們所想取用的標題，勾選此項。"

#. Translators: In the administrator interface, this text is help text for a check box where staff can select whether users must specify a collection of resources when applying.
#: TWLight/resources/models.py:296
msgid "Mark as true if this partner requires applicants to specify the database they want to access."
msgstr "若此合作夥伴需要申請人指定他們所想存取的資料庫，勾選此項。"

#. Translators: In the administrator interface, this text is help text for a check box where staff can select whether users must specify their occupation when applying.
#: TWLight/resources/models.py:300
msgid "Mark as true if this partner requires applicants to specify their occupation."
msgstr "若此合作夥伴需要申請人表明他們的職業，勾選此項。"

#. Translators: In the administrator interface, this text is help text for a check box where staff can select whether users must specify their institutional affiliation (e.g. university) when applying.
#: TWLight/resources/models.py:304
msgid "Mark as true if this partner requires applicants to specify their institutional affiliation."
msgstr "若此合作夥伴需要申請人表明他們的所屬機構，勾選此項。"

#. Translators: In the administrator interface, this text is help text for a check box where staff can select whether users must agree to Terms of Use when applying.
#: TWLight/resources/models.py:308
msgid "Mark as true if this partner requires applicants to agree with the partner's terms of use."
msgstr "若此合作夥伴需要申請人同意合作夥伴的使用條款，勾選此項。"

#. Translators: In the administrator interface, this text is help text for a check box where staff can select whether users must first register at the organisation's website before finishing their application.
#: TWLight/resources/models.py:312
msgid "Mark as true if this partner requires applicants to have already signed up at the partner website."
msgstr "若此合作夥伴需要申請人已有在合作夥伴的網站上註冊，勾選此項。"

#. Translators: In the administrator interface, this text is help text for a field where staff can upload an image to be used as this partner's logo.
#: TWLight/resources/models.py:374
msgid "Optional image file that can be used to represent this partner."
msgstr "用來代表合作夥伴的圖片檔案。（可選）"

#. Translators: In the administrator interface, this text is help text for a field where staff can add the name of a collection of resources. Don't translate Health and Behavioral Sciences.
#: TWLight/resources/models.py:402
msgid "Name of stream (e.g. 'Health and Behavioral Sciences). Will be user-visible and *not translated*. Do not include the name of the partner here."
msgstr "串流的名稱（例如：Health and Behavioral Sciences）會讓使用者可見，並請*不要對名稱做出翻譯*，另外也不要包含合作夥伴的名稱。"

#. Translators: In the administrator interface, this text is help text for a field where staff can add a description of a collection of resources.
#: TWLight/resources/models.py:412
msgid "Optional description of this stream's resources."
msgstr "此串流資源的可選描述。"

#. Translators: In the administrator interface, this text is help text for a field where staff can add someone's job title. Example can be changed to something more language appropriate.
#: TWLight/resources/models.py:453
msgid "Organizational role or job title. This is NOT intended to be used for honorifics. Think 'Director of Editorial Services', not 'Ms.' Optional."
msgstr "選填的組織身份或職稱。請不要採用尊稱，考慮採用「編輯服務主管」，而非「女士」。"

#. Translators: In the administrator interface, this text is help text for a field where staff can add the 'friendly' version of someone's name. e.g. Sam instead of Samuel. Name can be changed to be language appropriate.
#: TWLight/resources/models.py:460
msgid "The form of the contact person's name to use in email greetings (as in 'Hi Jake')"
msgstr "在電子郵件問候裡的聯絡人名稱使用形式（像是「嗨，俊傑」）"

#. Translators: In the administrator interface, this text is help text for a field where staff can add partner suggestions.
#: TWLight/resources/models.py:479
msgid "Potential partner's name (e.g. McFarland)."
msgstr "潛在合作夥伴的名稱（例如：McFarland）。"

#. Translators: In the administrator interface, this text is help text for a field where staff can provide a description of a potential partner.
#: TWLight/resources/models.py:483
msgid "Optional description of this potential partner."
msgstr "此潛在合作夥伴的可選描述。"

#. Translators: In the administrator interface, this text is help text for a field where staff can link to a potential partner's website.
#: TWLight/resources/models.py:487
msgid "Link to the potential partner's website."
msgstr "連接至潛在合作夥伴的網站"

#. Translators: In the administrator interface, this text is help text for a field where staff can link a user as the author to a suggestion.
#: TWLight/resources/models.py:491
msgid "User who authored this suggestion."
msgstr "提出此建議的使用者。"

#. Translators: In the administrator interface, this text is help text for a field where staff can link multiple users to a suggestion (as upvotes).
#: TWLight/resources/models.py:495
msgid "Users who have upvoted this suggestion."
msgstr "認同此建議的使用者。"

#. Translators: In the administrator interface, this text is help text for a field where staff can provide links to help videos (if any) for a partner.
#: TWLight/resources/models.py:520
msgid "URL of a video tutorial."
msgstr "影片教學 URL。"

#. Translators: In the administrator interface, this text is help text for a field where staff can add an access code for a partner, to be used by editors when signing up for access.
#: TWLight/resources/models.py:541
#, fuzzy
msgid "An access code for this partner."
msgstr "此合作夥伴的協調人（若有的話）。"

#. Translators: This text is shown to staff who are uploading access codes, instructing them on the format the file should take.
#: TWLight/resources/templates/resources/csv_form.html:6
msgid "To upload access codes, create a .csv file containing two columns: The first containing the access codes, and the second the ID of the partner the code should be linked to."
msgstr "要上傳取用代碼，請建立包含以下兩種欄位的 .csv 檔案：第一行為取用代碼，第二行是該代碼會連結到的合作夥伴 ID。"

#. Translators: This labels a button for uploading files containing lists of access codes.
#: TWLight/resources/templates/resources/csv_form.html:23
msgid "Upload"
msgstr "上傳"

#. Translators: If we have no available accounts for a partner, the coordinator can change the application system to a waiting list.
#: TWLight/resources/templates/resources/partner_detail.html:36
#: TWLight/resources/templates/resources/partner_detail.html:103
msgid "There are no access grants available for this partner at this time. You can still apply for access; applications will be processed when access is available."
msgstr "目前該合作夥伴沒有可用的取用授予。您仍可以申請取用；但申請程序要在有可用的取用時才會進行處理。"

#. Translators: This text labels a button which users can click to renew a previously approved application.
#: TWLight/resources/templates/resources/partner_detail.html:48
#: TWLight/resources/templates/resources/partner_detail.html:50
#: TWLight/resources/templates/resources/partner_detail.html:114
#: TWLight/resources/templates/resources/partner_detail.html:116
msgid "Renew"
msgstr "續辦"

#. Translators: This text labels a button which users can click to view previously submitted applications.
#: TWLight/resources/templates/resources/partner_detail.html:56
#: TWLight/resources/templates/resources/partner_detail.html:121
msgid "View applications"
msgstr "查看申請程序"

#. Translators: This text labels a button which users can click to view a previously submitted application.
#: TWLight/resources/templates/resources/partner_detail.html:59
#: TWLight/resources/templates/resources/partner_detail.html:123
msgid "View application"
msgstr "查看申請程序"

#. Translators: This text links to the minimum user requirements and terms of use on the partner page.
#: TWLight/resources/templates/resources/partner_detail.html:65
#: TWLight/resources/templates/resources/partner_detail.html:129
#, python-format
msgid "Before applying, please review the <strong><a href=\"%(about)s#req\">minimum requirements</a></strong> for access and our <strong><a href=\"%(terms)s\">terms of use</a></strong>."
msgstr "在申請之前，請先檢閱申請方面的<strong><a href=\"%(about)s#req\">最低要求</a></strong>以及我們的<strong><a href=\"%(terms)s\">使用條款</a></strong>。"

#. Translators: If a partner is currently waitlisted, this button allows coordinators to remove the partner from the waitlist.
#: TWLight/resources/templates/resources/partner_detail.html:86
#: TWLight/resources/templates/resources/partner_detail.html:146
msgid "Remove from waitlist"
msgstr "從候補裡移除"

#. Translators: If a partner is not currently waitlisted, this button allows coordinators to add the partner to the waitlist.
#: TWLight/resources/templates/resources/partner_detail.html:89
#: TWLight/resources/templates/resources/partner_detail.html:146
msgid "Set as waitlisted"
msgstr "設定為候補"

#. Translators: When a coordinator is assigned to a partner, their details are shown on the page. This text titles that section. <strong> tags should not be translated, nor should partner.
#: TWLight/resources/templates/resources/partner_detail.html:157
#, python-format
msgid "<strong>%(coordinator)s</strong> processes applications to %(partner)s."
msgstr "%(partner)s 的申請程序由 <strong>%(coordinator)s</strong> 所處理。"

#. Translators: When a coordinator is assigned to a partner, their details are shown on the page. This text labels a link to their Talk page on Wikipedia, and should be translated to the text used for Talk pages in the language you are translating to.
#: TWLight/resources/templates/resources/partner_detail.html:166
msgid "Talk page"
msgstr "對話頁"

#. Translators: When a coordinator is assigned to a partner, their details are shown on the page. This text labels a link to Special:EmailUser on Wikipedia, and should be translated to the text of https://en.wikipedia.org/wiki/Special:EmailUser in the language you are translating to.
#: TWLight/resources/templates/resources/partner_detail.html:174
msgid "Special:EmailUser page"
msgstr "Special:EmailUser 頁面"

#. Translators: If no account coordinator is assigned to a partner, the Wikipedia Library team will coordinate signups. Translate Wikipedia Library in the same way as the global branch is named (click through from https://meta.wikimedia.org/wiki/The_Wikipedia_Library).
#: TWLight/resources/templates/resources/partner_detail.html:181
msgid "The Wikipedia Library team will process this application. Want to help? <a href=\"https://en.wikipedia.org/wiki/Wikipedia:The_Wikipedia_Library/Coordinators/Signup\">Sign up as a coordinator.</a>"
msgstr "維基百科圖書館團隊將會處理此申請程序。有意願協助嗎？<a href=\"https://en.wikipedia.org/wiki/Wikipedia:The_Wikipedia_Library/Coordinators/Signup\">註冊為協調人</a>。"

#. Translators: This text labels a button coordinators can click to view a list of users who have applied for access for a particular partner
#: TWLight/resources/templates/resources/partner_detail.html:190
msgid "List applications"
msgstr "列出申請程序"

#. Translators: If a partner has no description written, this message is shown in the Description field on the partner page.
#: TWLight/resources/templates/resources/partner_detail.html:215
msgid "Description not available."
msgstr "描述不可用。"

#. Translators: If a partner has video tutorials, this text shows as the title for that information field.
#: TWLight/resources/templates/resources/partner_detail.html:251
msgid "Video tutorials"
msgstr "影片教學"

#: TWLight/resources/templates/resources/partner_detail.html:256
msgid "Video"
msgstr "影片"

#. Translators: If a partner has content languages specified, this message precedes the list of those languages on the partner page.
#: TWLight/resources/templates/resources/partner_detail.html:271
msgid "Language(s)"
msgstr "語言"

#. Translators: If a partner has no content languages specified, this message is shown in the Languages field on the partner page.
#: TWLight/resources/templates/resources/partner_detail.html:281
msgid "Languages not available."
msgstr "沒有可用語言。"

#. Translators: If a partner has specified the excerpt limit, this text shows as the title for that information field.
#: TWLight/resources/templates/resources/partner_detail.html:294
msgid "Excerpt limit"
msgstr "摘錄限制"

#. Translators: If a partner has specified the excerpt limit both in words and percentage, this message will display the percentage of words and the number of words on the partner page.
#: TWLight/resources/templates/resources/partner_detail.html:301
#, python-format
msgid "%(object)s allows a maximum of %(excerpt_limit)s words or %(excerpt_limit_percentage)s%% of an article be excerpted into a Wikipedia article."
msgstr "%(object)s 允許一篇文章裡最多 %(excerpt_limit)s 個字詞或百分之 %(excerpt_limit_percentage)s%% 的內容可摘錄至維基百科條目。"

#. Translators: If a partner has specified the excerpt limit in words, this message will display the number of words on the partner page.
#: TWLight/resources/templates/resources/partner_detail.html:308
#, python-format
msgid "%(object)s allows a maximum of %(excerpt_limit)s words be excerpted into a Wikipedia article."
msgstr "%(object)s 允許最多可摘錄 %(excerpt_limit)s 個字詞至維基百科條目。"

#. Translators: If a partner has specified the excerpt limit in percentage, this message will display the percentage of words on the partner page.
#: TWLight/resources/templates/resources/partner_detail.html:315
#, python-format
msgid "%(object)s allows a maximum of %(excerpt_limit_percentage)s%% of an article be excerpted into a Wikipedia article."
msgstr "%(object)s 允許最多可摘錄百分之 %(excerpt_limit_percentage)s%% 的內容至維基百科條目。"

#. Translators: If a partner has other requirements for access, this text shows as the title for that information field. (e.g. https://wikipedialibrary.wmflabs.org/partners/10/).
#: TWLight/resources/templates/resources/partner_detail.html:333
msgid "Special requirements for applicants"
msgstr "申請人特別需求"

#. Translators: If a user must agree to a Terms of Use document, they see this message, and must enter the name of the resource. Don't translate publisher or url.
#: TWLight/resources/templates/resources/partner_detail.html:341
#, python-format
msgid "%(publisher)s requires that you agree with its <a href=\"%(url)s\">terms of use</a>."
msgstr "%(publisher)s 需要您同意他們的<a href=\"%(url)s\">使用條款</a>。"

#. Translators: If a user must provide their real name to apply to a partner, they see this message, and must enter the name of the resource. Don't translate publisher.
#: TWLight/resources/templates/resources/partner_detail.html:351
#, python-format
msgid "%(publisher)s requires that you provide your real name."
msgstr "%(publisher)s 需要您提供您的真實姓名。"

#. Translators: If a user must provide the name of the country where they currently live to apply to a partner, they see this message, and must enter the name of the resource. Don't translate publisher.
#: TWLight/resources/templates/resources/partner_detail.html:360
#, python-format
msgid "%(publisher)s requires that you provide your country of residence."
msgstr "%(publisher)s 要求提供出您的居住國家。"

#. Translators: If a user must provide their occupation to apply to a partner, they see this message, and must enter the name of the resource. Don't translate publisher.
#: TWLight/resources/templates/resources/partner_detail.html:369
#, python-format
msgid "%(publisher)s requires that you provide your occupation."
msgstr "%(publisher)s 需要您提供您的職業。"

#. Translators: If a user must provide their institutional affiliation (e.g. university) to apply to a partner, they see this message, and must enter the name of the resource. Don't translate publisher.
#: TWLight/resources/templates/resources/partner_detail.html:378
#, python-format
msgid "%(publisher)s requires that you provide your institutional affiliation."
msgstr "%(publisher)s 需要您提供您的所屬機構。"

#. Translators: If a user must select a specific resource to apply for, they see this message, and must enter the name of the resource. Don't translate publisher.
#: TWLight/resources/templates/resources/partner_detail.html:387
#, python-format
msgid "%(publisher)s requires that you specify a particular title that you want to access."
msgstr "%(publisher)s 需要您指定出您所想取用的特定標題。"

#. Translators: If a user must register on the partner website before applying, they see this message. Don't translate partner.
#: TWLight/resources/templates/resources/partner_detail.html:397
#, python-format
msgid "%(publisher)s requires that you sign up for an account before applying for access."
msgstr "%(publisher)s 需要您在申請取用之前，先註冊一個帳號。"

#. Translators: If a partner has multiple collections which can be selected, this text shows as the title for that information field. (e.g. https://wikipedialibrary.wmflabs.org/partners/10/).
#: TWLight/resources/templates/resources/partner_detail.html:416
msgid "Collections"
msgstr "典藏"

#. Translators: If a partner has their location listed, this message is a label for that location
#: TWLight/resources/templates/resources/partner_detail.html:453
msgid "Location"
msgstr "地點"

#. Translators: If a partner has a Terms of Use listed, this message is shown in the Terms of Use field (e.g. https://wikipedialibrary.wmflabs.org/partners/8/).
#: TWLight/resources/templates/resources/partner_detail.html:457
msgid "Terms of use"
msgstr "使用條款"

#. Translators: If a partner has no Terms of Use listed, this message is shown in the Terms of Use field (e.g. https://wikipedialibrary.wmflabs.org/partners/12/).
#: TWLight/resources/templates/resources/partner_detail.html:460
msgid "Terms of use not available."
msgstr "使用條款不可用。"

#. Translators: This is the heading for the section of a partner page showing data about applications to that partner.
#. Translators: Shown in the top bar of almost every page, linking to the statitics for applications.
#: TWLight/resources/templates/resources/partner_detail.html:472
#: TWLight/templates/base.html:126
msgid "Metrics"
msgstr "計量"

#. Translators: This is the label for a number which shows the total number of aplications submitted for one partner. (e.g. https://wikipedialibrary.wmflabs.org/partners/8/).
#: TWLight/resources/templates/resources/partner_detail.html:485
msgid "Total applications (all time)"
msgstr "申請程序總數（全部時間）"

#. Translators: This is the label for a number which shows the total number of unique (not counting duplicates) users who have applied for access for one partner. (e.g. https://wikipedialibrary.wmflabs.org/partners/8/).
#: TWLight/resources/templates/resources/partner_detail.html:501
msgid "Total unique applicants (all time)"
msgstr "不重複申請人的總數（全部時間）"

#. Translators: This is the label for a number which shows the median (not mean) number of days between users applying and a coordinator making a decision on their application. (e.g. https://wikipedialibrary.wmflabs.org/partners/8/).
#: TWLight/resources/templates/resources/partner_detail.html:523
msgid "Median days from application to decision"
msgstr "自申請程序到決定完成期間的中位數日"

#. Translators: This is the section header for accounts availability numbers for the available stream(s). (e.g. https://wikipedialibrary.wmflabs.org/partners/52/).
#: TWLight/resources/templates/resources/partner_detail.html:538
msgid "Accounts availability"
msgstr "帳號可利用性"

#. Translators: This help text is visible to coordinators and superusers when a negative accounts available number is displayed.
#: TWLight/resources/templates/resources/partner_detail.html:548
#: TWLight/resources/templates/resources/partner_detail.html:564
msgid "Actual negative number visible to coordinators and superusers only"
msgstr "實際的負數僅有協調人和超級使用者可見"

#. Translators: This is the label which shows the number of accounts available for the particular partner. (e.g. https://wikipedialibrary.wmflabs.org/partners/8/).
#: TWLight/resources/templates/resources/partner_detail.html:559
#, fuzzy
msgid "Accounts available:"
msgstr "帳號可利用性"

#. Translators: This is the section header for application statistics for a specific partner resources, arranged by the status of submitted applications. (e.g. https://wikipedialibrary.wmflabs.org/partners/8/).
#: TWLight/resources/templates/resources/partner_detail.html:575
msgid "Applications by status"
msgstr "依狀態區分的申請程序"

#. Translators: This is the anchor text for a hyperlink directing users to download statistical information as a comma separated value file. (e.g. https://wikipedialibrary.wmflabs.org/partners/8/).
#: TWLight/resources/templates/resources/partner_detail.html:579
#: TWLight/resources/templates/resources/partner_detail.html:614
#: TWLight/resources/templates/resources/partner_detail.html:620
#: TWLight/resources/templates/resources/partner_detail.html:626
#: TWLight/templates/dashboard.html:77 TWLight/templates/dashboard.html:143
#: TWLight/templates/dashboard.html:148 TWLight/templates/dashboard.html:160
#: TWLight/templates/dashboard.html:170 TWLight/templates/dashboard.html:186
msgid "download as csv"
msgstr "下載成 csv 檔案"

#. Translators: This is the label and number which shows the total number of applications approved for a specific partner resource. (e.g. https://wikipedialibrary.wmflabs.org/partners/8/).
#: TWLight/resources/templates/resources/partner_detail.html:586
#, python-format
msgid "Number of applications approved (all time): %(total_apps_approved_or_sent)s"
msgid_plural "Number of applications approved (all time): %(total_apps_approved_or_sent)s"
msgstr[0] "已核准的申請程序數量（所有時間）： %(total_apps_approved_or_sent)s"

#. Translators: This is the label and number which shows the total number of unique users who have been approved for access to a specific partner resource. (e.g. https://wikipedialibrary.wmflabs.org/partners/8/).
#: TWLight/resources/templates/resources/partner_detail.html:595
#, python-format
msgid "Number of unique users with approved applications (all time): %(unique_users_approved_or_sent)s"
msgid_plural "Number of unique users with approved applications (all time): %(unique_users_approved_or_sent)s"
msgstr[0] "具有核準申請程序的不重複使用者數量（所有時間）： %(unique_users_approved_or_sent)s"

#. Translators: This is the heading of a section on partner pages which shows graphs for application numbers with time (e.g. https://wikipedialibrary.wmflabs.org/partners/8/).
#: TWLight/resources/templates/resources/partner_detail.html:611
msgid "Applications over time"
msgstr "隨時間的申請程序數量"

#. Translators: This is the title of a graph on partner pages (e.g. https://wikipedialibrary.wmflabs.org/partners/8/) for a graph showing the number of applications over time.
#: TWLight/resources/templates/resources/partner_detail.html:614
msgid "All applications"
msgstr "所有申請程序"

#. Translators: This is the title of a graph on partner pages (e.g. https://wikipedialibrary.wmflabs.org/partners/8/) for a graph showing the number of approved applications over time.
#: TWLight/resources/templates/resources/partner_detail.html:620
msgid "Approved applications only"
msgstr "僅核准的申請程序"

#. Translators: This is the title of a graph on partner pages (e.g. https://wikipedialibrary.wmflabs.org/partners/8/) for a graph showing the number of unique applicants over time.
#: TWLight/resources/templates/resources/partner_detail.html:626
msgid "Unique users over time"
msgstr "隨時間的不重複使用者數量"

#: TWLight/resources/templates/resources/partner_filter.html:10
msgid "Browse Partners"
msgstr "瀏覽合作夥伴"

#. Translators: On the 'browse partners' page this button is above the partner list and can be clicked by users to navigate to the partner suggestions page.
#. Translators: This button is at the bottom of every page and can be clicked by users to navigate to the partner suggestions page.
#: TWLight/resources/templates/resources/partner_filter.html:24
#: TWLight/templates/base.html:241
msgid "Suggest a partner"
msgstr "建議合作夥伴"

#. Translators: This text is on a button users can click to go to the page where they can apply for many partners in one application (https://wikipedialibrary.wmflabs.org/applications/request/)
#: TWLight/resources/templates/resources/partner_filter.html:30
#, fuzzy
msgid "Apply to multiple partners"
msgstr "合作夥伴總數"

#: TWLight/resources/templates/resources/partner_filter.html:41
msgid "No partners meet the specified criteria."
msgstr "沒有符合指定標準的合作夥伴。"

#. Translators: Alt text for publisher logos on the browse partner page (https://wikipedialibrary.wmflabs.org/partners/). Don't translate partner.
#: TWLight/resources/templates/resources/partner_tile.html:26
msgid "Link to {{ partner }} signup page"
msgstr "連結至 {{ partner }} 的註冊頁面"

#. Translators: On the Browse page (https://wikipedialibrary.wmflabs.org/partners/), this text is shown for a partner who has no content languages to show.
#: TWLight/resources/templates/resources/partner_tile.html:59
msgid "Language(s) not known"
msgstr "語言未知"

#. Translators: On the page listing approved users, staff can unassign a code from a user. This is the title of the page which confirms the code removal.
#: TWLight/resources/templates/resources/partner_unassign_code.html:8
msgid "Unassign code?"
msgstr "解除分配代碼？"

#. Translators: This message is displayed on the page where staff can unassign codes from users.
#: TWLight/resources/templates/resources/partner_unassign_code.html:14
#, python-format
msgid "Unassign access code <code>%(code)s</code> from %(editor)s?"
msgstr "從%(editor)s解除分配取用代碼 <code>%(code)s</code> 嗎？"

#: TWLight/resources/templates/resources/partner_users.html:7
#, python-format
msgid "%(partner)s approved users"
msgstr "%(partner)s 已核准使用者"

#. Translators: On the page where coordinators can view data on applications to a partner they coordinate, this is a table column heading for date an application was made.
#: TWLight/resources/templates/resources/partner_users.html:29
#: TWLight/resources/templates/resources/partner_users.html:80
msgid "Application date"
msgstr "申請程序日期"

#. Translators: On the page where coordinators can view data on applications to a partner they coordinate, this is a table column heading for date an application was approved by a coordinator.
#: TWLight/resources/templates/resources/partner_users.html:31
#: TWLight/resources/templates/resources/partner_users.html:82
msgid "Application approved"
msgstr "申請程序已核准"

#. Translators: On the page where coordinators can view data on applications to a partner they coordinate, this is a table column heading denoting whether an application was a renewal.
#: TWLight/resources/templates/resources/partner_users.html:33
#: TWLight/resources/templates/resources/partner_users.html:84
msgid "Renewal?"
msgstr "續辦？"

#. Translators: On the page where coordinators can view data on applications to a partner they coordinate, this is a table column heading for the stream (collection) the user applied for.
#: TWLight/resources/templates/resources/partner_users.html:36
#: TWLight/resources/templates/resources/partner_users.html:87
msgid "Stream"
msgstr "串流"

#. Translators: Denotes whether an application was imported to the platform, because it was submitted before the library card was launched.
#: TWLight/resources/templates/resources/partner_users.html:49
#: TWLight/resources/templates/resources/partner_users.html:100
msgid "Imported"
msgstr "已匯入"

#. Translators: This is the title of the form where users can submit partner suggestions.
#: TWLight/resources/templates/resources/suggest.html:18
msgid "Suggest partners"
msgstr "建議合作夥伴"

#. Translators: This is the title of the panel where user suggestions are displayed.
#: TWLight/resources/templates/resources/suggest.html:38
msgid "Browse and support suggestions"
msgstr "瀏覽並給予建議"

#. Translators: This button is at the partner suggestions page for coordinators to delete suggestions.
#: TWLight/resources/templates/resources/suggest.html:47
msgid "Delete"
msgstr "刪除"

#. Translators: This is the text that appears before the URL of every partner suggestion.
#: TWLight/resources/templates/resources/suggest.html:59
msgid "URL"
msgstr "URL"

#: TWLight/resources/templates/resources/suggest.html:64
#: TWLight/resources/templates/resources/suggest.html:80
msgid "Upvoted"
msgstr "已認同"

#: TWLight/resources/templates/resources/suggest.html:64
#: TWLight/resources/templates/resources/suggest.html:80
msgid "Upvote"
msgstr "認同"

#. Translators: This message is displayed on the page where coordinators can request the deletion of a suggestion.
#: TWLight/resources/templates/resources/suggestion_confirm_delete.html:9
#, python-format
msgid "Are you sure you want to delete <b>%(object)s</b>?"
msgstr "您確定您要刪除<b>%(object)s</b>嗎？"

#. Translators: This is the button users click to confirm changes to their personal information.
#: TWLight/resources/templates/resources/suggestion_confirm_delete.html:13
#: TWLight/users/views.py:371
msgid "Confirm"
msgstr "確認"

#. Translators: Staff members can see partners on the Browse page (https://wikipedialibrary.wmflabs.org/partners/) which are hidden from other users.
#: TWLight/resources/views.py:39
msgid "Because you are a staff member, this page may include Partners who are not yet available to all users."
msgstr "因為您不是機構成員，此頁面可能包含尚未對於所有使用者可用的合作夥伴。"

#: TWLight/resources/views.py:61
msgid "This partner is not available. You can see it because you are a staff member, but it is not visible to non-staff users."
msgstr "此合作夥伴不可用。您能夠看見是因為您屬於機構成員，對非機構成員使用者是不可見的。"

#. Translators: When an account coordinator changes a partner from being open to applications to having a 'waitlist', they are shown this message.
#: TWLight/resources/views.py:227
msgid "This partner is now waitlisted"
msgstr "此合作夥伴目前為候補"

#. Translators: When an account coordinator changes a partner from having a 'waitlist' to being open for applications, they are shown this message.
#: TWLight/resources/views.py:231
msgid "This partner is now available for applications"
msgstr "此合作夥伴目前可用於申請程序"

#. Translators: Shown to users when they successfully add a new partner suggestion.
#: TWLight/resources/views.py:340
msgid "Your suggestion has been added."
msgstr "您的建議已添加。"

#. Translators: Shown to coordinators when they successfully delete a partner suggestion
#: TWLight/resources/views.py:360
msgid "Suggestion has been deleted."
msgstr "建議已刪除。"

#. Translators: Shown on the website's 400 page, when a user sends a bad request.
#: TWLight/templates/400.html:8
msgid "Bad Request"
msgstr "錯誤請求"

#. Translators: Shown on the website's 400 page, when a user sends a bad request.
#: TWLight/templates/400.html:12
msgid "Sorry; we don't know what to do with that."
msgstr "很抱歉，我們不曉得如何處理。"

#. Translators: Shown on the website's 400 page, when a user sends a bad request. Don't translate path or Phabricator.
#: TWLight/templates/400.html:17
#, python-format
msgid "If you think we should know what to do with that, please email us about this error at <a href=\"mailto:wikipedialibrary@wikimedia.org?Subject=Wikipedia%%20Library%%20%(path)s%%20Permission%%20denied\">wikipedialibrary@wikimedia.org</a> or report it to us on <a href=\"https://phabricator.wikimedia.org/maniphest/task/edit/form/1/?projectPHIDs=Library-Card-Platform&title=Wikipedia%%20Library%%20%(path)s%%20Bad%%20Request\">Phabricator</a>"
msgstr "若您了解我們應如何處理，請將關於此錯誤發送電子郵件到 <a href=\"mailto:wikipedialibrary@wikimedia.org?Subject=Wikipedia%%20Library%%20%(path)s%%20Permission%%20denied\">wikipedialibrary@wikimedia.org</a> 給我們，或是在 <a href=\"https://phabricator.wikimedia.org/maniphest/task/edit/form/1/?projectPHIDs=Library-Card-Platform&title=Wikipedia%%20Library%%20%(path)s%%20Bad%%20Request\">Phabricator</a> 上回報。"

#. Translators: Alt text for an image shown on the 400 error page.
#. Translators: Alt text for an image shown on the 403 error page.
#: TWLight/templates/400.html:30 TWLight/templates/403.html:30
msgid "Sad hamster in a cage"
msgstr "在籠子裡的傷心倉鼠"

#. Translators: Shown on the website's 403 page, when a user attempts to navigate to a page they don't have permission to view.
#: TWLight/templates/403.html:8
msgid "Permission denied"
msgstr "權限不足"

#. Translators: Shown on the website's 403 page, when a user attempts to navigate to a page they don't have permission to view.
#: TWLight/templates/403.html:12
msgid "Sorry; you aren't allowed to do that."
msgstr "很抱歉，您不被允許這樣做。"

#. Translators: Shown on the website's 403 page, when a user attempts to navigate to a page they don't have permission to view. Don't translate path or Phabricator.
#: TWLight/templates/403.html:17
#, python-format
msgid "If you think your account should be able to do that, please email us about this error at <a href=\"mailto:wikipedialibrary@wikimedia.org?Subject=Wikipedia%%20Library%%20%(path)s%%20Permission%%20denied\">wikipedialibrary@wikimedia.org</a> or report it to us on <a href=\"https://phabricator.wikimedia.org/maniphest/task/edit/form/1/?projectPHIDs=Library-Card-Platform&title=Wikipedia%%20Library%%20%(path)s%%20Permission%%20denied\">Phabricator</a>"
msgstr "若您認為您的帳號應可進行才對，請將關於此錯誤發送電子郵件到 <a href=\"mailto:wikipedialibrary@wikimedia.org?Subject=Wikipedia%%20Library%%20%(path)s%%20Permission%%20denied\">wikipedialibrary@wikimedia.org</a> 給我們，或是在 <a href=\"https://phabricator.wikimedia.org/maniphest/task/edit/form/1/?projectPHIDs=Library-Card-Platform&title=Wikipedia%%20Library%%20%(path)s%%20Permission%%20denied\">Phabricator</a> 上回報。"

#. Translators: Shown on the website's 404 page, when a user attempts to navigate to a page that doesn't exist.
#: TWLight/templates/404.html:8
msgid "Not found"
msgstr "未找到"

#. Translators: Shown on the website's 404 page, when a user attempts to navigate to a page that doesn't exist.
#: TWLight/templates/404.html:12
msgid "Sorry; we can't find that."
msgstr "很抱歉，我們並未找到。"

#. Translators: Shown on the website's 404 page, when a user attempts to navigate to a page that doesn't exist. Don't translate path or Phabricator.
#: TWLight/templates/404.html:16
#, python-format
msgid "If you are certain that something should be here, please email us about this error at <a href=\"mailto:wikipedialibrary@wikimedia.org?Subject=Wikipedia%%20Library%%20%(path)s%%20Not%%20found\"> wikipedialibrary@wikimedia.org</a> or report it to us on <a href=\"https://phabricator.wikimedia.org/maniphest/task/edit/form/1/?projectPHIDs=Library-Card-Platform&title=Wikipedia%%20Library%%20%(path)s%%20Not%%20found\">Phabricator</a>"
msgstr "若您認為在此應該有頁面內容，請將關於此錯誤發送電子郵件到<a href=\"mailto:wikipedialibrary@wikimedia.org?Subject=Wikipedia%%20Library%%20%(path)s%%20Not%%20found\"> wikipedialibrary@wikimedia.org</a> 給我們，或是在 <a href=\"https://phabricator.wikimedia.org/maniphest/task/edit/form/1/?projectPHIDs=Library-Card-Platform&title=Wikipedia%%20Library%%20%(path)s%%20Not%%20found\">Phabricator</a> 上回報。"

#. Translators: Alt text for an image shown on the 404 error page.
#: TWLight/templates/404.html:29
msgid "A crab on a beach looking towards the camera"
msgstr "在海灘上往照相機方向看著的螃蟹"

#. Translators: This text is found on the About page (https://wikipedialibrary.wmflabs.org/about/). Translate Wikipedia Library in the same way as the global branch is named (click through from https://meta.wikimedia.org/wiki/The_Wikipedia_Library).
#: TWLight/templates/about.html:6
msgid "About the Wikipedia Library"
msgstr "關於維基百科圖書館"

#. Translators: This text is found on the About page (https://wikipedialibrary.wmflabs.org/about/). Wikimedia Foundation should not be translated. Translate Wikipedia Library in the same way as the global branch is named (click through from https://meta.wikimedia.org/wiki/The_Wikipedia_Library).
#: TWLight/templates/about.html:10
msgid "The Wikipedia Library provides free access to research materials to improve your ability to contribute content to Wikimedia projects."
msgstr "維基百科圖書館提供能自由取用研究資料，來增進您為維基媒體專案貢獻內容的能力。"

#. Translators: This text is found on the About page (https://wikipedialibrary.wmflabs.org/about/). Wikimedia Foundation should not be translated. Translate Wikipedia Library in the same way as the global branch is named (click through from https://meta.wikimedia.org/wiki/The_Wikipedia_Library).
#: TWLight/templates/about.html:18
msgid "The Wikipedia Library Card Platform is our central tool for reviewing applications and providing access to those partner resources. Here you can see which partnerships are available, what kinds of materials each database provides, and apply for the ones you want. Volunteer coordinators, who have signed non-disclosure agreements with the Wikimedia Foundation, review applications and work with partners to get you your free access."
msgstr "維基百科圖書館借閱卡平台是我們用來審查申請程序，以及提供取用我們的合作夥伴資源之中心工具。在這裡您可以查看有哪些可利用的合作夥伴關係，以及各資料庫提供了何種內容，並對您有所需要的資源做出申請。與維基媒體基金會簽署保密協議的志工協調人，負責了審查申請程序並與合作夥伴之間往來，為您爭取能自由取用的權利。"

#. Translators: This text is found on the About page (https://wikipedialibrary.wmflabs.org/about/). Don't translate terms_url.
#: TWLight/templates/about.html:26
#, python-format
msgid "For more information about how application information is stored and reviewed please see our <a href=\"%(terms_url)s\">terms of use and privacy policy</a>. Accounts you apply for are also subject to the Terms of Use provided by each partner’s platform; please review them."
msgstr "更多有關如何儲存以及審查申請程序資訊的內容方面，請查看我們的<a href=\"%(terms_url)s\">使用條款與隱私方針</a>。您所申請的帳號也需遵守各合作夥伴平台所提出的使用條款，請記得檢閱那些條款內容。"

#. Translators: This text is found on the About page (https://wikipedialibrary.wmflabs.org/about/).
#: TWLight/templates/about.html:32
msgid "Who can receive access?"
msgstr "誰能允許取用？"

#. Translators: This text is found on the About page (https://wikipedialibrary.wmflabs.org/about/). Wikimedia Foundation should not be translated.
#: TWLight/templates/about.html:36
msgid "Any active editor in good standing can receive access.  Applications are reviewed based on the editor’s need and contributions. If you think you could use access to one of our partner resources and are an active editor in any project supported by the Wikimedia Foundation, please apply."
msgstr "任何符合資格的活躍編輯者都能允許取用。申請程序會基於編輯者需求以及貢獻程度來評估。若您是由維基媒體基金會所支援任一專案裡的活躍編輯者，並認為可去取用我們合作夥伴其一的資源，請申請。"

#. Translators: This text is found on the About page (https://wikipedialibrary.wmflabs.org/about/).
#: TWLight/templates/about.html:43
msgid "Any editor can apply for access, but there are a few basic requirements:"
msgstr "任何編輯者都可申請取用，但有以下幾項基本需求："

#. Translators: This text is found on the About page (https://wikipedialibrary.wmflabs.org/about/).
#: TWLight/templates/about.html:47
msgid "You have an account that is a minimum of 6 months old"
msgstr "您要有一個註冊至今最少有 6 個月之久的帳號"

#. Translators: This text is found on the About page (https://wikipedialibrary.wmflabs.org/about/).
#: TWLight/templates/about.html:51
msgid "You have a minimum of 500 edits"
msgstr "您至少有做出 500 次的編輯"

#. Translators: This text is found on the About page (https://wikipedialibrary.wmflabs.org/about/).
#: TWLight/templates/about.html:55
msgid "You have made at least 10 edits to Wikimedia projects in the last month"
msgstr "在過去一個月裡，您有在維基媒體專案裡做出至少 10 次的編輯"

#. Translators: This text is found on the About page (https://wikipedialibrary.wmflabs.org/about/).
#: TWLight/templates/about.html:59
msgid "You are not currently blocked from editing Wikipedia"
msgstr "您目前並沒有被禁止編輯維基百科"

#. Translators: This text is found on the About page (https://wikipedialibrary.wmflabs.org/about/).
#: TWLight/templates/about.html:63
msgid "You do not already have access to the resources you’re applying for through another library or institution"
msgstr "您尚無法透過其它的圖書館或機構，來取用您現在所想申請的資源"

#. Translators: This text is found on the About page (https://wikipedialibrary.wmflabs.org/about/).
#: TWLight/templates/about.html:70
msgid "If you don't quite meet the experience requirements but think you would still be a strong candidate for access, feel free to apply and you may still be considered."
msgstr "如果您尚未符合經歷上的需求；但認為自己具備取用方面的資格，您可考量後隨時進行申請。"

#. Translators: This text is found on the About page (https://wikipedialibrary.wmflabs.org/about/).
#: TWLight/templates/about.html:77
msgid "What do I do after I get access?"
msgstr "獲得取用的權限之後，我可以做些什麼？"

#. Translators: This text is found on the About page (https://wikipedialibrary.wmflabs.org/about/).
#: TWLight/templates/about.html:81
msgid "Once you have access we encourage you to use the databases for both research that creates or improves Wikimedia content and serves your other research needs."
msgstr "一旦您擁有取用的權限後，我們鼓勵您使用資料庫來建立或增進維基媒體內容，並用於您其它的研究需求上。"

#. Translators: This text is found on the About page (https://wikipedialibrary.wmflabs.org/about/).
#: TWLight/templates/about.html:88
msgid "Please keep in mind, our agreements with partners carry certain expectations."
msgstr "另外請留意，我們與合作夥伴有達成一定程度預期的協議。"

#. Translators: This text is found on the About page (https://wikipedialibrary.wmflabs.org/about/).
#: TWLight/templates/about.html:95
msgid "Approved editors <i>may</i> use their access to:"
msgstr "經核准的編輯者<i>可以</i>使用他們的取用權限來做出："

#. Translators: This text is found on the About page (https://wikipedialibrary.wmflabs.org/about/).
#: TWLight/templates/about.html:99
msgid "Search, view, retrieve, and display partner content"
msgstr "搜尋、查看、檢索，以及展示出合作夥伴的內容"

#. Translators: This text is found on the About page (https://wikipedialibrary.wmflabs.org/about/).
#: TWLight/templates/about.html:103
msgid "Electronically save partner content"
msgstr "以電子化來保存合作夥伴的內容"

#. Translators: This text is found on the About page (https://wikipedialibrary.wmflabs.org/about/).
#: TWLight/templates/about.html:107
msgid "Print out single copies of partner content"
msgstr "將合作夥伴的內容列印成單一複本"

#. Translators: This text is found on the About page (https://wikipedialibrary.wmflabs.org/about/).
#: TWLight/templates/about.html:114
msgid "Approved editors <i>should not</i>:"
msgstr "經核准的編輯者<i>不應該</i>做出："

#. Translators: This text is found on the About page (https://wikipedialibrary.wmflabs.org/about/).
#: TWLight/templates/about.html:118
msgid "Share their account logins or passwords with others, or sell their access to other parties"
msgstr "將登入帳號或密碼給其他人得知，或是販賣自己的帳號"

#. Translators: This text is found on the About page (https://wikipedialibrary.wmflabs.org/about/).
#: TWLight/templates/about.html:122
msgid "Mass scrape or mass download partner content"
msgstr "大規模抓取，或海量下載合作夥伴的內容"

#. Translators: This text is found on the About page (https://wikipedialibrary.wmflabs.org/about/).
#: TWLight/templates/about.html:126
msgid "Systematically make printed or electronic copies of multiple extracts of restricted content available for any purpose"
msgstr "對多個有限制可用內容的摘錄，系統化地製作出用於任何目的之列印或電子複本"

#. Translators: This text is found on the About page (https://wikipedialibrary.wmflabs.org/about/). Stub is a technical term for a short Wikipedia article, use the appropriate Wikipedia term in your language.
#: TWLight/templates/about.html:130
msgid "Datamine metadata without permission, in order, for instance, to use metadata for auto-created stub articles"
msgstr "未經許可之下，基於目的對詮釋資料進行資料探勘。例如，使用詮釋資料來自動化建立小條目"

#. Translators: This text is found on the About page (https://wikipedialibrary.wmflabs.org/about/).
#: TWLight/templates/about.html:137
msgid "Respecting these agreements allows us to continue growing the partnerships available to our entire community."
msgstr "請遵守這些協議，使得我們可以讓我們的整體社群與合作夥伴之間關係，能夠持續建立。"

#. Translators: the gunk with ampersands is HTML for <code>|via=</code> and <code>{{subscription required|via=}}</code> . It needs to use the HTML gunk rather than the normal characters for technical reasons. You should leave the gunk alone, but translate '|via' and 'subscription required|via=' if other tags are used for your language Wikipedia. If you're not sure how to handle this section, take your best guess and give the developer a heads-up.
#: TWLight/templates/about.html:146
msgid "Citation practices vary by project and even by article.  Generally, we support editors citing where they found information, in a form that allows others to check it for themselves.  That often means providing both original source details as well as a link to the partner database in which the source was found."
msgstr "引文實踐會依專案甚至條目而有所不同。一般來說，我們支援編輯者引用他們所找到的資訊，來允許讓其他人替編輯者檢查的形式。這通常代表著會提供原始來源詳情，以及在該來源上會連至合作夥伴資料庫的連結。"

#. Translators: This text is found on the About page (https://wikipedialibrary.wmflabs.org/about/), and is shown above an example Wikipedia citation.
#: TWLight/templates/about.html:153
msgid "Here is one citation example:"
msgstr "以下為引用的範例："

#. Translators: This text is found on the About page (https://wikipedialibrary.wmflabs.org/about/), and is shown above contact information.
#: TWLight/templates/about.html:175
msgid "Whom do I contact if I have questions, need help, or want to volunteer?"
msgstr "若我有問題需要協助，或是有意擔任志工，可以向誰聯繫？"

#. Translators: This text is found on the About page (https://wikipedialibrary.wmflabs.org/about/), and is shown next to the Wikipedia Library email address.
#: TWLight/templates/about.html:179
msgid "Email:"
msgstr "電子郵件："

#. Translators: This text is found on the About page (https://wikipedialibrary.wmflabs.org/about/), and is shown next to a link to the Wikipedia Library discussion page on Wikipedia. Translate 'Talk' to whatever the discussion namespace is called for this language Wikipedia.
#: TWLight/templates/about.html:186
msgid "Talk page:"
msgstr "對話頁："

#: TWLight/templates/base.html:14 TWLight/templates/base.html:65
msgid "The Wikipedia Library Card Platform"
msgstr "維基百科圖書館借閱卡平台"

#. Translators: Alt text for the Wikipedia Library shown in the top left of all pages.
#: TWLight/templates/base.html:59
msgid "Library Card Platform home"
msgstr "圖書館借閱卡平台首頁"

#. Translators: Shown on the left in the top bar of almost every page when the current user is logged in. Don't translate home_url or username.
#: TWLight/templates/base.html:75 TWLight/templates/base.html:80
#, python-format
msgid "Hi, <a href=\"%(home_url)s\">%(username)s</a>!"
msgstr "嗨，<a href=\"%(home_url)s\">%(username)s</a>！"

#. Translators: Shown in the top bar of almost every page when the current user is an account coordinator, taking them to the page where they can see existing applications.
#: TWLight/templates/base.html:102
msgid "Review"
msgstr "審查"

#. Translators: Shown in the top bar of almost every page when the current user is an account coordinator, taking them to the page where they can send approved applications to partners for setup.
#: TWLight/templates/base.html:111
msgid "Send data to partners"
msgstr "發送資料給合作夥伴"

#. Translators: Shown in the top bar of almost every page, linking to the home page (for the timeline).
#: TWLight/templates/base.html:119
msgid "Latest activity"
msgstr "最新操作內容"

#. Translators: Shown in the top bar of almost every page when the current user is a superuser, linking to the administrator interface.
#: TWLight/templates/base.html:134
msgid "Admin"
msgstr "管理"

#. Translators: Shown in the top bar of almost every page when the current user is logged in.
#: TWLight/templates/base.html:143
msgid "Log out"
msgstr "登出"

#. Translators: Shown in the top bar of almost every page when the current user is not logged in.
#: TWLight/templates/base.html:155 TWLight/templates/home.html:22
msgid "Log in"
msgstr "登入"

#. Translators: Shown if the current user doesn't have a registered email on their account. Don't translate contact_us_url or email_url.
#: TWLight/templates/base.html:174
#, python-format
msgid "You don't have an email on file. We can't finalize your access to partner resources, and you won't be able to <a href=\"%(contact_us_url)s\">contact us</a> without an email. Please <a href=\"%(email_url)s\">update your email</a>."
msgstr "您在檔案裡尚未有電子郵件。在沒有電子郵件的情況下，我們無法完成您向合夥夥伴資源的取用，而您也會無法<a href=\"%(contact_us_url)s\">聯絡我們</a>。請先<a href=\"%(email_url)s\">更新您的電子郵件</a>。"

#. Translators: Shown if the current user has requested the processing of their data should be restricted.
#: TWLight/templates/base.html:185
#, python-format
msgid "You have requested a restriction on the processing of your data. Most site functionality will not be available to you until you <a href=\"%(restrict_url)s\">lift this restriction</a>."
msgstr "您已請求對處理您的資料進行限制。您將不再能使用網站上的多數功能，除非您<a href=\"%(restrict_url)s\">解除此限制</a>。"

#. Translators: This text is at the bottom of every page. Translate Wikipedia Library in the same way as the global branch is named (click through from https://meta.wikimedia.org/wiki/The_Wikipedia_Library). { %endcomment %}
#. blocktrans trimmed
#. The Wikipedia Library Card Platform is a project of
#. <a href="https://meta.wikimedia.org/wiki/The_Wikipedia_Library">
#. The Wikipedia Library</a>.
#. endblocktrans
#. </p>
#. <p>
#. <a rel="license" href="http://creativecommons.org/licenses/by-sa/4.0/">
#. <img alt="Creative Commons License" style="border-width:0" src="https://i.creativecommons.org/l/by-sa/4.0/88x31.png" />
#. </a>
#. </p>
#. <p>
#. comment Translators: This text is at the bottom of every page. Don't translate "Creative Commons Attribution-ShareAlike 4.0 International".
#: TWLight/templates/base.html:215
msgid "This work is licensed under a <a rel=\"license\" href=\"http://creativecommons.org/licenses/by-sa/4.0/\">Creative Commons Attribution-ShareAlike 4.0 International License</a>."
msgstr "此站台基於<a rel=\"license\" href=\"https://creativecommons.org/licenses/by-sa/4.0/deed.zh_TW\">姓名標示-相同方式分享 4.0 國際（CC BY-SA 4.0）</a>許可。"

#. Translators: This button is at the bottom of every page and links to the 'About' page (https://wikipedialibrary.wmflabs.org/about/)
#: TWLight/templates/base.html:229
msgid "About"
msgstr "關於"

#. Translators: This button is at the bottom of every page and can be clicked by users to navigate to the Terms of Use page.
#: TWLight/templates/base.html:235
msgid "Terms of use and privacy policy"
msgstr "使用條款與隱私方針"

#. Translators: This button is at the bottom of every page and can be clicked by users to provide feedback through a form.
#: TWLight/templates/base.html:247
msgid "Feedback"
msgstr "回饋意見"

#. Translators: On the dashboard page (https://wikipedialibrary.wmflabs.org/dashboard/), this labels a box showing the total number of available partners.
#: TWLight/templates/dashboard.html:17
msgid "Total partners"
msgstr "合作夥伴總數"

#. Translators: On the dashboard page (https://wikipedialibrary.wmflabs.org/dashboard/), this labels a button which goes to the full list of available partners.
#: TWLight/templates/dashboard.html:24
msgid "See all partners"
msgstr "查看所有合作夥伴"

#. Translators: On the dashboard page (https://wikipedialibrary.wmflabs.org/dashboard/), this labels a box showing the total number of editors (users) who registered.
#: TWLight/templates/dashboard.html:41
msgid "Total unique editors receiving access"
msgstr "獲得取用權限的不重複編輯者總數"

#: TWLight/templates/dashboard.html:56
msgid "Total accounts distributed"
msgstr "帳號分佈總數"

#. Translators: On the dashboard page (https://wikipedialibrary.wmflabs.org/dashboard/), this labels a button which moves the page down to metrics about applications.
#: TWLight/templates/dashboard.html:63
msgid "Jump to application metrics"
msgstr "跳至申請程序計量"

#. Translators: On the dashboard page (https://wikipedialibrary.wmflabs.org/dashboard/), this text is the title of the section showing pageview data, only visible to TWL staff.
#: TWLight/templates/dashboard.html:77
msgid "Page views (staff only)"
msgstr "頁面檢視（僅限機構人員）"

#. Translators: On the dashboard page (https://wikipedialibrary.wmflabs.org/dashboard/), this text is the title of the data showing the most viewed pages on the site.
#: TWLight/templates/dashboard.html:83
msgid "Most popular pages"
msgstr "最熱門頁面"

#. Translators: On the dashboard page (https://wikipedialibrary.wmflabs.org/dashboard/), this text is the title of the column for pageview numbers for each partner page.
#: TWLight/templates/dashboard.html:91 TWLight/templates/dashboard.html:115
msgid "Number of views"
msgstr "檢視次數"

#. Translators: On the dashboard page (https://wikipedialibrary.wmflabs.org/dashboard/), this text is the title of the pageview data for each partner page.
#: TWLight/templates/dashboard.html:108
msgid "Partner pages by popularity"
msgstr "按歡迎程度區分的合作夥伴頁面"

#. Translators: This is the title of the section of the dashboard page (https://wikipedialibrary.wmflabs.org/dashboard/) dealing with data on applications.
#: TWLight/templates/dashboard.html:140
msgid "Applications"
msgstr "申請程序"

#. Translators: On the dashboard page (https://wikipedialibrary.wmflabs.org/dashboard/), this text is the title of the graph showing the number of approved applications (i.e. accounts distributed) over time.
#: TWLight/templates/dashboard.html:143
msgid "Number of accounts distributed over time"
msgstr "隨時間分佈的帳號數量"

#. Translators: On the dashboard page (https://wikipedialibrary.wmflabs.org/dashboard/), this text is the title of the graph showing the number of applications by number of days to be approved or rejected.
#: TWLight/templates/dashboard.html:148
msgid "Applications by number of days until decision"
msgstr "按天數做出決定來區分的申請程序數量"

#. Translators: This text describes a graph on the metrics page (https://wikipedialibrary.wmflabs.org/dashboard/).
#: TWLight/templates/dashboard.html:151
msgid "The x axis is the number of days to make a final decision (either approved or denied) on an application. The y axis is the number of applications that have taken exactly that many days to decide."
msgstr "X 軸是在申請程序上做最後決定（批准或拒絕）所花費的天數。Y 軸是花費該天數做決定所累積的申請程序數量。"

#. Translators: On the dashboard page (https://wikipedialibrary.wmflabs.org/dashboard/), this text is the title of the graph showing the median (not mean) number of days for applications to receive a decision.
#: TWLight/templates/dashboard.html:160
msgid "Median days until application decision, per month"
msgstr "各月份完成申請程序的中位數日"

#. Translators: This text describes a graph on the metrics page (https://wikipedialibrary.wmflabs.org/dashboard/). The data is median, not mean.
#: TWLight/templates/dashboard.html:163
msgid "This shows the median number of days to reach a decision on the applications opened in a given month."
msgstr "此顯示出在指定月份中，開放的申請程序在決定完畢之期間裡，所花費天數的中位數。"

#. Translators: On the dashboard page (https://wikipedialibrary.wmflabs.org/dashboard/), this text is the title of the graph showing the current distribution of applications.
#: TWLight/templates/dashboard.html:170
msgid "Open application status distribution"
msgstr "開放申請程序的狀態分佈"

#. Translators: This is the title of the section of the dashboard page (https://wikipedialibrary.wmflabs.org/dashboard/) dealing with data on users.
#: TWLight/templates/dashboard.html:182
msgid "Users"
msgstr "使用者"

#. Translators: On the dashboard page (https://wikipedialibrary.wmflabs.org/dashboard/), this text is the title of the graph showing the current distribution of applications.
#: TWLight/templates/dashboard.html:186
msgid "User language distribution"
msgstr "使用者語言分佈"

#. Translators: This message is shown on the website's home page (https://wikipedialibrary.wmflabs.org/). Translate Wikipedia Library in the same way as the global branch is named (click through from https://meta.wikimedia.org/wiki/The_Wikipedia_Library).
#: TWLight/templates/home.html:9
msgid "Sign up for free access to dozens of research databases and resources available through The Wikipedia Library."
msgstr "註冊來免費存取數十個研究資料庫，以及透過維基百科圖書館所可用的資源。"

#: TWLight/templates/home.html:13 TWLight/templates/home.html:50
msgid "Learn more"
msgstr "了解更多"

#. Translators: On the main page of the website (https://wikipedialibrary.wmflabs.org/), the 'Benefits' section describes why editors would want to use the project. This is the header for that section.
#: TWLight/templates/home.html:33
msgid "Benefits"
msgstr "優勢"

#. Translators: On the main page of the website (https://wikipedialibrary.wmflabs.org/), the 'Benefits' section describes why editors would want to use the project. This is the content of that section.
#: TWLight/templates/home.html:37
#, python-format
msgid "<p>The Wikipedia Library provides free access to research materials to improve your ability to contribute content to Wikimedia projects. </p> <p>Through the Library Card you can apply for access to %(partner_count)s leading publishers of reliable sources including 80,000 unique journals that would otherwise be paywalled. Use just your Wikipedia login to sign up. Coming soon... direct access to resources using only your Wikipedia login!</p> <p>If you think you could use access to one of our partner resources and are an active editor in any project supported by the Wikimedia Foundation, please apply.</p>"
msgstr "<p>維基百科圖書館提供能自由取用研究資料，來增進您為維基媒體專案貢獻內容的能力。</p> <p>透過借閱卡，您可以向 %(partner_count)s 個包含 80000 份獨一、可靠來源刊物的主流出版方申請取用權限，而不需經由付費牆方式。這些只需要使用您的維基百科登入帳號來註冊即可。另外，我們即將推出僅需使用您的維基百科登入，便可直接取用資源的功能！</p> <p>若您認為您可以取用我們合作夥伴之一的資源，並且是由維基媒體基金會所支援任一專案的活躍編輯者，請申請。</p>"

#. Translators: On the main page of the website (https://wikipedialibrary.wmflabs.org/), the 'partners' section contains a list of links to featured partner resources. This is the header for that section.
#: TWLight/templates/home.html:57
msgid "Partners"
msgstr "合作夥伴"

#. Translators: On the main page of the website (https://wikipedialibrary.wmflabs.org/), the 'partners' section contains a list of links to featured partner resources. This is the introductory text to that list.
#: TWLight/templates/home.html:60
msgid "Below are a few of our featured partners:"
msgstr "以下幾個是我們的特別合作夥伴："

#: TWLight/templates/home.html:66
msgid "Browse all partners"
msgstr "瀏覽所有合作夥伴"

#: TWLight/templates/home.html:99
msgid "More Activity"
msgstr "更多操作內容"

#. Translators: On the login page, this message directs users to log in to the website using their Wikipedia account (via OAuth)
#: TWLight/templates/registration/login.html:16
msgid "Log in with your Wikipedia account"
msgstr "以您的維基百科帳號登入"

#. Translators: Found on the password reset page.
#: TWLight/templates/registration/password_change_form.html:11
#: TWLight/users/templates/users/preferences.html:28
msgid "Change password"
msgstr "更改密碼"

#. Translators: Found on the page for resetting your password.
#: TWLight/templates/registration/password_reset_form.html:7
#: TWLight/templates/registration/password_reset_form.html:16
msgid "Reset password"
msgstr "重新設定密碼"

#. Translators: If a user goes to reset their password, this message asks them to enter their email to do so.
#: TWLight/templates/registration/password_reset_form.html:10
msgid "Forgot your password? Enter your email address below, and we'll email instructions for setting a new one."
msgstr "忘記您的密碼了嗎？請在下方輸入您的電子郵件地址，我們將會寄送一封用來說明設定新密碼的電子郵件。"

#: TWLight/users/admin.py:49
msgid "authorized_user"
msgstr "authorized_user"

#: TWLight/users/admin.py:59
msgid "authorizer"
msgstr "授權"

#. Translators: This error message is shown when there's a problem with the authenticated login process.
#: TWLight/users/authorization.py:215
msgid "You tried to log in but presented an invalid access  token."
msgstr "您所嘗試的登入呈現出沒有存取權杖。"

#. Translators: This message is shown when the OAuth login process fails because the request came from the wrong website. Don't translate {domain}.
#: TWLight/users/authorization.py:268 TWLight/users/authorization.py:358
#, python-brace-format
msgid "{domain} is not an allowed host."
msgstr "{domain} 不是有效的主機。"

#: TWLight/users/authorization.py:347
msgid "Did not receive a valid oauth response."
msgstr "未收到有效的 OAuth 回應。"

#. Translators: This message is shown when the OAuth login process fails.
#: TWLight/users/authorization.py:369
msgid "Could not find handshaker."
msgstr "查無交握。"

#. Translators: This message is shown when the OAuth login process fails.
#: TWLight/users/authorization.py:380
msgid "No request token."
msgstr "沒有請求權杖。"

#. Translators: This message is shown when the OAuth login process fails.
#: TWLight/users/authorization.py:390
msgid "Access token generation failed."
msgstr "產生存取權杖失敗。"

#. Translators: If the user tries to log in, but their account does not meet certain requirements, they cannot login.
#: TWLight/users/authorization.py:404
msgid "Your Wikipedia account does not meet the eligibility criteria in the terms of use, so your Wikipedia Library Card Platform account cannot be activated."
msgstr "您的維基百科帳號尚未符合使用條款資格標準，因此無法啟用您的維基百科圖書館借閱卡平台帳號。"

#: TWLight/users/authorization.py:410
msgid "Your Wikipedia account no longer meets the eligibility criteria in the terms of use, so you cannot be logged in. If you think you should be able to log in, please email wikipedialibrary@wikimedia.org."
msgstr "您的維基百科帳號尚未符合使用條款資格標準，因此您無法登入。若您認為您應是可登入的，請發送電子郵件至：wikipedialibrary@wikimedia.org。"

#. Translators: this message is displayed to users with brand new accounts.
#: TWLight/users/authorization.py:423
msgid "Welcome! Please agree to the terms of use."
msgstr "歡迎！請您先同意使用條款。"

#. Translators: This message is shown when a user logs back in to the site after their first time.
#: TWLight/users/authorization.py:428
msgid "Welcome back!"
msgstr "歡迎回來！"

#. Translators: This is the label for a button that users click to update their public information.
#: TWLight/users/forms.py:34
msgid "Update profile"
msgstr "更新概況"

#. Translators: This labels a field where users can describe their activity on Wikipedia in a small biography.
#: TWLight/users/forms.py:41
msgid "Describe your contributions to Wikipedia: topics edited, et cetera."
msgstr "描述您對維基百科的貢獻：主題編輯、其它等等。"

#. Translators: Labels the button users click to request a restriction on the processing of their data.
#: TWLight/users/forms.py:81
msgid "Restrict my data"
msgstr "限制我的資料"

#. Translators: Users must click this button when registering to agree to the website terms of use.
#: TWLight/users/forms.py:104
msgid "I agree with the terms of use"
msgstr "我同這些使用條款"

#. Translators: this 'I accept' is referenced in the terms of use and should be translated the same way both places.
#: TWLight/users/forms.py:113
msgid "I accept"
msgstr "我接受"

#. Translators: Users click this button to set their website email address to the one linked to their Wikipedia account.
#: TWLight/users/forms.py:127
#, fuzzy
msgid "Use my Wikipedia email address (will be updated the next time you login)."
msgstr "使用我的維基百科電子郵件地址（會在您下一次登入時更新）。"

#. Translators: This labels a button which users click to change their email.
#: TWLight/users/forms.py:140
msgid "Update email"
msgstr "更新電子郵件"

#. Translators: Users must agree to the website terms of use.
#: TWLight/users/models.py:64
msgid "Has this user agreed with the terms of use?"
msgstr "此使用者有同意使用條款嗎？"

#. Translators: This field records the date the user agreed to the website terms of use.
#: TWLight/users/models.py:67
msgid "The date this user agreed to the terms of use."
msgstr "此使用者同意使用條款的日期。"

#. Translators: An option to set whether users email is copied to their website account from Wikipedia when logging in.
#: TWLight/users/models.py:69
msgid "Should we automatically update their email from their Wikipedia email when they log in? Defaults to True."
msgstr "當他們登入時，我們應該自動從他們的維基百科電子郵件，來將他們的電子郵件做更新嗎？預設為是。"

#. Translators: The date the user's profile was created on the website (not on Wikipedia).
#: TWLight/users/models.py:107
msgid "When this profile was first created"
msgstr "此個人配置首次建立時刻"

#. Translators: The total number of edits this user has made to all Wikipedia projects
#: TWLight/users/models.py:116
msgid "Wikipedia edit count"
msgstr "維基百科編輯數"

#. Translators: The date this user registered their Wikipedia account
#: TWLight/users/models.py:119
msgid "Date registered at Wikipedia"
msgstr "在維基百科的註冊日期"

#. Translators: The User ID for this user on Wikipedia
#: TWLight/users/models.py:123
msgid "Wikipedia user ID"
msgstr "維基百科使用者 ID"

#. Translators: Lists the user groups (https://en.wikipedia.org/wiki/Wikipedia:User_access_levels) this editor has. e.g. Confirmed, Administrator, CheckUser
#: TWLight/users/models.py:129
msgid "Wikipedia groups"
msgstr "維基百科群組"

#. Translators: Lists the individual user rights permissions the editor has on Wikipedia. e.g. sendemail, createpage, move
#: TWLight/users/models.py:132
msgid "Wikipedia user rights"
msgstr "維基百科使用者權限"

#. Translators: Help text asking whether the user met the requirements for access (see https://wikipedialibrary.wmflabs.org/about/) the last time they logged in (when their information was last updated).
#: TWLight/users/models.py:136
msgid "At their last login, did this user meet the criteria in the terms of use?"
msgstr "在最後一次登入時，此使用者是否符合使用條款的要求？"

#. Translators: Describes information added by the user to describe their Wikipedia edits.
#: TWLight/users/models.py:143
msgid "Wiki contributions, as entered by user"
msgstr "Wiki 貢獻，如同由使用者輸入內容"

#: TWLight/users/models.py:363
#, python-brace-format
msgid "{wp_username}"
msgstr "{wp_username}"

#. Translators: In the administrator interface, this text is help text for a field where staff can specify the username of the authorized editor.
#: TWLight/users/models.py:392
msgid "The authorized user."
msgstr "授權使用者。"

#. Translators: In the administrator interface, this text is help text for a field where staff can specify the user who authorized the editor.
#: TWLight/users/models.py:400
msgid "The authorizing user."
msgstr "授權中使用者。"

#. Translators: This field records the date the authorization expires.
#: TWLight/users/models.py:406
msgid "The date this authorization expires."
msgstr "此授權的日期逾期。"

#. Translators: In the administrator interface, this text is help text for a field where staff can specify the partner for which the editor is authorized.
#: TWLight/users/models.py:413
msgid "The partner for which the editor is authorized."
msgstr "授權編輯者的合作夥伴。"

#. Translators: In the administrator interface, this text is help text for a field where staff can specify the partner for which the editor is authoried.
#: TWLight/users/models.py:420
msgid "The stream for which the editor is authorized."
msgstr "授權編輯者的串流。"

#. Translators: Users viewing their own profile can click this button to go to the browse partners page.
#: TWLight/users/templates/users/editor_detail.html:13
msgid "Start new application"
msgstr "開始新的申請程序"

#. Translators: This is the heading for user information on profile and application pages.
#: TWLight/users/templates/users/editor_detail.html:23
msgid "User information"
msgstr "使用者資訊"

#. Translators: This is the heading for Wikipedia account information on profile and application pages.
#: TWLight/users/templates/users/editor_detail.html:25
msgid "Editor data"
msgstr "編輯者資料"

#. Translators: This is shown on editor profiles, in their profile page or on applications.
#: TWLight/users/templates/users/editor_detail.html:35
msgid "Information with an * was retrieved from Wikipedia directly. Other information was entered directly by users or site admins, in their preferred language."
msgstr "帶有「*」符號的資訊代表是直接從維基百科取得。其它資訊是由使用者或網站管理員直接輸入以他們的首選語言所描述內容。"

#. Translators: This distinguishes users who have been flagged as account coordinators. Don't translate username.
#: TWLight/users/templates/users/editor_detail.html:47
#, python-format
msgid "%(username)s has coordinator privileges on this site."
msgstr "%(username)s 在此網站上有協調人權限。"

#. Translators: This is shown on editor profiles, under the heading for Wikipedia editor data.
#: TWLight/users/templates/users/editor_detail_data.html:5
msgid "This information is updated automatically from your Wikimedia account each time you log in, except for the Contributions field, where you can describe your Wikimedia editing history."
msgstr "除了貢獻欄位以外，此頁資訊會在您每一次登入時，從維基百科做自動更新。您可以在貢獻欄位描述您的維基媒體編輯歷史。"

#. Translators: When viewing a user's profile (e.g. https://wikipedialibrary.wmflabs.org/users/ when logged in), this labels the user's username.
#: TWLight/users/templates/users/editor_detail_data.html:17
msgid "Username *"
msgstr "使用者名稱 *"

#. Translators: When viewing a user's profile (e.g. https://wikipedialibrary.wmflabs.org/users/ when logged in), this is a button for viewing a Wikipedian's account information through https://meta.wikimedia.org/wiki/Special:CentralAuth/)
#: TWLight/users/templates/users/editor_detail_data.html:24
msgid "CentralAuth"
msgstr "中央認證"

#. Translators: When viewing a user's profile (e.g. https://wikipedialibrary.wmflabs.org/users/ when logged in), this labels the user's description of their Wikipedia edits.
#: TWLight/users/templates/users/editor_detail_data.html:34
msgid "Contributions"
msgstr "貢獻"

#. Translators: When viewing a user's profile (e.g. https://wikipedialibrary.wmflabs.org/users/ when logged in), this is a button for updating a user's description of themself.
#: TWLight/users/templates/users/editor_detail_data.html:43
#: TWLight/users/templates/users/editor_detail_data.html:155
msgid "(update)"
msgstr "（更新）"

#. Translators: When viewing a user's profile (e.g. https://wikipedialibrary.wmflabs.org/users/ when logged in), this is the heading for a Yes/No ToU question.
#: TWLight/users/templates/users/editor_detail_data.html:54
msgid "Satisfies terms of use?"
msgstr "符合使用條款？"

#. Translators: When viewing a user's profile (e.g. https://wikipedialibrary.wmflabs.org/users/ when logged in), this question has a Yes or No answer.
#: TWLight/users/templates/users/editor_detail_data.html:57
msgid "At their last login, did this user meet the criteria set forth in the terms of use?"
msgstr "在上一次登入時，此使用者是否符合使用條款闡述的標準？"

#. Translators: When viewing a user's profile (e.g. https://wikipedialibrary.wmflabs.org/users/ when logged in), this shows if the user qualifies through the technical requirements.
#: TWLight/users/templates/users/editor_detail_data.html:66
msgid "Yes"
msgstr "是"

#. Translators: When viewing a user's profile in an application, this message shows if the software doesn't think that the user is eligible for access. Don't translate username.
#: TWLight/users/templates/users/editor_detail_data.html:71
#, python-format
msgid "%(username)s may still be eligible for access grants at the coordinators' discretion."
msgstr "%(username)s 在協調人的考量裡，仍有授予取用的資格。"

#. Translators: When viewing a user's profile (e.g. https://wikipedialibrary.wmflabs.org/users/ when logged in), this labels the edit count of the user across all Wikimedia projects. Don't remove the *
#: TWLight/users/templates/users/editor_detail_data.html:85
msgid "Global edit count *"
msgstr "全域編輯數 *"

#. Translators: this links to a Tools page with edit stats for a given wikipedia editor.
#: TWLight/users/templates/users/editor_detail_data.html:92
msgid "(view global user contributions)"
msgstr "（查看全域使用者貢獻）"

#. Translators: When viewing a user's profile (e.g. https://wikipedialibrary.wmflabs.org/users/ when logged in), this labels the date the user registered their Meta-wiki account or the date their account was merged by the SUL merge process. Don't remove the *
#: TWLight/users/templates/users/editor_detail_data.html:102
msgid "Meta-Wiki registration or SUL merge date *"
msgstr "在元維基的註冊、或合併成單一用戶的日期 *"

#. Translators: When viewing a user's profile (e.g. https://wikipedialibrary.wmflabs.org/users/ when logged in), this labels the user's Wikipedia User ID. Don't remove the *
#: TWLight/users/templates/users/editor_detail_data.html:114
msgid "Wikipedia user ID *"
msgstr "維基百科使用者 ID *"

#. Translators: When viewing a user's profile (e.g. https://wikipedialibrary.wmflabs.org/users/ when logged in), this text is in the 'Personal data' section. Translate Wikipedia Library in the same way as the global branch is named (click through from https://meta.wikimedia.org/wiki/The_Wikipedia_Library).
#: TWLight/users/templates/users/editor_detail_data.html:130
msgid "The following information is visible only to you, site administrators, publishing partners (where required), and volunteer Wikipedia Library coordinators (who have signed a Non-Disclosure Agreement)."
msgstr "以下資訊僅有您自己、網站管理員、出版方合作夥伴（當有需求時），以及維基百科圖書館志工協調人（已簽署保密協議）可查看。"

#. Translators: When viewing a user's profile (e.g. https://wikipedialibrary.wmflabs.org/users/ when logged in), this labels a button which users can click to update or remove their personal information. Don't translate update_url.
#: TWLight/users/templates/users/editor_detail_data.html:140
#, python-format
msgid "You may <a href=\"%(update_url)s\">update or delete</a> your data at any time."
msgstr "您可以隨時<a href=\"%(update_url)s\">更新或刪除</a>您的資料。"

#. Translators: When viewing a user's profile (e.g. https://wikipedialibrary.wmflabs.org/users/ when logged in), this labels the user's email. Don't remove the *.
#: TWLight/users/templates/users/editor_detail_data.html:151
msgid "Email *"
msgstr "電子郵件 *"

#. Translators: When viewing a user's profile (e.g. https://wikipedialibrary.wmflabs.org/users/ when logged in), this labels the user's institutional affiliation (e.g. university)
#: TWLight/users/templates/users/editor_detail_data.html:200
msgid "Institutional affiliation"
msgstr "所屬機構"

#. Translators: Users click this button to set their interface language.
#: TWLight/users/templates/users/language_form.html:26
msgid "Set language"
msgstr "設定語言"

#. Translators: This text on the user page helps users naviage to the TranslateWiki Wikipedia Library Card platform translation page.
#: TWLight/users/templates/users/language_form.html:29
msgid "You can help translate the tool at <a href=\"https://translatewiki.net/wiki/Translating:Wikipedia_Library_Card_Platform\">translatewiki.net</a>."
msgstr "您可以在 <a href=\"https://translatewiki.net/wiki/Translating:Wikipedia_Library_Card_Platform\">translatewiki.net</a> 上協助翻譯此工具。"

#. Translators: This is the heading of the section of a user's profile where they can change their password.
#: TWLight/users/templates/users/preferences.html:21
msgid "Password"
msgstr "密碼"

#. Translators: This is the heading of the section of a user's profile where they can download, restrict, or delete their personal data.
#: TWLight/users/templates/users/preferences.html:40
msgid "Data"
msgstr "資料"

#: TWLight/users/templates/users/restrict_data.html:7
msgid "Restrict data processing"
msgstr "限制資料處理"

#. Translators: This message is displayed on the page where users can request we stop processing their data.
#: TWLight/users/templates/users/restrict_data.html:11
msgid "Checking this box and clicking “Restrict” will pause all processing of the data you have entered into this website. You will not be able to apply for access to resources, your applications will not be further processed, and none of your data will be altered, until you return to this page and uncheck the box. This is not the same as deleting your data."
msgstr "勾選此方框並點擊「限制」，將會暫停處理所有您所輸入至此網站的資料。除非您回到此頁面並取消勾選此方框，否則您將無法申請取用資料，您的申請程序也將不會有進一步處理，而您的資料也不會被更改。這和「刪除您的資料」是不同的情況。"

#. Translators: This warning message is shown to coordinators who view the data restriction page.
#: TWLight/users/templates/users/restrict_data.html:22
msgid "You are a coordinator on this site. If you restrict the processing of your data, your coordinator flag will be removed."
msgstr "您是此網站的協調人。若您限制您資料的處理，您的協調人標籤會被移除。"

#. Translators: use the date *when you are translating*, in a language-appropriate format.
#: TWLight/users/templates/users/terms.html:19
msgid "Last updated 8 August 2016"
msgstr "最後更新於 2016 年 8 月 8 日"

#. Translators: This link is on the Terms of Use page and links to the Wikimedia Foundation Privacy Policy (https://wikimediafoundation.org/wiki/Privacy_policy).
#: TWLight/users/templates/users/terms.html:23
msgid "Wikimedia Foundation privacy policy"
msgstr "維基媒體基金會隱私方針"

#. Translators: This is a section of the Terms of Use (https://wikipedialibrary.wmflabs.org/terms/). Translate Wikipedia Library in the same way as the global branch is named (click through from https://meta.wikimedia.org/wiki/The_Wikipedia_Library).
#: TWLight/users/templates/users/terms.html:27
msgid "Wikipedia Library Card Terms of Use and Privacy Statement"
msgstr "維基百科圖書館借閱卡使用條款與隱私聲明"

#. Translators: This is a section of the Terms of Use (https://wikipedialibrary.wmflabs.org/terms/). Translate Wikipedia Library in the same way as the global branch is named (click through from https://meta.wikimedia.org/wiki/The_Wikipedia_Library).
#: TWLight/users/templates/users/terms.html:36
msgid "The Wikipedia Library is an open research hub, through which active Wikipedia editors can gain both access to the vital reliable sources needed for their work and support in using those resources to improve the encyclopedia. We have partnered with publishers around the world to allow users to freely access otherwise paywalled resources. This platform allows users to apply simultaneously for access to multiple publishers, and makes the administration of Wikipedia Library accounts easy and efficient."
msgstr "維基百科圖書館是個開放研究中心，透過此中心，活躍的維基百科編輯者可獲得取用他們在作業上所需的重要可靠來源，並使用這些資源來幫助改進百科全書。我們已經與全球裡允許使用者來自由取用付費牆形式資源的出版方合作。此平台允許使用者同時申請向多個出版方取用資源，並且讓管理維基百科圖書館帳號方面變得簡單有效。"

#. Translators: This is a section of the Terms of Use (https://wikipedialibrary.wmflabs.org/terms/). Translate Wikipedia Library in the same way as the global branch is named (click through from https://meta.wikimedia.org/wiki/The_Wikipedia_Library).
#: TWLight/users/templates/users/terms.html:43
msgid "These terms pertain to your application for access to Wikipedia Library resources, and your use of those resources. They also describe our handling of the information you provide to us in order to create and administer your Wikipedia Library account. The Wikipedia Library system is evolving, and over time we may update these terms due to changes in the technology. We recommend that you review the terms from time to time. If we make substantial changes to the terms, we will send a notification email to Wikipedia Library users."
msgstr "這些條款涉及您用於取用維基百科圖書館資源的申請程序，以及您對於這些資源的使用。它們也描述出我們對於您所提供給我們的資訊處理，以建立並管理您的維基百科圖書館帳號。維基百科圖書館系統會持續進行革新，且隨著時間的流動，我們會出於技術上的變化而更新這些條款。我們建議您可在空閒時間，回頭檢閱條款。若我們對條款有做出實質上的更改，我們會發送電子郵件通知給維基百科圖書館使用者。"

#. Translators: This is a section of the Terms of Use (https://wikipedialibrary.wmflabs.org/terms/). Translate Wikipedia Library in the same way as the global branch is named (click through from https://meta.wikimedia.org/wiki/The_Wikipedia_Library).
#: TWLight/users/templates/users/terms.html:49
msgid "Requirements for a Wikipedia Library Card Account"
msgstr "維基百科圖書館借閱卡帳號的需求"

#. Translators: This is a section of the Terms of Use (https://wikipedialibrary.wmflabs.org/terms/). Translate Wikipedia Library in the same way as the global branch is named (click through from https://meta.wikimedia.org/wiki/The_Wikipedia_Library). Special:EmailUser should be translated to this language's title for https://en.wikipedia.org/wiki/Special:EmailUser.
#: TWLight/users/templates/users/terms.html:53
msgid "As a preliminary note, Wikipedia Library accounts are reserved for community members who have demonstrated their commitment to the Wikimedia projects, and will use their access to these resources to improve project content. To that end, in order to be eligible for the Wikipedia Library program, we require that you be registered for a user account on the projects. We generally give preference to users with at least 500 edits and six (6) months of activity, but these are not strict requirements. You must have the Special:EmailUser feature enabled on at least one version of Wikipedia, and you will identify that as your \"home\" wiki when you create an account. We ask that you do not request access to any publishers whose resources you can already access for free through your local library or university, or another institution or organization, in order to provide that opportunity to others."
msgstr "作為初步說明，維基百科圖書館帳號是保留給行為符合維基媒體專案承諾的成員，讓他們使用對資源的取用權限來增進專案內容。就此，為了符合維基百科圖書館方案，我們會要求您是專案上的已註冊使用者。我們通常會讓至少 6 個月內有 500 次編輯紀錄的人優先，不過這些並非是嚴謹的要求。您必須至少要在其中一種語言版本維基百科裡啟用 Special:EmailUser 功能，以便當您建立帳號時，來識別成是您的「首要」維基。若一些出版方的資源您已經可以透過您本地圖書館、大學、機構，或是其它組織來免費獲得，我們請求您不要再向這些出版方提出申請，以便讓機會留給其他人。"

#. Translators: This is a section of the Terms of Use (https://wikipedialibrary.wmflabs.org/terms/). Translate Wikipedia Library in the same way as the global branch is named (click through from https://meta.wikimedia.org/wiki/The_Wikipedia_Library).
#: TWLight/users/templates/users/terms.html:60
msgid "Additionally, if you are currently blocked or banned from a Wikimedia project, you may be rejected when you apply for a Wikipedia Library account. If you obtain a Wikipedia Library account, but a long-term block or ban is subsequently instituted against you on one of the projects, you may lose access to your Wikipedia Library account."
msgstr "另外，如果您目前正被維基媒體專案給封鎖或禁止使用，您申請維基百科圖書館帳號可能會遭到拒絕。若您已取得維基百科圖書館帳號，但隨後在任一專案上被長期封鎖或禁止使用，您會無法存取您的維基百科圖書館帳號。"

#. Translators: This is a section of the Terms of Use (https://wikipedialibrary.wmflabs.org/terms/). Translate Wikipedia Library in the same way as the global branch is named (click through from https://meta.wikimedia.org/wiki/The_Wikipedia_Library).
#: TWLight/users/templates/users/terms.html:67
msgid "Wikipedia Library Card accounts do not expire. However, access to an individual publisher’s resources will generally lapse after one year, after which you will either need to apply for renewal or your account will automatically be renewed."
msgstr "維基百科圖書館借閱卡帳號在使用上雖無逾期限制；但取用各一出版方的資源通常會在一年後失效，之後您需要對續辦做出申請，或讓您的帳號自動續辦。"

#. Translators: This is a section of the Terms of Use (https://wikipedialibrary.wmflabs.org/terms/). Translate Wikipedia Library in the same way as the global branch is named (click through from https://meta.wikimedia.org/wiki/The_Wikipedia_Library).
#: TWLight/users/templates/users/terms.html:73
msgid "Applying for Your Wikipedia Library Card Account"
msgstr "申請您的維基百科圖書館借閱卡帳號"

#. Translators: This is a section of the Terms of Use (https://wikipedialibrary.wmflabs.org/terms/). Translate Wikipedia Library in the same way as the global branch is named (click through from https://meta.wikimedia.org/wiki/The_Wikipedia_Library).
#: TWLight/users/templates/users/terms.html:77
msgid "In order to apply for a Wikipedia Library Card account, you must provide us with certain information, which we will use to evaluate your application. If your application is approved, we may transfer the information you have given us to the publishers whose resources you wish to access. The publisher will then create a free account for you. In most cases, they will contact you with the account information directly, although sometimes we will send access information to you ourselves."
msgstr "為了申請維基百科圖書館借閱卡帳號，您必須提供給我們某些資訊，讓我們可以使用來評估您的申請程序。若您的申請程序已核准，我們會轉送您提供給我們的資訊，給您所想取用資源的出版方。出版方到時會替您建立一個免費帳號，然後會直接連絡給您帳號資訊，而有時會是由我們發送帳號資訊給您。"

#. Translators: This is a section of the Terms of Use (https://wikipedialibrary.wmflabs.org/terms/). Translate Wikipedia Library in the same way as the global branch is named (click through from https://meta.wikimedia.org/wiki/The_Wikipedia_Library). partners_page should not be translated.
#: TWLight/users/templates/users/terms.html:85
#, python-format
msgid "Each publisher who is a member of the Wikipedia Library program requires different specific information in the application. Some publishers may request only an email address, while others request more detailed data, such as your name, location, occupation, or institutional affiliation. When you complete your application, you will only be asked to supply information required by the publishers you have chosen, and each publisher will only receive the information they require. Please see our <a href=\"%(partners_page)s\">partner information pages</a> to learn what information is required by each publisher to gain access to their resources."
msgstr "各出版方皆為維基百科圖書館方案的成員，會在申請程序裡需要不同的特定資訊。一些出版方可能會僅需要電子郵件地址，其他則會需要更多的詳細資料，例如您的名稱、地點、職業、或是所屬機構。當您完成您的申請程序後，您僅會被您所挑選的出版方請求提供所需資訊，且各出版方僅會接收到他們所需資訊。請查看我們的<a href=\"%(partners_page)s\">合作夥伴資訊頁面</a>來了解各出版方所需資訊，以獲得取用他們的資源。"

#. Translators: This is a section of the Terms of Use (https://wikipedialibrary.wmflabs.org/terms/). Translate Wikipedia Library in the same way as the global branch is named (click through from https://meta.wikimedia.org/wiki/The_Wikipedia_Library).
#: TWLight/users/templates/users/terms.html:92
msgid "In addition to the basic information you provide to us, our system will retrieve some information directly from the Wikimedia projects: your username, email address, edit count, registration date, user ID number, groups to which you belong, and any special user rights. Each time you log in to the Wikipedia Library Card Platform, this information will be automatically updated."
msgstr "除了您提供給我們的基本資訊之外，我們的系統會直接從維基多媒體專案裡檢索一些資訊：您的使用者名稱、電子郵件地址、編輯次數、註冊日期、使用者 ID 號碼、您所隸屬的群組、和任何特殊使用者權限。每一次您登入到維基百科圖書館借閱卡平台時，都會自動更新上述資訊。"

#. Translators: This is a section of the Terms of Use (https://wikipedialibrary.wmflabs.org/terms/). WMF should not be translated. Translate Wikipedia Library in the same way as the global branch is named (click through from https://meta.wikimedia.org/wiki/The_Wikipedia_Library).
#: TWLight/users/templates/users/terms.html:99
msgid "The information you provide when creating your account will be visible to you while on the site but not to other users unless they are approved Coordinators, WMF Staff, or WMF Contractors under a non-disclosure agreement (NDA), and who are working with the Wikipedia Library.  The following limited information that you provide is public to all users by default: 1) when you created a Wikipedia Library Card account; 2) which publishers’ resources you have applied to access; 3) your brief description of your rationale for accessing the resources of each partner to which you apply.  Editors who do not wish to make this information public may email the required information to WMF Staff to request and receive access privately."
msgstr "當創建您的帳號時，您所提供的資訊在整個網站裡除了您之外，其他人皆不可見，除非他們是基於保密協議（Non-Disclosure Agreement、NDA）的所核准協調人、維基媒體基金會機構人員、或維基媒體基金會承包人，且正投入維護維基百科圖書館的人員除外。您所提供的以下有限資訊，按預設是對所有使用者公開：1）當您建立維基百科圖書館借閱卡帳號的時間；2）您所申請過取用的出版方資源；3）您向各出版方申請取用資源時的理據簡要描述。編輯者若不想公開以上資訊，可發送電子郵件給維基媒體基金會機構人員請求不公開。"

#. Translators: This is a section of the Terms of Use (https://wikipedialibrary.wmflabs.org/terms/).
#: TWLight/users/templates/users/terms.html:106
msgid "We will ask you to identify your home wiki (or any Wikipedia version where you have enabled email), and finally to provide us with some information about your history of contributions to the Wikimedia projects. Information on contribution history is optional, but will greatly assist us in evaluating your application."
msgstr "我們會請求您指示出您的所在 wiki（或是您已啟用電子郵件的任一語言版本維基百科），並最後提供給我們一些有關您在維基媒體專案上的貢獻歷史紀錄資訊。貢獻歷史紀錄方面的資訊雖為可選，但若有提供可讓我們在評估您的申請程序時獲得極大幫助。"

#. Translators: This is a section of the Terms of Use (https://wikipedialibrary.wmflabs.org/terms/).
#: TWLight/users/templates/users/terms.html:112
msgid "Data Retention and Handling"
msgstr "資料保存與處理"

#. Translators: This is a section of the Terms of Use (https://wikipedialibrary.wmflabs.org/terms/). Translate Wikipedia Library in the same way as the global branch is named (click through from https://meta.wikimedia.org/wiki/The_Wikipedia_Library). user_home_url should not be translated.
#: TWLight/users/templates/users/terms.html:117
#, python-format
msgid "In order to administer the Wikipedia Library program, we will retain the data we collect indefinitely, unless you delete your account, as described below. You can log in and go to your <a href=\"%(user_home_url)s\">profile page</a> in order to see the information associated with your account. You may update this information at any time, except for the information that is automatically retrieved from the projects."
msgstr "為了管理維基百科圖書館方案，我們會無限期保存所收集到的資料，除非您如後面所述，有意刪除您的帳號。您可以登入並前往您的<a href=\"%(user_home_url)s\">配置頁面</a>，來查看有哪些資訊相關到您的帳號。您可以隨時更新此資訊，除了是從專案裡自動檢索出的資訊之外。"

#. Translators: This is a section of the Terms of Use (https://wikipedialibrary.wmflabs.org/terms/). Translate Wikipedia Library in the same way as the global branch is named (click through from https://meta.wikimedia.org/wiki/The_Wikipedia_Library).
#: TWLight/users/templates/users/terms.html:124
#, python-format
msgid "If you decide to disable your Wikipedia Library account, you may email us at <a href=\"mailto:wikipedialibrary@wikimedia.org?Subject=Wikipedia%%20Library%%20Card%%20account%%20deactivation\">wikipedialibrary@wikimedia.org</a> in order to request the deletion of certain personal information associated with your account. We will delete your real name, occupation, institutional affiliation, and country of residence. Please note that the system will retain a record of your username, the publishers to which you applied or had access, and the dates of that access. If you request the deletion of account information and later wish to apply for a new account, you will need to provide the necessary information again."
msgstr "若您打算停用您的維基百科圖書館帳號，您可以電子郵件給我們到 <a href=\"mailto:wikipedialibrary@wikimedia.org?Subject=Wikipedia%%20Library%%20Card%%20account%%20deactivation\">wikipedialibrary@wikimedia.org</a>，來請求刪除與您帳號相關的某些個人資訊。我們將會刪除您的真實姓名、職業、所屬機構、以及居住國家。另外請留意，系統會保留您的使用者名稱紀錄，您所申請過或擁有取用權限的出版方，以及取用日期。若您請求了刪除帳號資訊，並日後想再申請新的帳號，您需要再次提供必要的資訊。"

#. Translators: This is a section of the Terms of Use (https://wikipedialibrary.wmflabs.org/terms/). Wikimedia Foundation should not be translated. Translate Wikipedia Library in the same way as the global branch is named (click through from https://meta.wikimedia.org/wiki/The_Wikipedia_Library).
#: TWLight/users/templates/users/terms.html:133
msgid "The Wikipedia Library is run by Wikimedia Foundation Staff, Contractors, and approved volunteer Coordinators who may have access to your information. The data associated with your account will be shared with the Wikimedia staff, contractors, service providers, and volunteer Coordinators who need to process the information, and who are subject to non-disclosure obligations. Otherwise, the Wikimedia Foundation will only share your information with the publishers whom you specifically select, with the exception of the circumstances described below."
msgstr "維基百科圖書館是由維基媒體基金會成員、承包人，以及經核准可取用您個人資訊的志工協調人所運作。與您帳號所關聯的資料會分享給維基媒體成員、承包人、服務提供者，和需處理資訊且有義務不披露出的志工協調人。除此之外，維基媒體基金會僅與您所指定挑選的出版方分享您的資料，例外情況則如下所敘。"

#. Translators: This is a section of the Terms of Use (https://wikipedialibrary.wmflabs.org/terms/).
#: TWLight/users/templates/users/terms.html:140
msgid "We may disclose any collected information when required by law, when we have your permission, when needed to protect our rights, privacy, safety, users, or the general public, and when necessary to enforce these terms, our general Terms of Use, or any other Wikimedia policy."
msgstr "當有法律上的需求或我們得到了您的許可，或著是需要保護我們的權利、隱私、使用者、公眾的時候，以及有必要執行這些條款、我們的一般使用條款、任何維基媒體方針時機裡，我們可能會披露出任何所收集到的資訊。"

#. Translators: This is a section of the Terms of Use (https://wikipedialibrary.wmflabs.org/terms/).
#: TWLight/users/templates/users/terms.html:147
msgid "Please note that these terms do not control the use and handling of your data by the publishers whose resources you access. Please read their individual privacy policies for that information."
msgstr "另外請注意，您所取用資源的出版方，在使用並處理您的資料不受這些條款所控制。請閱讀他們自身擁有的隱私方針資訊。"

#. Translators: This is a section of the Terms of Use (https://wikipedialibrary.wmflabs.org/terms/).
#: TWLight/users/templates/users/terms.html:153
msgid "Your Use of Publisher Resources"
msgstr "您的出版方資源使用"

#. Translators: This is a section of the Terms of Use (https://wikipedialibrary.wmflabs.org/terms/). Translate Wikipedia Library in the same way as the global branch is named (click through from https://meta.wikimedia.org/wiki/The_Wikipedia_Library).
#: TWLight/users/templates/users/terms.html:157
msgid "Please note that in order to access an individual publisher’s resources, you agree to that publisher’s terms of use and privacy policy. Additionally, your access to publisher resources through the Wikipedia Library is accompanied by the following terms."
msgstr "請注意，為了取用各出版方的資源，您要同意該出版方的使用條款和隱私方針。另外，當您透過維基百科圖書館來取用出版方資源時，還會附有下列條款。"

#. Translators: This is a section of the Terms of Use (https://wikipedialibrary.wmflabs.org/terms/).
#: TWLight/users/templates/users/terms.html:164
msgid "Your access allows you to search, view, retrieve and display partner content (that is, content that requires an account to access) from publishers; to electronically save partner content; and to print out single copies of partner content."
msgstr "您的取用權限允許您從出版方做搜尋、查看、檢索，以及展示出合作夥伴的內容（也就是指，內容需要有帳號才能取用），以電子化方式保存合作夥伴的內容，以及將其列印成單一份複本。"

#. Translators: This is a section of the Terms of Use (https://wikipedialibrary.wmflabs.org/terms/).
#: TWLight/users/templates/users/terms.html:171
msgid "You must agree not to share your usernames and passwords for access to publisher resources with others."
msgstr "您必須同意不將您用來取用出版方資源的使用者名稱與密碼分享給其他人。"

#. Translators: This is a section of the Terms of Use (https://wikipedialibrary.wmflabs.org/terms/). Translate Wikipedia Library in the same way as the global branch is named (click through from https://meta.wikimedia.org/wiki/The_Wikipedia_Library).
#: TWLight/users/templates/users/terms.html:178
msgid "Your access to publisher resources does not allow you to mass scrape or mass download restricted content from publishers; to systematically make printed or electronic copies of multiple extracts of restricted content available for any purpose; to data mine metadata without permission, in order to use metadata for auto-created stub articles, for example; or to use the access you receive through the Wikipedia Library for profit by selling access to your account or resources to which you have through it."
msgstr "您的取用出版方資源權限不允許您大規模抓取，或海量下載受限制的出版方內容。不可出於任何動機，來對多個有限制可用內容的摘錄做系統化地製作列印或電子複本。不能在未經許可之下對詮釋資料進行資料探勘，例如使用詮釋資料來自動化建立小條目。也不行將您透過維基百科圖書館所得到的取用權限用在利益之上，像是販售帳號或是透過其取用權限所獲得的資源。"

#. Translators: This is a section of the Terms of Use (https://wikipedialibrary.wmflabs.org/terms/). Wikimedia Foundation should not be translated. Translate Wikipedia Library in the same way as the global branch is named (click through from https://meta.wikimedia.org/wiki/The_Wikipedia_Library).
#: TWLight/users/templates/users/terms.html:188
msgid "The Wikimedia Foundation is a nonprofit organization based in San Francisco, California. The Wikipedia Library program provides access to resources held by publishers in multiple countries. By applying for a Wikipedia Library account (whether you are inside or outside of the United States), you agree to the collection, transfer, storage, processing, disclosure, and other uses of the collected information in the United States and other places as may be necessary to carry out the purposes and objectives discussed above. You also consent to the transfer of your information by us from the U.S. to other countries, which may have different or less stringent data protection laws than your country, in connection with providing services to you, including evaluating your application and securing access to your chosen publishers."
msgstr "維基媒體基金會是設於加利福尼亞州舊金山的非營利組織，維基媒體圖書館方案提供可取用多個國家出版方持有的資源。透過向維基百科圖書館申請帳號（無論您是位於美國境內或境外），代表您同意收集、轉移、儲存、處理、披露，以及在美國或其它地方可能會需要實行上述目的與目標的其它收集資訊用途。您也同意讓我們將您的個人資訊從美國轉移至其它國家，而那些國家與您的國家相比之下，在向您提供服務方面可能會有差別或較不嚴謹的資料保護法律，包含評估您的申請程序、與保護對您所挑選出版方的取用權限。"

#. Translators: This is a section of the Terms of Use (https://wikipedialibrary.wmflabs.org/terms/).
#: TWLight/users/templates/users/terms.html:197
msgid "Please note that in the event of any differences in meaning or interpretation between the original English version of these terms and a translation, the original English version takes precedence."
msgstr "請注意，若這些條款的英語版本與翻譯版本之間，存在含意或解譯上的差異，請以原始的英語版本為準。"

#. Translators: This is the second to last line of the Terms of Use (https://wikipedialibrary.wmflabs.org/terms/).
#: TWLight/users/templates/users/terms.html:205
msgid "Thank you!"
msgstr "謝謝您！"

#. Translators: This is the last line of the Terms of Use (https://wikipedialibrary.wmflabs.org/terms/). Translate Wikipedia Library in the same way as the global branch is named (click through from https://meta.wikimedia.org/wiki/The_Wikipedia_Library).
#: TWLight/users/templates/users/terms.html:209
msgid "The Wikipedia Library Team"
msgstr "維基百科圖書館團隊"

#. Translators: This is a section of the Terms of Use (https://wikipedialibrary.wmflabs.org/terms/). Translate Wikipedia Library in the same way as the global branch is named (click through from https://meta.wikimedia.org/wiki/The_Wikipedia_Library).
#: TWLight/users/templates/users/terms.html:216
msgid "By checking this box and clicking “I Accept”, you consent to the above privacy statement and terms, and agree to adhere to them in your application to and use of the The Wikipedia Library, and the publishers’ services to which you gain access through The Wikipedia Library program."
msgstr "透過勾選方框並點擊「我接受」，代表您接受以上隱私聲明與條款，並同意在您的申請程序、使用維基百科圖書館，以及透過維基百科圖書館方案獲得取用出版方的服務裡遵守條款。"

#: TWLight/users/templates/users/user_confirm_delete.html:7
msgid "Delete all data"
msgstr "刪除全部資料"

#. Translators: This message is displayed on the page where users can request the deletion of their data.
#: TWLight/users/templates/users/user_confirm_delete.html:13
msgid "<b>Warning:</b> Performing this action will delete your Wikipedia Library Card user account and all associated applications. This process is not reversible. You may lose any partner accounts you were granted, and will not be able to renew those accounts or apply for new ones."
msgstr "<b>警告：</b>執行此操作將會刪除您的維基百科圖書館借閱卡使用者帳號，和所有相關的申請程序。此處理是不可撤回的，您會失去任何您所授予到的合作夥伴帳號，並無法續辦或申請新帳號。"

#. Translators: this should show up for people who log in with a username/password and not OAuth, so we don't know what their Wikipedia identity is.
#: TWLight/users/templates/users/user_detail.html:9
#, python-format
msgid "Hi, %(username)s! You don't have a Wikipedia editor profile attached to your account here, so you are probably a site administrator."
msgstr "嗨，%(username)s！您並沒有可附加至您在此帳號的維基百科編輯者個人配置，因此您可能是名網站管理員。"

#. Translators: In the unlikely scenario that someone is able to register an account without using OAuth (thus leaving us without some of the information required for applications), users will see this message, encouraging them to re-register.
#: TWLight/users/templates/users/user_detail.html:17
msgid "If you aren't a site administrator, something weird has happened. You won't be able to apply for access without a Wikipedia editor profile. You should log out and create a new account by logging in via OAuth, or contact a site administrator for help."
msgstr "若您不是網站管理員，會有異常情況發生。如果沒有維基百科編輯者個人配置，您會無法申請取用。您應先登出後透過經由 OAuth 登入來建立新的帳號，或是聯絡網站管理員請求協助。"

#. Translators: This message is shown on user's own profile page, encouraging them to make sure their information is up to date, so that account coordinators can use the information to judge applications.
#: TWLight/users/views.py:108
#, python-brace-format
msgid "Please <a href=\"{url}\">update your contributions</a> to Wikipedia to help coordinators evaluate your applications."
msgstr "請更新<a href=\"{url}\">您對於維基百科的貢獻</a>，來協助協調人評估您的申請程序。"

#. Translators: This message is shown to users who attempt to update their personal information without being logged in.
#. Translators: If a user tries to do something (such as updating their email) when not logged in, this message is presented.
#. Translators: This message is shown to users who attempt to update their data processing without being logged in.
#: TWLight/users/views.py:241 TWLight/users/views.py:313
#: TWLight/users/views.py:357
msgid "You must be logged in to do that."
msgstr "您必須要先登入才能做出。"

#. Translators: This is the button users click to confirm changes to their personal information.
#: TWLight/users/views.py:258
msgid "Update"
msgstr "更新"

#. Translators: Shown to the user when they successfully modify their personal information.
#: TWLight/users/views.py:270
msgid "Your information has been updated."
msgstr "您的資訊已更新。"

#. Translators: If a user tries to save the 'email change form' without entering one and checking the 'use my Wikipedia email address' checkbox, this message is presented.
#: TWLight/users/views.py:300
msgid "Both the values cannot be blank. Either enter a email or check the box."
msgstr "兩邊的值都不可留空。請輸入電子郵件或是勾選方框。"

#. Translators: Shown to users when they successfully modify their email. Don't translate {email}.
#: TWLight/users/views.py:323
#, python-brace-format
msgid "Your email has been changed to {email}."
msgstr "您的電子郵件已更改成 {email}。"

#. Translators: If the user has not filled out their email, they can browse the website but cannot apply for access to resources.
#: TWLight/users/views.py:329
msgid "Your email is blank. You can still explore the site, but you won't be able to apply for access to partner resources without an email."
msgstr "您尚未填選電子郵件。雖然您仍可以瀏覽網站，但沒有電子郵件便無法對合作夥伴的資源提出申請。"

#. Translators: This message is shown if the user (who is also a coordinator) does not accept to the Terms of Use when signing up. They can browse the website but cannot apply for or evaluate applications for access to resources.
#: TWLight/users/views.py:513
msgid "You may explore the site, but you will not be able to apply for access to materials or evaluate applications unless you agree with the terms of use."
msgstr "您可以探索網站，但除非您有同意使用條款，否則會無法申請取用資料或評估申請程序。"

#. Translators: This message is shown if the user does not accept to the Terms of Use when signing up. They can browse the website but cannot apply for access to resources.
#: TWLight/users/views.py:518
msgid "You may explore the site, but you will not be able to apply for access unless you agree with the terms of use."
msgstr "您可以探索網站，但除非您有同意使用條款，否則會無法申請取用。"

#. Translators: On the website front page (https://wikipedialibrary.wmflabs.org/), this message is on the timeline if a new user registers. Don't translate {username}. Translate Wikipedia Library in the same way as the global branch is named (click through from https://meta.wikimedia.org/wiki/The_Wikipedia_Library).
#: TWLight/views.py:75
#, python-brace-format
msgid "{username} signed up for a Wikipedia Library Card Platform account"
msgstr "{username}註冊了維基百科圖書館借閱卡平台帳號"

#. Translators: On the website front page (https://wikipedialibrary.wmflabs.org/), this message is on the timeline if a new partner is added. Don't translate {partner}. Translate Wikipedia Library in the same way as the global branch is named (click through from https://meta.wikimedia.org/wiki/The_Wikipedia_Library).
#: TWLight/views.py:88
#, python-brace-format
msgid "{partner} joined the Wikipedia Library "
msgstr "{partner} 加入了維基百科圖書館 "

#. Translators: On the website front page (https://wikipedialibrary.wmflabs.org/), this message is on the timeline if a user submits a renewal request. Don't translate <a href=\"{url}\">{partner}</a><blockquote>{rationale}</blockquote>
#: TWLight/views.py:108
#, python-brace-format
msgid "{username} applied for renewal of their <a href=\"{url}\">{partner}</a> access"
msgstr "{username} 已申請對於取用 <a href=\"{url}\">{partner}</a> 的續辦"

#. Translators: On the website front page (https://wikipedialibrary.wmflabs.org/), this message is on the timeline if a user submits an application with a rationale. Don't translate <a href=\"{url}\">{partner}</a><blockquote>{rationale}</blockquote>
#: TWLight/views.py:116
#, python-brace-format
msgid "{username} applied for access to <a href=\"{url}\">{partner}</a><blockquote>{rationale}</blockquote>"
msgstr "{username} 已向 <a href=\"{url}\">{partner}</a><blockquote>{rationale}</blockquote> 申請取用"

#. Translators: On the website front page (https://wikipedialibrary.wmflabs.org/), this message is on the timeline if a user submits an application. Don't translate <a href="{url}">{partner}</a>
#: TWLight/views.py:126
#, python-brace-format
msgid "{username} applied for access to <a href=\"{url}\">{partner}</a>"
msgstr "{username}申請了向 <a href=\"{url}\">{partner}</a> 的取用權限"

#. Translators: On the website front page (https://wikipedialibrary.wmflabs.org/), this message is on the timeline if an application is accepted. Don't translate <a href="{url}">{partner}</a>.
#: TWLight/views.py:147
#, python-brace-format
msgid "{username} received access to <a href=\"{url}\">{partner}</a>"
msgstr "{username} 得到了向 <a href=\"{url}\">{partner}</a> 的取用權限"
<|MERGE_RESOLUTION|>--- conflicted
+++ resolved
@@ -9,11 +9,7 @@
 ""
 "Report-Msgid-Bugs-To: wikipedialibrary@wikimedia.org\n"
 "POT-Creation-Date: 2019-04-04 01:33+0000\n"
-<<<<<<< HEAD
-"PO-Revision-Date: 2019-04-04 18:32:32+0000\n"
-=======
 "PO-Revision-Date: 2019-04-08 15:16:10+0000\n"
->>>>>>> 8f852c31
 "Language: zh-Hant\n"
 "Content-Type: text/plain; charset=UTF-8\n"
 "Content-Transfer-Encoding: 8bit\n"
@@ -1185,11 +1181,7 @@
 #. Translators: In the administrator interface, this text is help text for a field where staff can provide email instructions to editors for using an access code to access a partner resource.
 #: TWLight/resources/models.py:232
 msgid "Optional instructions for editors to use access codes for this partner. Sent via email upon access code assignment."
-<<<<<<< HEAD
-msgstr ""
-=======
 msgstr "向編輯者使用對於此合作夥伴存取代碼的選用說明。透過電子郵件發送存取代碼分配。"
->>>>>>> 8f852c31
 
 #. Translators: In the administrator interface, this text is help text for a field where staff can optionally provide a excerpt word limit per article.
 #: TWLight/resources/models.py:237
