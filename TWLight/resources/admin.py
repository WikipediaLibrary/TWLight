from django import forms
from django.contrib import admin
from modeltranslation.admin import TabbedExternalJqueryTranslationAdmin
from TWLight.users.groups import get_coordinators

<<<<<<< HEAD
from .models import TextFieldTag, Partner, PartnerLogo, Stream, Contact, Language, Video, AccessCode
=======
>>>>>>> 367fc61f
from .models import TextFieldTag, Partner, PartnerLogo, Stream, Contact, Language, AccessCode


class LanguageAdmin(admin.ModelAdmin):
    search_fields = ('language',)
    list_display = ('language',)

admin.site.register(Language, LanguageAdmin)


class TextFieldTagAdmin(TabbedExternalJqueryTranslationAdmin):
    model = TextFieldTag
    search_fields = ('name',)
    list_display = ('name', 'slug')

    def has_add_permission(self, request):
        """
        Adding tags directly through the Resources > Tags admin screen exposes
        the fact that tag model has name unique == False, allowing admins to
        create tags with duplicate names, but different slugs. Adding them from
        the resources > Partner/Stream screen does not have this problem. Thus,
        this hack.
        """
        return False

admin.site.register(TextFieldTag, TextFieldTagAdmin)


class PartnerLogoInline(admin.TabularInline):
    model = PartnerLogo


class PartnerAdmin(TabbedExternalJqueryTranslationAdmin):
    class CustomModelChoiceField(forms.ModelChoiceField):
        """
        This lets us relabel the users in the dropdown with their recognizable
        wikipedia usernames, rather than their cryptic local IDs. It should be
        used only for the coordinator field.
        """

        def label_from_instance(self, obj):
            return '{editor.wp_username}'.format(
                editor=obj.editor)


    def formfield_for_foreignkey(self, db_field, request, **kwargs):
        """
        The coordinator dropdown should limit choices to actual coordinators,
        for admin ease of use.
        """
        if db_field.name == "coordinator":
            return self.CustomModelChoiceField(
                queryset=get_coordinators().user_set.all(),
                required=False)
        return super(PartnerAdmin, self).formfield_for_foreignkey(
            db_field, request, **kwargs)

    def language_strings(self, object):
        return [str(lang) for lang in object.languages.all()]
    language_strings.short_description = "Languages"

    search_fields = ('company_name',)
    list_display = ('company_name', 'short_description', 'id', 'language_strings')
    inlines = [PartnerLogoInline]

admin.site.register(Partner, PartnerAdmin)



class StreamAdmin(TabbedExternalJqueryTranslationAdmin):
    search_fields = ('partner__company_name', 'name',)
    list_display = ('id', 'partner', 'name', 'description', 'get_languages')

admin.site.register(Stream, StreamAdmin)



class ContactAdmin(admin.ModelAdmin):
    search_fields = ('partner__company_name', 'full_name', 'short_name',)
    list_display = ('id', 'title', 'full_name', 'partner', 'email',)

admin.site.register(Contact, ContactAdmin)


<<<<<<< HEAD

class VideoAdmin(admin.ModelAdmin):
    search_fields = ('partner__company_name', 'tutorial_video_url',)
    list_display = ('partner', 'tutorial_video_url', 'id',)

admin.site.register(Video, VideoAdmin)



=======
>>>>>>> 367fc61f
class AccessCodeAdmin(admin.ModelAdmin):
    search_fields = ('code', 'partner', 'application',)
    list_display = ('code', 'partner', 'application',)

admin.site.register(AccessCode, AccessCodeAdmin)<|MERGE_RESOLUTION|>--- conflicted
+++ resolved
@@ -3,11 +3,7 @@
 from modeltranslation.admin import TabbedExternalJqueryTranslationAdmin
 from TWLight.users.groups import get_coordinators
 
-<<<<<<< HEAD
 from .models import TextFieldTag, Partner, PartnerLogo, Stream, Contact, Language, Video, AccessCode
-=======
->>>>>>> 367fc61f
-from .models import TextFieldTag, Partner, PartnerLogo, Stream, Contact, Language, AccessCode
 
 
 class LanguageAdmin(admin.ModelAdmin):
@@ -91,7 +87,6 @@
 admin.site.register(Contact, ContactAdmin)
 
 
-<<<<<<< HEAD
 
 class VideoAdmin(admin.ModelAdmin):
     search_fields = ('partner__company_name', 'tutorial_video_url',)
@@ -101,8 +96,6 @@
 
 
 
-=======
->>>>>>> 367fc61f
 class AccessCodeAdmin(admin.ModelAdmin):
     search_fields = ('code', 'partner', 'application',)
     list_display = ('code', 'partner', 'application',)
