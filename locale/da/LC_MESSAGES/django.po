# Translation of Wikipedia Library Card Platform to Danish (dansk)
# Exported from translatewiki.net
#
# Author: InsaneHacker
# Author: Saederup92
msgid ""
msgstr ""
""
"Report-Msgid-Bugs-To: wikipedialibrary@wikimedia.org\n"
"POT-Creation-Date: 2019-04-04 01:33+0000\n"
<<<<<<< HEAD
"PO-Revision-Date: 2019-04-04 18:32:30+0000\n"
=======
"PO-Revision-Date: 2019-04-08 15:16:07+0000\n"
>>>>>>> 8f852c31
"Language: da\n"
"Content-Type: text/plain; charset=UTF-8\n"
"Content-Transfer-Encoding: 8bit\n"
"X-POT-Import-Date: 2019-04-04 13:06:31+0000\n"
"X-Generator: MediaWiki 1.33.0-alpha; Translate 2019-01-17\n"
"Plural-Forms: nplurals=2; plural=(n != 1);\n"

#. Translators: Labels the button users click to apply for a partner's resources.
#. Translators: This text labels a button which users can click to submit an application.
#. Translators: On the Browse page (https://wikipedialibrary.wmflabs.org/partners/), this labels the text on a button which takes the user to the partner's page, where they can find more information and the apply button.
#. Translators: Shown in the top bar of almost every page, taking users to the page where they can browse and apply to partners.
#: TWLight/applications/forms.py:106
#: TWLight/applications/templates/applications/request_for_application.html:54
#: TWLight/applications/templates/applications/request_for_application.html:56
#: TWLight/resources/templates/resources/partner_detail.html:74
#: TWLight/resources/templates/resources/partner_detail.html:77
#: TWLight/resources/templates/resources/partner_detail.html:137
#: TWLight/resources/templates/resources/partner_detail.html:139
#: TWLight/resources/templates/resources/partner_tile.html:84
#: TWLight/templates/base.html:94 TWLight/templates/home.html:49
msgid "Apply"
msgstr "Ansøg"

#. Translators: This labels a section of a form where we ask users to enter personal information (such as their country of residence) when making an application.
#: TWLight/applications/forms.py:193
msgid "About you"
msgstr "Om dig"

#. Translators: This text is shown in the application form under each piece of personal information requested. {partner_list} will be a list of 2 or more organisations that require this personal data, and should not be translated.
#: TWLight/applications/forms.py:201
#, python-brace-format
msgid "Requested by: {partner_list}"
msgstr "Anmodet af: {partner_list}"

#. Translators: This this note appears in a section of a form where we ask users to enter info (like country of residence) when applying for resource access.
#: TWLight/applications/forms.py:207
#, python-brace-format
msgid "<p><small><i>Your personal data will be processed according to our <a href=\"{terms_url}\">privacy policy</a>.</i></small></p>"
msgstr "<p><small><i>Dine personlige data vil blive behandlet i forhold til vores<a href=\"{terms_url}\">privatlivs politik</a>.</i></small></p>"

#. Translators: This is the title of the application form page, where users enter information required for the application. It lets the user know which partner application they are entering data for. {partner}
#: TWLight/applications/forms.py:218
#, python-brace-format
msgid "Your application to {partner}"
msgstr "Din ansøgning til {partner}"

#. Translators: For some applications, users must register at another website before finishing the application form, and must then enter their email address used when registering.
#: TWLight/applications/forms.py:254
#, python-brace-format
msgid "You must register at <a href=\"{url}\">{url}</a> before applying."
msgstr "Du er nødt til at registrere dig på <a href=\"{url}\">{url}</a> før du ansøger."

#: TWLight/applications/forms.py:320 TWLight/users/admin.py:76
#: TWLight/users/models.py:114
msgid "Username"
msgstr "Brugernavn"

#. Translators: When filling out an application, this labels the name of the publisher or database the user is applying to
#: TWLight/applications/forms.py:321 TWLight/applications/helpers.py:95
msgid "Partner name"
msgstr "Navn på partner"

#. Translators: When filling out an application, users may need to specify their name
#: TWLight/applications/helpers.py:87
msgid "Your real name"
msgstr "Dit rigtige navn"

#. Translators: When filling out an application, users may need to specify the country in which they currently live
#: TWLight/applications/helpers.py:89
msgid "Your country of residence"
msgstr "Dit hjemland"

#. Translators: When filling out an application, users may need to specify their current occupation
#: TWLight/applications/helpers.py:91
msgid "Your occupation"
msgstr "Din beskæftigelse"

#. Translators: When filling out an application, users may need to specify if they are affiliated with an institution (e.g. a university)
#: TWLight/applications/helpers.py:93
msgid "Your institutional affiliation"
msgstr "Din institutionelle tilknytning"

#. Translators: When filling out an application, users must provide an explanation of why these resources would be useful to them
#: TWLight/applications/helpers.py:97
msgid "Why do you want access to this resource?"
msgstr "Hvorfor vil du komme til denne ressource?"

#. Translators: When filling out an application, users may need to specify a particular collection of resources they want access to
#: TWLight/applications/helpers.py:99
msgid "Which collection do you want?"
msgstr "Hvilken samling vil du have?"

#. Translators: When filling out an application, users may need to specify a particular book they want access to
#: TWLight/applications/helpers.py:101
msgid "Which book do you want?"
msgstr "Hvilken bog vil du have?"

#. Translators: When filling out an application, users are given a text box where they can include any extra relevant information
#: TWLight/applications/helpers.py:103
msgid "Anything else you want to say"
msgstr "Ellers andet du vil sige"

#. Translators: When filling out an application, users may be required to check a box to say they agree with the website's Terms of Use document, which is linked
#: TWLight/applications/helpers.py:105
msgid "You must agree with the partner's terms of use"
msgstr ""

#. Translators: When filling out an application, users may be required to enter an email they have used to register on the partner's website.
#: TWLight/applications/helpers.py:107
msgid "The email for your account on the partner's website"
msgstr ""

#. Translators: When filling out an application, this text labels a checkbox that hides this application from the website's 'latest activity' timeline.
#: TWLight/applications/helpers.py:109
msgid "Check this box if you would prefer to hide your application from the 'latest activity' timeline."
msgstr ""

#. Translators: When sending application data to partners, this is the text labelling a user's real name
#. Translators: When viewing a user's profile (e.g. https://wikipedialibrary.wmflabs.org/users/ when logged in), this labels the user's real name.
#: TWLight/applications/helpers.py:114
#: TWLight/users/templates/users/editor_detail_data.html:164
msgid "Real name"
msgstr "Rigtige navn"

#. Translators: When sending application data to partners, this is the text labelling a user's country of residence
#. Translators: When viewing a user's profile (e.g. https://wikipedialibrary.wmflabs.org/users/ when logged in), this labels the country in which the user lives.
#: TWLight/applications/helpers.py:116
#: TWLight/users/templates/users/editor_detail_data.html:176
msgid "Country of residence"
msgstr "Hjemland"

#. Translators: When sending application data to partners, this is the text labelling a user's occupation
#. Translators: When viewing a user's profile (e.g. https://wikipedialibrary.wmflabs.org/users/ when logged in), this labels the user's occupation.
#: TWLight/applications/helpers.py:118
#: TWLight/users/templates/users/editor_detail_data.html:188
msgid "Occupation"
msgstr "Beskæftigelse"

#. Translators: When sending application data to partners, this is the text labelling a user's affiliation
#: TWLight/applications/helpers.py:120
msgid "Affiliation"
msgstr "Tilknytning"

#. Translators: When sending application data to partners, this is the text labelling the stream/collection a user requested
#: TWLight/applications/helpers.py:122
msgid "Stream requested"
msgstr ""

#. Translators: When sending application data to partners, this is the text labelling the specific title (e.g. a particular book) a user requested
#. Translators: This labels the section of an application showing which resource the user requested access to. 'Title' refers to the title of a book/paper/journal.
#: TWLight/applications/helpers.py:124
#: TWLight/applications/templates/applications/application_evaluation.html:94
msgid "Title requested"
msgstr "Anmodet titel"

#. Translators: When sending application data to partners, this is the text labelling whether a user agreed with the partner's Terms of Use
#: TWLight/applications/helpers.py:126
msgid "Agreed with terms of use"
msgstr "Accepteret anvendelsevilkårene"

#. Translators: When sending application data to partners, this is the text labelling the user's email on the partner's website, if they had to register in advance of applying.
#: TWLight/applications/helpers.py:128
msgid "Account email"
msgstr "Kontoens e-mail"

#. Translators: This labels a user's email address on a form for account coordinators
#. Translators: On the contact us page, this labels the link to the Wikipedia Library email address.
#. Translators: This is the name of the authorization method whereby user accounts are set up by email.
#. Translators: On the page where coordinators can view data on applications to a partner they coordinate, this is a table column heading for a user's email address.
#: TWLight/applications/helpers.py:142
#: TWLight/emails/templates/emails/contact.html:48
#: TWLight/resources/models.py:183
#: TWLight/resources/templates/resources/partner_users.html:27
#: TWLight/resources/templates/resources/partner_users.html:78
#: TWLight/users/forms.py:125
msgid "Email"
msgstr "E-mail"

#. Translators: This is the status of an application that has not yet been reviewed.
#: TWLight/applications/models.py:45
msgid "Pending"
msgstr "Afventer"

#. Translators: This is the status of an application that reviewers have asked questions about.
#: TWLight/applications/models.py:47
msgid "Under discussion"
msgstr "Diskuteres"

#. Translators: This is the status of an application which has been approved by a reviewer.
#. Translators: This describes the status of a group of applications.
#: TWLight/applications/models.py:49
#: TWLight/applications/templates/applications/application_list.html:29
msgid "Approved"
msgstr "Godkendt"

#. Translators: This is the status of an application which has been declined by a reviewer.
#: TWLight/applications/models.py:51
msgid "Not approved"
msgstr "Ikke godkendt"

#. Translators: This is the status of an application that has been sent to a partner.
#: TWLight/applications/models.py:53
msgid "Sent to partner"
msgstr "Sendt til partner"

#. Translators: This is the status of an application that has been marked as invalid, therefore not as such declined.
#: TWLight/applications/models.py:55
msgid "Invalid"
msgstr "Ugyldig"

#. Translators: Shown in the administrator interface for editing applications directly. Site administrators should rarely, if ever, have to change this number.
#: TWLight/applications/models.py:71 TWLight/applications/models.py:82
msgid "Please do not override this field! Its value is set automatically."
msgstr ""

#. Translators: Shown in the administrator interface for editing applications directly. Labels the username of a user who flagged an application as 'sent to partner'.
#: TWLight/applications/models.py:87
msgid "The user who sent this application to the partner"
msgstr "Brugeren der sendte denne ansøgning til partneren"

#. Translators: This is shown to users if the application is to a partner for which we have run out of available accounts. The application is therefore on a 'waitlist', and will be reviewed when more accounts are available.
#: TWLight/applications/templates/applications/application_evaluation.html:14
msgid "This application is on the waitlist because this partner does not have any access grants available at this time."
msgstr ""

#. Translators: This message is shown on pages where coordinators can see personal information about applicants.
#: TWLight/applications/templates/applications/application_evaluation.html:21
#: TWLight/applications/templates/applications/application_list_include.html:6
#: TWLight/applications/templates/applications/send_partner.html:43
#: TWLight/resources/templates/resources/partner_users.html:14
msgid "Coordinators: This page may contain personal information such as real names and email addresses. Please remember that this information is confidential."
msgstr ""

#. Translators: This is the title of the application page shown to users who are a coordinator, and are able to accept or reject the application.
#: TWLight/applications/templates/applications/application_evaluation.html:24
msgid "Evaluate application"
msgstr "Evaluer ansøgning"

#. Translators: This text is shown to coordinators on application pages if the applicant has restricted processing of their data.
#: TWLight/applications/templates/applications/application_evaluation.html:27
msgid "This user has requested a restriction on the processing of their data, so you cannot change the status of their application."
msgstr ""

#. Translators: This is the title of the application page shown to users who are not a coordinator.
#. Translators: This is the title of the section of a user's profile showing their history of applications.
#: TWLight/applications/templates/applications/application_evaluation.html:33
#: TWLight/users/templates/users/editor_detail.html:18
msgid "Application history"
msgstr "Ansøgningshistorik"

#. Translators: This is the title of the section of an application page containing information about the request.
#: TWLight/applications/templates/applications/application_evaluation.html:36
msgid "Application"
msgstr "Ansøgning"

#. Translators: This labels the section of an application showing the date the application was submitted.
#: TWLight/applications/templates/applications/application_evaluation.html:41
msgid "Date of application"
msgstr "Ansøgningsdato"

#. Translators: This labels the section of an application showing how many days it has been since the application was opened.
#: TWLight/applications/templates/applications/application_evaluation.html:50
msgid "Days open"
msgstr "Dage åbne"

#. Translators: This labels the section of an application showing how many days it has been since the application was closed.
#: TWLight/applications/templates/applications/application_evaluation.html:58
msgid "Days since application was closed"
msgstr "Dage siden ansøgning blev lukket"

#. Translators: This labels the section of an application showing the current status of the application ('Pending', 'Approved', etc.)
#: TWLight/applications/templates/applications/application_evaluation.html:67
#: TWLight/graphs/views.py:265
msgid "Status"
msgstr "Status"

#. Translators: This labels the section of an application showing which partner the user requested access to.
#: TWLight/applications/templates/applications/application_evaluation.html:75
#: TWLight/applications/views.py:514 TWLight/applications/views.py:591
#: TWLight/templates/dashboard.html:112
msgid "Partner"
msgstr "Partner"

#. Translators: This labels the section of an application showing which collection of resources the user requested access to.
#: TWLight/applications/templates/applications/application_evaluation.html:84
msgid "Collection requested"
msgstr ""

#. Translators: This labels the section of an application containing the user's motivation for wanting access to this resource.
#: TWLight/applications/templates/applications/application_evaluation.html:103
msgid "Why the editor wants access"
msgstr "Hvorfor skribenten ønsker at få adgang"

#. Translators: This message is shown next to the 'Why the editor wants access' label if the user did not include that information in their application.
#: TWLight/applications/templates/applications/application_evaluation.html:110
msgid "Not stated"
msgstr ""

#. Translators: This labels the section of an application denoting whether the application is for renewing a user's access, or not. Answers are Yes or No.
#: TWLight/applications/templates/applications/application_evaluation.html:116
msgid "Renewal of existing access grant?"
msgstr ""

#. Translators: This message is shown next to the 'Renewal of existing access grant?' label if the application is a renewal. Don't translate HTML tags or parent_url.
#: TWLight/applications/templates/applications/application_evaluation.html:122
#, python-format
msgid "Yes (<a href=\"%(parent_url)s\">previous application</a>)"
msgstr "Ja (<a href=\"%(parent_url)s\">tidligere ansøgning</a>)"

#. Translators: This message is shown next to the 'Renewal of existing access grant?' label if the application is not a renewal.
#: TWLight/applications/templates/applications/application_evaluation.html:128
#: TWLight/users/templates/users/editor_detail_data.html:68
msgid "No"
msgstr "Nej"

#. Translators: This labels the section of an application containing the additional comments submitted by the user when applying.
#: TWLight/applications/templates/applications/application_evaluation.html:134
msgid "Comments from the editor"
msgstr "Kommentarer fra skribenten"

#. Translators: This is the title of the section of an application page which contains the comment thread between the user and account coordinator.
#: TWLight/applications/templates/applications/application_evaluation.html:142
msgid "Discussion"
msgstr "Diskussion"

#. Translators: This labels the button which users click to send a typed comment.
#: TWLight/applications/templates/applications/application_evaluation.html:163
msgid "Add comment"
msgstr "Tilføj kommentar"

#. Translators: On an application page, this text tells users that the comments posted on the application are visible to coordinators and the submitting user only.
#: TWLight/applications/templates/applications/application_evaluation.html:171
msgid "Comments are visible to all coordinators and to the editor who submitted this application."
msgstr ""

#. Translators: This is the title of the section of an application page which lists information about the user who submitted the application.
#. Translators: On the page where coordinators can view data on applications to a partner they coordinate, this is a table column heading for the username.
#: TWLight/applications/templates/applications/application_evaluation.html:178
#: TWLight/resources/templates/resources/partner_users.html:25
#: TWLight/resources/templates/resources/partner_users.html:76
msgid "User"
msgstr "Bruger"

#. Translators: This is the title of the section of an application page which lists the history of status changes.
#: TWLight/applications/templates/applications/application_evaluation.html:183
msgid "Revision history"
msgstr "Versionshistorik"

#. Translators: Applications have a revision history section. This message denotes when the application was submitted and who submitted it. Don't translate submit_user or review_date
#: TWLight/applications/templates/applications/application_evaluation.html:199
#, python-format
msgid "Submitted by %(submit_user)s on %(review_date)s"
msgstr ""

#. Translators: Applications have a revision history section. This message denotes when the application was submitted for review. Don't translate review_date
#: TWLight/applications/templates/applications/application_evaluation.html:204
#, python-format
msgid "Submitted on %(review_date)s"
msgstr "Indsendt den %(review_date)s"

#. Translators: Applications have a revision history section. This message denotes when the application was reviewed and who reviewed it. Don't translate review_user or review_date
#: TWLight/applications/templates/applications/application_evaluation.html:215
#, python-format
msgid "Reviewed by %(review_user)s on %(review_date)s"
msgstr ""

#. Translators: Applications have a revision history section. This message denotes when the application was reviewed by an account coordinator. Don't translate review_date
#: TWLight/applications/templates/applications/application_evaluation.html:220
#, python-format
msgid "Reviewed on %(review_date)s"
msgstr ""

#. Translators: Applications have a revision history section. If no previous versions of the application can be found, this message is shown.
#: TWLight/applications/templates/applications/application_evaluation.html:232
msgid "No previous versions."
msgstr "Ingen tidligere versioner."

#. Translators: On the page which shows a list of applications, coordinators must select which applications they wish to view. This string is found next to the selection buttons, and leads on to options such as "Under review", "Approved", or "Sent.
#: TWLight/applications/templates/applications/application_list.html:20
msgid "View applications which are..."
msgstr "Vis ansøgninger der er..."

#. Translators: This describes the status of a group of applications.
#: TWLight/applications/templates/applications/application_list.html:25
msgid "Pending review"
msgstr "Afventer gennemgang"

#. Translators: This describes the status of a group of applications.
#: TWLight/applications/templates/applications/application_list.html:33
msgid "Rejected"
msgstr "Afvist"

#. Translators: This describes the status of a group of applications.
#: TWLight/applications/templates/applications/application_list.html:37
msgid "Sent"
msgstr "Sendt"

#. Translators: This describes the status of a group of applications.
#: TWLight/applications/templates/applications/application_list.html:41
msgid "Up for renewal"
msgstr ""

#. Translators: Coordinators can filter the page which shows a list of applications. This is the heading for the box where filters are selected.
#: TWLight/applications/templates/applications/application_list.html:56
msgid "Filter by..."
msgstr "Filtrer efter..."

#. Translators: Coordinators can filter the page which shows a list of applications. This is the heading for the box showing a list of active filters.
#: TWLight/applications/templates/applications/application_list.html:68
msgid "Current filters"
msgstr "Nuværende filtre"

#. Translators: Coordinators can filter the page which shows a list of applications. If no filters are selected, this text is shown under the 'Current filters' heading.
#: TWLight/applications/templates/applications/application_list.html:79
msgid "None"
msgstr "Ingen"

#. Translators: On the page which shows a list of applications, this text shows next to the page navigation buttons.
#: TWLight/applications/templates/applications/application_list.html:91
msgid "Page navigation"
msgstr "Side navigation"

#. Translators: This is the label for a button which goes to the previous page of applications.
#: TWLight/applications/templates/applications/application_list.html:95
#: TWLight/applications/templates/applications/application_list.html:97
#: TWLight/applications/templates/applications/application_list.html:102
#: TWLight/applications/templates/applications/application_list.html:103
msgid "Previous page"
msgstr "Forrige side"

#. Translators: On the page which shows a list of applications, coordinators can click Next to go to the next page of applications.
#: TWLight/applications/templates/applications/application_list.html:203
msgid "Next"
msgstr "Næste"

#. Translators: This is the label for a button which goes to the next page of applications.
#: TWLight/applications/templates/applications/application_list.html:205
#: TWLight/applications/templates/applications/application_list.html:221
#: TWLight/applications/templates/applications/application_list.html:222
msgid "Next page"
msgstr "Næste side"

#. Translators: On the page which shows a list of applications, coordinators can click Last to go to the last page of applications.
#: TWLight/applications/templates/applications/application_list.html:212
msgid "Last"
msgstr "Sidste"

#. Translators: This is the label for a button which goes to the last page of applications.
#: TWLight/applications/templates/applications/application_list.html:214
#: TWLight/applications/templates/applications/application_list.html:226
#: TWLight/applications/templates/applications/application_list.html:227
msgid "Last page"
msgstr "Sidste side"

#. Translators: On the page listing applications, this shows next to an application which was imported to the website.
#: TWLight/applications/templates/applications/application_list_include.html:33
#: TWLight/applications/templates/applications/application_list_user_include.html:22
msgid "Imported application"
msgstr "Importeret ansøgning"

#. Translators: On the page listing applications, this shows next to an application which was previously reviewed. Don't translate reviewer or review_date.
#: TWLight/applications/templates/applications/application_list_include.html:37
#: TWLight/applications/templates/applications/application_list_reviewable_include.html:33
#: TWLight/applications/templates/applications/application_list_user_include.html:26
#, python-format
msgid "Last reviewed by %(reviewer)s on %(review_date)s"
msgstr ""

#. Translators: On the page listing applications, this shows next to an application which was previously reviewed. Don't translate review_date.
#: TWLight/applications/templates/applications/application_list_include.html:42
#: TWLight/applications/templates/applications/application_list_reviewable_include.html:37
#: TWLight/applications/templates/applications/application_list_user_include.html:31
#, python-format
msgid "Last reviewed on %(review_date)s"
msgstr ""

#. Translators: On the page listing applications, this shows next to an application which has not yet been reviewed.
#: TWLight/applications/templates/applications/application_list_include.html:48
#: TWLight/applications/templates/applications/application_list_reviewable_include.html:42
#: TWLight/applications/templates/applications/application_list_user_include.html:37
msgid "Not yet reviewed."
msgstr "Endnu ikke gennemlæst."

#: TWLight/applications/templates/applications/application_list_include.html:64
#: TWLight/applications/templates/applications/application_list_reviewable_include.html:74
#: TWLight/applications/templates/applications/application_list_user_include.html:60
msgid "No applications right now."
msgstr "Ingen ansøgninger lige nu."

#. Translators: Coordinators can change the status of multiple applications at one time. This text is shown next to a checkbox located above the list, which users can click to automatically select or deselect all applications in the list.
#: TWLight/applications/templates/applications/application_list_reviewable_include.html:13
#: TWLight/applications/templates/applications/send_partner.html:121
msgid "Select/deselect all"
msgstr "Vælg/fravælg alle"

#. Translators: Denotes whether an application was a renewal request for a previous application.
#: TWLight/applications/templates/applications/application_list_reviewable_include.html:24
#: TWLight/resources/templates/resources/partner_users.html:53
#: TWLight/resources/templates/resources/partner_users.html:104
msgid "Renewal"
msgstr "Fornyelse"

#. Translators: Coordinators can change the status of multiple applications at one time. This text is shown above the drop-down menu for the status they want to set.
#: TWLight/applications/templates/applications/application_list_reviewable_include.html:56
msgid "Status for all selected applications"
msgstr "Status for alle valgte ansøgninger"

#. Translators: Coordinators can change the status of multiple applications at one time. This text is found on a button that users click after selecting multiple applications and a status change.
#: TWLight/applications/templates/applications/application_list_reviewable_include.html:70
msgid "Set status"
msgstr ""

#: TWLight/applications/templates/applications/application_list_user_include.html:44
msgid "Has your account expired?"
msgstr "Er din konto udløbet?"

#: TWLight/applications/templates/applications/application_list_user_include.html:46
msgid "Request renewal"
msgstr "Anmod fornyelse"

#: TWLight/applications/templates/applications/application_list_user_include.html:48
msgid "Renewals are either not required, not available right now, or you have already requested a renewal."
msgstr ""

#. Translators: We are asking editors which publishers' resources they want access to. They may request more than one publisher.
#: TWLight/applications/templates/applications/request_for_application.html:21
msgid "What resources do you want to access?"
msgstr "Hvilke ressource kunne du tænke dig at tilgå?"

#. Translators: On the page where users can apply for multiple partners, this message shows next to the partner name, taking them to the full application page when clicked.
#: TWLight/applications/templates/applications/request_for_application.html:40
msgid "(more info)"
msgstr "(mere info)"

#. Translators: This is a status for a Partner, denoting that it has no access grants available at this time (but should later).
#. Translators: This text labels partners who have no available accounts remaining and therefore have a waitlist for access
#: TWLight/applications/templates/applications/request_for_application.html:44
#: TWLight/resources/models.py:173
#: TWLight/resources/templates/resources/partner_detail.html:33
#: TWLight/resources/templates/resources/partner_detail.html:100
#: TWLight/resources/templates/resources/partner_tile.html:39
msgid "Waitlisted"
msgstr "På venteliste"

#: TWLight/applications/templates/applications/request_for_application.html:50
msgid "No partner data has been added yet."
msgstr ""

#. Translators: the HTML is so that the word 'waitlisted' will look the same as it does in the page above; please translate 'waitlisted' the same way you did elsewhere in this file.
#: TWLight/applications/templates/applications/request_for_application.html:63
msgid "You can apply to <span class=\"label label-warning\">Waitlisted</span> partners, but they don't have access grants available right now. We will process those applications when access becomes available."
msgstr ""

#. Translators: On the page where coordinators can see approved applications which have not had their details sent to the partner, this message shows when there are applications ready to be processed.
#: TWLight/applications/templates/applications/send.html:7
msgid "Partners with approved, unsent applications"
msgstr ""

#. Translators: On the page where coordinators can see approved applications which have not had their details sent to the partner, this message shows when no such applications exist or all have already been sent.
#: TWLight/applications/templates/applications/send.html:20
msgid "There are no partners with applications ready to send."
msgstr ""

#. Translators: When viewing the list of applications ready to be sent for a particular partner, this is the title of the page, where object will be the name of the partner. Don't translate object.
#: TWLight/applications/templates/applications/send_partner.html:38
#, python-format
msgid "Application data for %(object)s"
msgstr ""

#. Translators: This message is shown when applications exceed the number of accounts available for each stream(s).
#: TWLight/applications/templates/applications/send_partner.html:51
#, python-format
msgid "Application(s) for <strong>%(unavailable_streams)s</strong> if sent, will exceed the total available accounts for the stream(s). Please proceed at your own discretion."
msgstr ""

#. Translators: This message is shown when applications exceed the number of accounts available.
#: TWLight/applications/templates/applications/send_partner.html:57
#, python-format
msgid "Application(s) for %(object)s, if sent, will exceed the total available accounts for the partner. Please proceed at your own discretion."
msgstr ""

#. Translators: When viewing the list of applications ready to be sent for a particular partner, this is instructions for the coordinator to click the 'mark as sent' button after they have sent the information.
#: TWLight/applications/templates/applications/send_partner.html:80
msgid "When you've processed the data below, click the 'mark as sent' button."
msgstr ""

#. Translators: When viewing the list of applications ready to be sent for a particular partner, this is the title of the section containing contact information for the people applications should be sent to.
#: TWLight/applications/templates/applications/send_partner.html:86
msgid "Contact"
msgid_plural "Contacts"
msgstr[0] "Contact"
msgstr[1] "Contacts"

#. Translators: When viewing the list of applications ready to be sent for a particular partner, this message shows if there is no information about who the applications should be sent to. Translate Wikipedia Library in the same way as the global branch is named (click through from https://meta.wikimedia.org/wiki/The_Wikipedia_Library).
#: TWLight/applications/templates/applications/send_partner.html:102
msgid "Whoops, we don't have any listed contacts. Please notify Wikipedia Library administrators."
msgstr ""

#. Translators: When viewing the list of applications ready to be sent for a particular partner, this is the title of the section containing the information about those applications.
#: TWLight/applications/templates/applications/send_partner.html:107
msgid "Application data"
msgstr "Ansøgningsdata"

#. Translators: When viewing the list of applications ready to be sent for a particular partner, this labels the button coordinators press to change the status of applications to 'sent'.
#: TWLight/applications/templates/applications/send_partner.html:148
#: TWLight/applications/templates/applications/send_partner.html:188
msgid "Mark as sent"
msgstr "Marker som sendt"

#. Translators: This text guides coordinators in using the code sending interface for approved applications.
#: TWLight/applications/templates/applications/send_partner.html:153
msgid "Use the dropdown menus to denote which editor will receive each code. Make sure to send each code via email before clicking 'Mark as sent'."
msgstr ""

#. Translators: This labels a drop-down selection where staff can assign an access code to a user.
#: TWLight/applications/templates/applications/send_partner.html:174
msgid "Select code:"
msgstr ""

#. Translators: When viewing the list of applications ready to be sent for a particular partner, this message shows when there are none to show the coordinator.
#: TWLight/applications/templates/applications/send_partner.html:195
msgid "There are no approved, unsent applications."
msgstr ""

#. Translators: When a user is on the page where they can select multiple partners to apply to (https://wikipedialibrary.wmflabs.org/applications/request/), they receive this message if they click Apply without selecting anything.
#: TWLight/applications/views.py:164
msgid "Please select at least one partner."
msgstr "Vælg venligst mindst en partner."

#: TWLight/applications/views.py:281
msgid "This field consists only of restricted text."
msgstr ""

#. Translators: If a user files an application for a partner but doesn't specify a collection of resources they need, this message is shown.
#: TWLight/applications/views.py:340
msgid "Choose at least one resource you want access to."
msgstr "Vælg mindst en ressource du ønsker at få adgang til."

#. Translators: When a user applies for a set of resources, they receive this message if their application was filed successfully.
#: TWLight/applications/views.py:364 TWLight/applications/views.py:405
msgid "Your application has been submitted for review. You can check the status of your applications on this page."
msgstr ""

#. Translators: When a user applies for a set of resources, they receive this message if none are currently available. They are instead placed on a 'waitlist' for later approval.
#: TWLight/applications/views.py:394
msgid "This partner does not have any access grants available at this time. You may still apply for access; your application will be reviewed when access grants become available."
msgstr ""

#. Translators: Editor = wikipedia editor, gender unknown.
#: TWLight/applications/views.py:513 TWLight/applications/views.py:590
msgid "Editor"
msgstr "Skribent"

#. Translators: On the page listing applications, this is the page title if the coordinator has selected the list of 'Pending' applications.
#: TWLight/applications/views.py:630
msgid "Applications to review"
msgstr "Ansøgninger at gennemgå"

#. Translators: On the page listing applications, this is the page title if the coordinator has selected the list of 'Approved' applications.
#. Translators: On the page listing approved users for a partner, this is the title of the section listing applications with the 'approved' status
#: TWLight/applications/views.py:664
#: TWLight/resources/templates/resources/partner_users.html:19
msgid "Approved applications"
msgstr "Godkendte ansøgninger"

#. Translators: On the page listing applications, this is the page title if the coordinator has selected the list of 'Rejected' applications.
#: TWLight/applications/views.py:690
msgid "Rejected applications"
msgstr "Afviste ansøgninger"

#. Translators: #Translators: On the page listing applications, this is the page title if the coordinator has selected the list of 'Up for renewal' applications.
#: TWLight/applications/views.py:723
msgid "Access grants up for renewal"
msgstr ""

#. Translators: On the page listing applications, this is the page title if the coordinator has selected the list of 'Sent' applications.
#. Translators: On the page listing approved users for a partner, this is the title of the section listing applications with the 'sent' status
#: TWLight/applications/views.py:749
#: TWLight/resources/templates/resources/partner_users.html:70
msgid "Sent applications"
msgstr "Sendte ansøgninger"

#. Translators: this message is shown to users who attempt to authorize an editor to access a resource during a time period for which they are already authorized. This could result in the unintended distribution of extra access codes, so the message is shown in the context of an "access denied" screen.
#: TWLight/applications/views.py:777
msgid "You attempted to create a duplicate authorization."
msgstr ""

#. Translators: this lets a reviewer set the status of a single application.
#: TWLight/applications/views.py:805
msgid "Set application status"
msgstr ""

#. Translators: When a coordinator is batch editing (https://wikipedialibrary.wmflabs.org/applications/list/), they receive this message if they click Set Status without selecting any applications.
#: TWLight/applications/views.py:836
msgid "Please select at least one application."
msgstr "Vælg venligst en ansøgning."

#: TWLight/applications/views.py:856
msgid "Batch update successful."
msgstr ""

#. Translators: This message is shown to coordinators who attempt to assign the same access code to multiple users.
#: TWLight/applications/views.py:1007
msgid "Error: Code used multiple times."
msgstr ""

#. Translators: After a coordinator has marked a number of applications as 'sent', this message appears.
#: TWLight/applications/views.py:1041
msgid "All selected applications have been marked as sent."
msgstr "Alle valgte ansøgninger er blevet markeret som sendt."

#: TWLight/applications/views.py:1090
msgid "This object cannot be renewed. (This probably means that you have already requested that it be renewed.)"
msgstr ""

#. Translators: If a user requests the renewal of their account, this message is shown to them.
#: TWLight/applications/views.py:1096
msgid "Your renewal request has been received. A coordinator will review your request."
msgstr ""

#. Translators: This labels a textfield where users can enter their email ID.
#: TWLight/emails/forms.py:17
#, fuzzy
msgid "Your email"
msgstr "Kontoens e-mail"

#. Translators: This is the help text for the email field in the contact us form letting users know the field is updated by value pulled from their respective user profiles.
#: TWLight/emails/forms.py:19
msgid "This field is automatically updated with the email from your <a href=\"{}\">user profile</a>."
msgstr ""

#. Translators: This labels a textfield where users can enter their email message.
#: TWLight/emails/forms.py:21
msgid "Message"
msgstr "Besked"

#. Translators: Users click this button to receive a copy of the message sent via the contact us form
#: TWLight/emails/forms.py:23
msgid "Receive a copy of this message"
msgstr "Modtag en kopi af denne besked"

#. Translators: This labels a button which users click to submit their email message.
#. Translators: This labels a button which users click to submit their suggestion.
#: TWLight/emails/forms.py:38 TWLight/resources/forms.py:32
msgid "Submit"
msgstr "Indsend"

#. Translators: This is the subject line of an email sent to users with their access code.
#: TWLight/emails/templates/emails/access_code_email-subject.html:3
<<<<<<< HEAD
#, fuzzy
msgid "Your Wikipedia Library access code"
msgstr "Wikipedia bibliotek teamet"
=======
msgid "Your Wikipedia Library access code"
msgstr "Din adgangskode til Wikipedia biblioteket"
>>>>>>> 8f852c31

#. Translators: This email is sent to users when their application is approved. Don't translate Jinja variables in curly braces like user or partner; don't translate html tags either. Translate Wikipedia Library in the same way as the global branch is named (click through from https://meta.wikimedia.org/wiki/The_Wikipedia_Library).
#: TWLight/emails/templates/emails/approval_notification-body-html.html:5
#, python-format
msgid "<p>Dear %(user)s,</p> <p>Thank you for applying for access to %(partner)s resources through The Wikipedia Library. We are happy to inform you that your application has been approved. You can expect to receive access details within a week or two once it has been processed.</p> <p>Cheers!</p> <p>The Wikipedia Library</p>"
msgstr ""

#. Translators: This email is sent to users when their application is approved. Don't translate Jinja variables in curly braces like user or partner. Translate Wikipedia Library in the same way as the global branch is named (click through from https://meta.wikimedia.org/wiki/The_Wikipedia_Library).
#: TWLight/emails/templates/emails/approval_notification-body-text.html:3
#, python-format
msgid "Dear %(user)s, Thank you for applying for access to %(partner)s resources through The Wikipedia Library. We are happy to inform you that your application has been approved. You can expect to receive access details within a week or two once it has been processed. Cheers! The Wikipedia Library"
msgstr ""

#. Translators: This is the subject of an email which is sent to users when their application has been approved. Translate Wikipedia Library in the same way as the global branch is named (click through from https://meta.wikimedia.org/wiki/The_Wikipedia_Library).
#: TWLight/emails/templates/emails/approval_notification-subject.html:4
msgid "Your Wikipedia Library application has been approved"
msgstr "Din Wikipedia bibliotek ansøgning er blevet godkendt."

#. Translators: This email is sent to coordinators when a comment is left on an application they are processing. Don't translate Jinja variables in curly braces like user or partner. Translate Wikipedia Library in the same way as the global branch is named (click through from https://meta.wikimedia.org/wiki/The_Wikipedia_Library).
#: TWLight/emails/templates/emails/comment_notification_coordinator-body-html.html:5
#, python-format
msgid "<p>Dear %(user)s,</p> <p>Thank you for coordinating %(partner)s resources through The Wikipedia Library. There are one or more comments on an application that require a response from you. Please reply to these at: <a href=\"%(app_url)s\">%(app_url)s</a></p> <p>Best,</p> <p>The Wikipedia Library</p>"
msgstr ""

#. Translators: This email is sent to coordinators when a comment is left on an application they are processing. Don't translate Jinja variables in curly braces like user or partner. Translate Wikipedia Library in the same way as the global branch is named (click through from https://meta.wikimedia.org/wiki/The_Wikipedia_Library).
#: TWLight/emails/templates/emails/comment_notification_coordinator-body-text.html:3
#, python-format
msgid "Dear %(user)s, Thank you for coordinating %(partner)s resources through The Wikipedia Library. There are one or more comments on an application that require a response from you. Please reply to these at: %(app_url)s Best, The Wikipedia Library"
msgstr ""

#. Translators: This is the subject line of an email sent to coordinators when a comment is left on an application they processed.
#: TWLight/emails/templates/emails/comment_notification_coordinator-subject.html:3
msgid "New comment on a Wikipedia Library application you processed"
msgstr ""

#. Translators: This email is sent to users when they receive a comment on their application. Don't translate Jinja variables in curly braces like user or partner; don't translate html tags either. Translate Wikipedia Library in the same way as the global branch is named (click through from https://meta.wikimedia.org/wiki/The_Wikipedia_Library).
#: TWLight/emails/templates/emails/comment_notification_editors-body-html.html:5
#, python-format
msgid "<p>Dear %(user)s,</p> <p>Thank you for applying for access to %(partner)s resources through The Wikipedia Library. There are one or more comments on your application that require a response from you. Please reply to these at <a href=\"%(app_url)s\">%(app_url)s</a> so we can evaluate your application.</p> <p>Best,</p> <p>The Wikipedia Library</p>"
msgstr ""

#. Translators: This email is sent to users when they receive a comment on their application. Don't translate Jinja variables in curly braces like user or partner. Translate Wikipedia Library in the same way as the global branch is named (click through from https://meta.wikimedia.org/wiki/The_Wikipedia_Library).
#: TWLight/emails/templates/emails/comment_notification_editors-body-text.html:3
#, python-format
msgid "Dear %(user)s, Thank you for applying for access to %(partner)s resources through The Wikipedia Library. There are one or more comments on your application that require a response from you. Please reply to these at: %(app_url)s so we can evaluate your application. Best, The Wikipedia Library"
msgstr ""

#. Translators: This is the subject line of an email sent to users who have a comment added to one of their applications. Translate Wikipedia Library in the same way as the global branch is named (click through from https://meta.wikimedia.org/wiki/The_Wikipedia_Library).
#: TWLight/emails/templates/emails/comment_notification_editors-subject.html:3
msgid "New comment on your Wikipedia Library application"
msgstr "Ny kommentar på din Wikipedia bibliotek ansøgning"

#. Translators: This email is sent to users when an application they commented on receives another comment. Don't translate Jinja variables in curly braces like app_url; don't translate html tags either. Translate Wikipedia Library in the same way as the global branch is named (click through from https://meta.wikimedia.org/wiki/The_Wikipedia_Library).
#: TWLight/emails/templates/emails/comment_notification_others-body-html.html:5
#, python-format
msgid "There is a new comment on a Wikipedia Library application that you also commented on. It may be providing an answer to a question you asked. See it at <a href=\"%(app_url)s\">%(app_url)s</a>. Thanks for helping review Wikipedia Library applications!"
msgstr ""

#. Translators: This email is sent to users when an application they commented on receives another comment. Don't translate Jinja variables in curly braces like app_url. Translate Wikipedia Library in the same way as the global branch is named (click through from https://meta.wikimedia.org/wiki/The_Wikipedia_Library).
#: TWLight/emails/templates/emails/comment_notification_others-body-text.html:3
#, python-format
msgid "There is a new comment on a Wikipedia Library application that you also commented on. It may be providing an answer to a question you asked. See it at: %(app_url)s Thanks for helping review Wikipedia Library applications!"
msgstr ""

#. Translators: This is the subject line of an email sent to users who have a comment added to an application they also commented on. Translate Wikipedia Library in the same way as the global branch is named (click through from https://meta.wikimedia.org/wiki/The_Wikipedia_Library).
#: TWLight/emails/templates/emails/comment_notification_others-subject.html:4
msgid "New comment on a Wikipedia Library application you commented on"
msgstr ""

#. Translators: This is the title of the form where users can send messages to the Wikipedia Library team.
#. Translators: This button is at the bottom of every page and can be clicked by users to contact the wikipedia library team.
#: TWLight/emails/templates/emails/contact.html:13
#: TWLight/templates/base.html:262
msgid "Contact us"
msgstr "Kontakt os"

#: TWLight/emails/templates/emails/contact.html:30
#, python-format
msgid "(If you would like to suggest a partner, <a href=\"%(suggest)s\"><strong>go here</strong></a>.)"
msgstr ""

#. Translators: This is the title of the panel box detailing the contact information for the Wikipedia Library team.
#: TWLight/emails/templates/emails/contact.html:39
#, fuzzy
msgid "Contact info"
msgstr "Contact"

#. Translators: On the contact us page, this labels the link to the Wikipedia Library meta page.
#: TWLight/emails/templates/emails/contact.html:43
#, fuzzy
msgid "Meta page"
msgstr "Næste side"

#. Translators: On the contact us page, this text links to the Wikipedia Library meta page.
#: TWLight/emails/templates/emails/contact.html:45
#, fuzzy
msgid "The Wikipedia Library"
msgstr "Wikipedia bibliotek teamet"

#. Translators: On the contact us page, this labels the link to the Wikipedia Library mailing list.
#: TWLight/emails/templates/emails/contact.html:52
msgid "Mailing list"
msgstr ""

#. Translators: On the contact us page, this labels the link to the Wikipedia Library IRC channel.
#: TWLight/emails/templates/emails/contact.html:56
msgid "IRC"
msgstr "IRC"

#. Translators: Alt text for the Wikipedia Library Facebook logo shown in the contact info box of the contact us page.
#: TWLight/emails/templates/emails/contact.html:64
#, fuzzy
msgid "Wikipedia Library Facebook page"
msgstr "Wikipedia bibliotek teamet"

#. Translators: Alt text for the Wikipedia Library Twitter logo shown in the contact info box of the contact us page.
#: TWLight/emails/templates/emails/contact.html:70
#, fuzzy
msgid "Wikipedia Library Twitter page"
msgstr "Wikipedia bibliotek teamet"

#. Translators: This is the subject line of an email sent to the Library Card platform admins from the contact us form.
#: TWLight/emails/templates/emails/contact_us_email-subject.html:3
#, fuzzy, python-format
msgid "Wikipedia Library Card Platform message from %(editor_wp_username)s"
msgstr "Wikipedia bibliotekskort platformen"

#. Translators: This is a scheduled reminder email sent to coordinators who have applications requiring action. Translate Wikipedia Library in the same way as the global branch is named (click through from https://meta.wikimedia.org/wiki/The_Wikipedia_Library). Don't translate Jinja variables in curly braces like user or partner; don't translate email addresses or html tags either.
#: TWLight/emails/templates/emails/coordinator_reminder_notification-body-html.html:5
#, python-format
msgid "<p>Dear %(user)s,</p> <p>Our records indicate that you are the designated coordinator for partners that have a total of %(app_count)s applications with a status of %(app_status)s.</p> <p>This is a gentle reminder that you may review applications at <a href=\"%(link)s\">%(link)s</a>.</p> <p>If you received this message in error, drop us a line at wikipedialibrary@wikimedia.org.</p> <p>Thanks for helping review Wikipedia Library applications!</p>"
msgstr ""

#. Translators: This is a scheduled reminder email sent to coordinators who have applications requiring action. Translate Wikipedia Library in the same way as the global branch is named (click through from https://meta.wikimedia.org/wiki/The_Wikipedia_Library). Do not translate email adresses or items in curly braces.
#: TWLight/emails/templates/emails/coordinator_reminder_notification-body-text.html:3
#, python-format
msgid "Dear %(user)s, Our records indicate that you are the designated coordinator for partners that have a total of %(app_count)s applications with a status of %(app_status)s. This is a gentle reminder that you may review applications at: %(link)s If you received this message in error, drop us a line at: wikipedialibrary@wikimedia.org Thanks for helping review Wikipedia Library applications!"
msgstr ""

#. Translators: This is the subject line of a scheduled reminder email sent to coordinators who have applications to review. Translate Wikipedia Library in the same way as the global branch is named (click through from https://meta.wikimedia.org/wiki/The_Wikipedia_Library). Do not translate items in curly braces.
#: TWLight/emails/templates/emails/coordinator_reminder_notification-subject.html:4
msgid "Wikipedia Library applications await your review"
msgstr ""

#. Translators: This email is sent to users when their application is rejected. Don't translate Jinja variables in curly braces like user or partner; don't translate html tags either. Translate Wikipedia Library in the same way as the global branch is named (click through from https://meta.wikimedia.org/wiki/The_Wikipedia_Library).
#: TWLight/emails/templates/emails/rejection_notification-body-html.html:5
#, python-format
msgid "<p>Dear %(user)s,</p> <p>Thank you for applying for access to %(partner)s resources through The Wikipedia Library. Unfortunately at this time your application has not been approved. You can view your application and review comments at <a href=\"%(app_url)s\">%(app_url)s</a>.</p> <p>Best,</p> <p>The Wikipedia Library</p>"
msgstr ""

#. Translators: This email is sent to users when their application is rejected. Don't translate Jinja variables in curly braces like user or partner. Translate Wikipedia Library in the same way as the global branch is named (click through from https://meta.wikimedia.org/wiki/The_Wikipedia_Library).
#: TWLight/emails/templates/emails/rejection_notification-body-text.html:3
#, python-format
msgid "Dear %(user)s, Thank you for applying for access to %(partner)s resources through The Wikipedia Library. Unfortunately at this time your application has not been approved. You can view your application and review comments at: %(app_url)s Best, The Wikipedia Library"
msgstr ""

#. Translators: This is the subject of an email which is sent to users when their application has been rejected. Translate Wikipedia Library in the same way as the global branch is named (click through from https://meta.wikimedia.org/wiki/The_Wikipedia_Library).
#: TWLight/emails/templates/emails/rejection_notification-subject.html:4
msgid "Your Wikipedia Library application has been denied"
msgstr ""

#. Translators: This email is sent to users when their application is waitlisted because there are no more accounts available. Don't translate Jinja variables in curly braces like user or partner; don't translate html tags either. Translate Wikipedia Library in the same way as the global branch is named (click through from https://meta.wikimedia.org/wiki/The_Wikipedia_Library).
#: TWLight/emails/templates/emails/waitlist_notification-body-html.html:5
#, python-format
msgid "<p>Dear %(user)s,</p> <p>Thank you for applying for access to %(partner)s resources through The Wikipedia Library. There are no accounts currently available so your application has been waitlisted. Your application will be evaluated if/when more accounts become available. You can see all available resources at <a href=\"%(link)s\">%(link)s</a>.</p> <p>Best,</p> <p>The Wikipedia Library</p>"
msgstr ""

#. Translators: This email is sent to users when their application is waitlisted because there are no more accounts available. Don't translate Jinja variables in curly braces like user or partner. Translate Wikipedia Library in the same way as the global branch is named (click through from https://meta.wikimedia.org/wiki/The_Wikipedia_Library).
#: TWLight/emails/templates/emails/waitlist_notification-body-text.html:3
#, python-format
msgid "Dear %(user)s, Thank you for applying for access to %(partner)s resources through The Wikipedia Library. There are no accounts currently available so your application has been waitlisted. Your application will be evaluated if/when more accounts become available. You can see all available resources at: %(link)s Best, The Wikipedia Library"
msgstr ""

#. Translators: This is the subject of an email sent to users when their application is waitlisted because there are no more accounts available. Translate Wikipedia Library in the same way as the global branch is named (click through from https://meta.wikimedia.org/wiki/The_Wikipedia_Library).
#: TWLight/emails/templates/emails/waitlist_notification-subject.html:4
msgid "Your Wikipedia Library application has been waitlisted"
msgstr "Din ansøgning på Wikipedia biblioteket er blevet sat på ventelisten"

#. Translators: Shown to users when they successfully submit a new message using the contact us form.
#: TWLight/emails/views.py:55
msgid "Your message has been sent. We'll get back to you soon!"
msgstr ""

#. Translators: This message is shown to non-wikipedia editors who attempt to post data to the contact us form.
#. Translators: This message is shown to non-wikipedia editors who attempt to post data to suggestion form.
#: TWLight/emails/views.py:60 TWLight/resources/views.py:345
msgid "You must be a Wikipedia editor to do that."
msgstr "Du skal være logget ind som en Wikipedia skribent for at kunne gøre dette."

#. Translators: This is the heading of a data file which lists the number of days it took to decide on applications that have already been accepted/rejected.
#: TWLight/graphs/views.py:197
msgid "Days until decision"
msgstr "Dage indtil beslutning tages"

#. Translators: This is the heading of a data file which lists the number of days it took to decide on applications that have already been accepted/rejected. This heading denotes the number of applicants for a particular number of days.
#. Translators: This is the heading of a data file which lists the number of applications to a partner.
#: TWLight/graphs/views.py:199 TWLight/graphs/views.py:266
#: TWLight/graphs/views.py:294
msgid "Number of applications"
msgstr "Antal ansøgninger"

#. Translators: This is the heading of a data file, for a column containing date data.
#: TWLight/graphs/views.py:213 TWLight/graphs/views.py:292
#: TWLight/graphs/views.py:316
msgid "Date"
msgstr "Dato"

#. Translators: This is the heading of a data file. 'Number of partners' refers to the total number of publishers/databases open to applications on the website.
#: TWLight/graphs/views.py:215
msgid "Number of approved applications"
msgstr "Antal godkendte ansøgninger"

#. Translators: This is the heading of a data file, denoting the column which contains the dates (months) corresponding to data collection
#: TWLight/graphs/views.py:233
msgid "Month"
msgstr "Måned"

#. Translators: This is the heading of a data file which lists the median (not mean) number of days until a decision (approve or reject) was made on applications.
#: TWLight/graphs/views.py:235
msgid "Median days until decision"
msgstr "Median dage til beslutning"

#. Translators: This is the heading of a data file which lists the number of unique (not counting repeat applications) users who have applied to a partner.
#: TWLight/graphs/views.py:318
<<<<<<< HEAD
#, fuzzy
msgid "Number of unique users who applied"
msgstr "Antal unikke brugere der har ansøgt til {partner}"
=======
msgid "Number of unique users who applied"
msgstr "Antal unikke brugere der har ansøgt"
>>>>>>> 8f852c31

#. Translators: This is a warning which is shown when a user who is not a staff member attempts to download the pageview data file.
#: TWLight/graphs/views.py:333 TWLight/graphs/views.py:360
msgid "You must be staff to do that."
msgstr "Du må være personale for at gøre dette."

#. Translators: This is the heading for a downloadable data file showing the number of visitors to each page on the website. Page URL is the column which lists the URL of each page
#: TWLight/graphs/views.py:343 TWLight/graphs/views.py:377
#: TWLight/templates/dashboard.html:87
msgid "Page URL"
msgstr ""

#. Translators: This is the heading for a downloadable data file showing the number of visitors to each page on the website.
#: TWLight/graphs/views.py:344 TWLight/graphs/views.py:379
msgid "Number of (non-unique) visitors"
msgstr "Antal (ikke-unikke) besøgende"

#. Translators: Title for a list of languages if there is only one.
#. Translators: Users' detected or selected language.
#: TWLight/graphs/views.py:395 TWLight/resources/models.py:81
#: TWLight/users/models.py:75 TWLight/users/templates/users/preferences.html:8
msgid "Language"
msgstr "Sprog"

#: TWLight/graphs/views.py:396
msgid "Number of users"
msgstr "Antal brugere"

#. Translators: When staff upload a file containing access codes, it must be a .csv file. This error message is shown if it is any other file type.
#: TWLight/resources/admin.py:135
msgid "File must be a csv"
msgstr "Filen skal være csv"

#. Translators: When staff upload a file containing access codes, they receive this error message if the file size is too large.
#: TWLight/resources/admin.py:141
msgid "Uploaded file is too large."
msgstr "Den oplagte fil er for stor."

#. Translators: When staff upload a file containing access codes, they receive this message if a line in the file has more than 2 pieces of data.
#: TWLight/resources/admin.py:159
#, python-brace-format
msgid "Line {line_num} has {num_columns} columns. Expected 2."
msgstr ""

#. Translators: When staff upload a file containing access codes, they receive this message if a code is too long for the relevant database field, likely indicating an error.
#: TWLight/resources/admin.py:169
#, python-brace-format
msgid "Access code on line {line_num} is too long for the database field."
msgstr ""

#. Translators: When staff upload a file containing access codes, they receive this message if the column which should only contain a number contains anything that isn't a number.
#: TWLight/resources/admin.py:178
#, python-brace-format
msgid "Second column should only contain numbers. Error on line {line_num}."
msgstr ""

#. Translators: When staff upload a file containing access codes, they receive this message if a partner ID in the file doesn't correspond to a partner in the Library Card platform database.
#: TWLight/resources/admin.py:187
#, python-brace-format
msgid "File contains reference to invalid partner ID on line {line_num}"
msgstr ""

#. Translators: When staff successfully upload a file containing access codes, they receive this message.
#: TWLight/resources/admin.py:215
#, python-brace-format
msgid "{num_codes} access codes successfully uploaded!"
msgstr ""

#. Translators: When staff upload a file containing access codes, they receive this message if any were duplicates.
#: TWLight/resources/admin.py:219
#, python-brace-format
msgid "{num_duplicates} access codes ignored as duplicates."
msgstr ""

#. Translators: This labels a textfield where users can enter the name of the potential partner they'll suggest
#: TWLight/resources/forms.py:16
msgid "Name of the potential partner"
msgstr "Navnet på den potentielle partner"

#: TWLight/resources/forms.py:17
#: TWLight/resources/templates/resources/suggest.html:55
msgid "Description"
msgstr "Beskrivelse"

#: TWLight/resources/forms.py:18
msgid "Website"
msgstr "Webside"

#. Translators: When staff enter languages, they use ISO language codes. Don't translate ISO, LANGUAGES, or %(code)s.
#: TWLight/resources/models.py:31
#, python-format
msgid "%(code)s is not a valid language code. You must enter an ISO language code, as in the INTERSECTIONAL_LANGUAGES setting at https://github.com/WikipediaLibrary/TWLight/blob/master/TWLight/settings/base.py"
msgstr ""

#: TWLight/resources/models.py:48
msgid "Name"
msgstr "Navn"

#: TWLight/resources/models.py:49
msgid "Slug"
msgstr ""

#: TWLight/resources/models.py:52
msgid "Tag"
msgstr ""

#: TWLight/resources/models.py:53
msgid "Tags"
msgstr ""

#. Translators: Title for a list of languages if there is more than one.
#: TWLight/resources/models.py:83
msgid "Languages"
msgstr "Sprog"

#. Translators: In the administrator interface, this text is help text for a field where staff can enter the name of the partner. Don't translate McFarland.
#: TWLight/resources/models.py:138
msgid "Partner's name (e.g. McFarland). Note: this will be user-visible and *not translated*."
msgstr ""

#. Translators: In the administrator interface, this text is help text for a field where staff can specify the username of the account coordinator for this partner.
#: TWLight/resources/models.py:144
msgid "The coordinator for this Partner, if any."
msgstr "Koordinatoren for denne partner, hvis denne partner har en koordinator."

#. Translators: In the administrator interface, this text is help text for a check box where staff can select whether a publisher will be featured on the website's front page.
#: TWLight/resources/models.py:147
msgid "Mark as true to feature this partner on the front page."
msgstr "Marker som sandt for at fremhæve denne partner på forsiden."

#. Translators: In the administrator interface, this text is help text for a field where staff can enter the partner organisation's country.
#: TWLight/resources/models.py:150
msgid "Partner's primary location."
msgstr "Partnerens primære placering."

#. Translators: This is a status for a Partner, denoting that editors can apply for access.
#: TWLight/resources/models.py:169
msgid "Available"
msgstr "Tilgængelig"

#. Translators: This is a status for a Partner, denoting that editors cannot apply for access and the Partner will not be displayed to them.
#: TWLight/resources/models.py:171
#: TWLight/resources/templates/resources/partner_tile.html:35
msgid "Not available"
msgstr "Ikke tilgængelig"

#. Translators: This is the name of the authorization method whereby user accounts are set up via an access code.
#: TWLight/resources/models.py:185
msgid "Access codes"
msgstr ""

#. Translators: This is the name of the authorization method whereby users access resources via an IP proxy.
#: TWLight/resources/models.py:187
msgid "Proxy"
msgstr ""

#. Translators: This is the name of the authorization method whereby users access resources automatically via the library bundle.
#: TWLight/resources/models.py:189
msgid "Library Bundle"
msgstr ""

#. Translators: In the administrator interface, this text is help text for a field where staff can specify whether this partner should be displayed to users.
#: TWLight/resources/models.py:195
msgid "Should this Partner be displayed to users? Is it open for applications right now?"
msgstr ""

#. Translators: In the administrator interface, this text is help text for a field where staff specify whether users can request their account be renewed/extended for this partner.
#: TWLight/resources/models.py:200
msgid "Can access grants to this partner be renewed? If so, users will be able to request renewals at any time."
msgstr ""

#. Translators: In the administrator interface, this text is help text for a field where staff specify the total number of available accounts.
#: TWLight/resources/models.py:205 TWLight/resources/models.py:408
msgid "Add number of new accounts to the existing value, not by reseting it to zero."
msgstr ""

#. Translators: In the administrator interface, this text is help text for a field where staff can link to a partner's Terms of Use.
#: TWLight/resources/models.py:212
msgid "Link to terms of use. Required if users must agree to terms of use to get access; optional otherwise."
msgstr ""

#. Translators: In the administrator interface, this text is help text for a field where staff can provide a description of a partner's available resources.
#: TWLight/resources/models.py:217
msgid "Optional short description of this partner's resources."
msgstr ""

#. Translators: In the administrator interface, this text is help text for a field where staff can provide a long description of a partner's available resources.
#: TWLight/resources/models.py:221
msgid "Optional detailed description in addition to the short description such as collections, instructions, notes, special requirements, alternate access options, unique features, citations notes."
msgstr ""

#. Translators: In the administrator interface, this text is help text for a field where staff can provide instructions to coordinators on sending user data to partners.
#: TWLight/resources/models.py:227
msgid "Optional instructions for sending application data to this partner."
msgstr ""

#. Translators: In the administrator interface, this text is help text for a field where staff can provide email instructions to editors for using an access code to access a partner resource.
#: TWLight/resources/models.py:232
msgid "Optional instructions for editors to use access codes for this partner. Sent via email upon access code assignment."
msgstr ""

#. Translators: In the administrator interface, this text is help text for a field where staff can optionally provide a excerpt word limit per article.
#: TWLight/resources/models.py:237
msgid "Optional excerpt limit in terms of number of words per article. Leave empty if no limit."
msgstr ""

#. Translators: In the administrator interface, this text is help text for a field where staff can optionally provide a excerpt word limit per article in terms of percentage per article.
#: TWLight/resources/models.py:241
msgid "Optional excerpt limit in terms of percentage (%) of an article. Leave empty if no limit."
msgstr ""

#. Translators: In the administrator interface, this text is help text for a field where staff can specify which method of account distribution this partner uses.
#: TWLight/resources/models.py:246
msgid "Which authorization method does this partner use? 'Email' means the accounts are set up via email, and is the default. Select 'Access Codes' if we send individual, or group, login details or access codes. 'Proxy' means access delivered directly via EZProxy, and Library Bundle is automated proxy-based access."
msgstr ""

#. Translators: In the administrator interface, this text is help text for a field where staff can specify whether users can apply for one or multiple collections of resources. Streams means 'collections'.
#: TWLight/resources/models.py:256
msgid "If True, users can only apply for one Stream at a time from this Partner. If False, users can apply for multiple Streams at a time. This field must be filled in when Partners have multiple Streams, but may be left blank otherwise."
msgstr ""

#. Translators: In the administrator interface, this text is help text for a field where staff can specify the languages a partner has resources in.
#: TWLight/resources/models.py:263
msgid "Select all languages in which this partner publishes content."
msgstr "Vælg alle sprog som denne partner udgiver indhold i."

#: TWLight/resources/models.py:270
msgid "Old Tags"
msgstr ""

#. Translators: In the administrator interface, this text is help text for a field where staff can link to a partner's registration page.
#: TWLight/resources/models.py:281
msgid "Link to registration page. Required if users must sign up on the partner's website in advance; optional otherwise."
msgstr ""

#. Translators: In the administrator interface, this text is help text for a check box where staff can select whether users must specify their real name when applying
#: TWLight/resources/models.py:285
msgid "Mark as true if this partner requires applicant names."
msgstr ""

#. Translators: In the administrator interface, this text is help text for a check box where staff can select whether users must specify the country in which they live when applying.
#: TWLight/resources/models.py:288
msgid "Mark as true if this partner requires applicant countries of residence."
msgstr ""

#. Translators: In the administrator interface, this text is help text for a check box where staff can select whether users must specify a title for the resource they want to access when applying.
#: TWLight/resources/models.py:292
msgid "Mark as true if this partner requires applicants to specify the title they want to access."
msgstr ""

#. Translators: In the administrator interface, this text is help text for a check box where staff can select whether users must specify a collection of resources when applying.
#: TWLight/resources/models.py:296
msgid "Mark as true if this partner requires applicants to specify the database they want to access."
msgstr ""

#. Translators: In the administrator interface, this text is help text for a check box where staff can select whether users must specify their occupation when applying.
#: TWLight/resources/models.py:300
msgid "Mark as true if this partner requires applicants to specify their occupation."
msgstr ""

#. Translators: In the administrator interface, this text is help text for a check box where staff can select whether users must specify their institutional affiliation (e.g. university) when applying.
#: TWLight/resources/models.py:304
msgid "Mark as true if this partner requires applicants to specify their institutional affiliation."
msgstr ""

#. Translators: In the administrator interface, this text is help text for a check box where staff can select whether users must agree to Terms of Use when applying.
#: TWLight/resources/models.py:308
msgid "Mark as true if this partner requires applicants to agree with the partner's terms of use."
msgstr ""

#. Translators: In the administrator interface, this text is help text for a check box where staff can select whether users must first register at the organisation's website before finishing their application.
#: TWLight/resources/models.py:312
msgid "Mark as true if this partner requires applicants to have already signed up at the partner website."
msgstr ""

#. Translators: In the administrator interface, this text is help text for a field where staff can upload an image to be used as this partner's logo.
#: TWLight/resources/models.py:374
msgid "Optional image file that can be used to represent this partner."
msgstr ""

#. Translators: In the administrator interface, this text is help text for a field where staff can add the name of a collection of resources. Don't translate Health and Behavioral Sciences.
#: TWLight/resources/models.py:402
msgid "Name of stream (e.g. 'Health and Behavioral Sciences). Will be user-visible and *not translated*. Do not include the name of the partner here."
msgstr ""

#. Translators: In the administrator interface, this text is help text for a field where staff can add a description of a collection of resources.
#: TWLight/resources/models.py:412
msgid "Optional description of this stream's resources."
msgstr ""

#. Translators: In the administrator interface, this text is help text for a field where staff can add someone's job title. Example can be changed to something more language appropriate.
#: TWLight/resources/models.py:453
msgid "Organizational role or job title. This is NOT intended to be used for honorifics. Think 'Director of Editorial Services', not 'Ms.' Optional."
msgstr ""

#. Translators: In the administrator interface, this text is help text for a field where staff can add the 'friendly' version of someone's name. e.g. Sam instead of Samuel. Name can be changed to be language appropriate.
#: TWLight/resources/models.py:460
msgid "The form of the contact person's name to use in email greetings (as in 'Hi Jake')"
msgstr ""

#. Translators: In the administrator interface, this text is help text for a field where staff can add partner suggestions.
#: TWLight/resources/models.py:479
msgid "Potential partner's name (e.g. McFarland)."
msgstr "Navn på den potentielle partner (for eksempel McFarland)."

#. Translators: In the administrator interface, this text is help text for a field where staff can provide a description of a potential partner.
#: TWLight/resources/models.py:483
msgid "Optional description of this potential partner."
msgstr "Valgfri beskrivelse af denne potentielle partner."

#. Translators: In the administrator interface, this text is help text for a field where staff can link to a potential partner's website.
#: TWLight/resources/models.py:487
msgid "Link to the potential partner's website."
msgstr "Link til den potentielle partners webside."

#. Translators: In the administrator interface, this text is help text for a field where staff can link a user as the author to a suggestion.
#: TWLight/resources/models.py:491
msgid "User who authored this suggestion."
msgstr "Brugeren der forfattede dette forslag."

#. Translators: In the administrator interface, this text is help text for a field where staff can link multiple users to a suggestion (as upvotes).
#: TWLight/resources/models.py:495
msgid "Users who have upvoted this suggestion."
msgstr "Brugere der har stemt på dette forslag."

#. Translators: In the administrator interface, this text is help text for a field where staff can provide links to help videos (if any) for a partner.
#: TWLight/resources/models.py:520
msgid "URL of a video tutorial."
msgstr ""

#. Translators: In the administrator interface, this text is help text for a field where staff can add an access code for a partner, to be used by editors when signing up for access.
#: TWLight/resources/models.py:541
#, fuzzy
msgid "An access code for this partner."
msgstr "Koordinatoren for denne partner, hvis denne partner har en koordinator."

#. Translators: This text is shown to staff who are uploading access codes, instructing them on the format the file should take.
#: TWLight/resources/templates/resources/csv_form.html:6
msgid "To upload access codes, create a .csv file containing two columns: The first containing the access codes, and the second the ID of the partner the code should be linked to."
msgstr ""

#. Translators: This labels a button for uploading files containing lists of access codes.
#: TWLight/resources/templates/resources/csv_form.html:23
msgid "Upload"
msgstr ""

#. Translators: If we have no available accounts for a partner, the coordinator can change the application system to a waiting list.
#: TWLight/resources/templates/resources/partner_detail.html:36
#: TWLight/resources/templates/resources/partner_detail.html:103
msgid "There are no access grants available for this partner at this time. You can still apply for access; applications will be processed when access is available."
msgstr ""

#. Translators: This text labels a button which users can click to renew a previously approved application.
#: TWLight/resources/templates/resources/partner_detail.html:48
#: TWLight/resources/templates/resources/partner_detail.html:50
#: TWLight/resources/templates/resources/partner_detail.html:114
#: TWLight/resources/templates/resources/partner_detail.html:116
msgid "Renew"
msgstr "Forny"

#. Translators: This text labels a button which users can click to view previously submitted applications.
#: TWLight/resources/templates/resources/partner_detail.html:56
#: TWLight/resources/templates/resources/partner_detail.html:121
msgid "View applications"
msgstr "Vis ansøgninger"

#. Translators: This text labels a button which users can click to view a previously submitted application.
#: TWLight/resources/templates/resources/partner_detail.html:59
#: TWLight/resources/templates/resources/partner_detail.html:123
msgid "View application"
msgstr "Vis ansøgning"

#. Translators: This text links to the minimum user requirements and terms of use on the partner page.
#: TWLight/resources/templates/resources/partner_detail.html:65
#: TWLight/resources/templates/resources/partner_detail.html:129
#, python-format
msgid "Before applying, please review the <strong><a href=\"%(about)s#req\">minimum requirements</a></strong> for access and our <strong><a href=\"%(terms)s\">terms of use</a></strong>."
msgstr ""

#. Translators: If a partner is currently waitlisted, this button allows coordinators to remove the partner from the waitlist.
#: TWLight/resources/templates/resources/partner_detail.html:86
#: TWLight/resources/templates/resources/partner_detail.html:146
msgid "Remove from waitlist"
msgstr "Fjern fra venteliste"

#. Translators: If a partner is not currently waitlisted, this button allows coordinators to add the partner to the waitlist.
#: TWLight/resources/templates/resources/partner_detail.html:89
#: TWLight/resources/templates/resources/partner_detail.html:146
msgid "Set as waitlisted"
msgstr "Tilføj til venteliste"

#. Translators: When a coordinator is assigned to a partner, their details are shown on the page. This text titles that section. <strong> tags should not be translated, nor should partner.
#: TWLight/resources/templates/resources/partner_detail.html:157
#, python-format
msgid "<strong>%(coordinator)s</strong> processes applications to %(partner)s."
msgstr ""

#. Translators: When a coordinator is assigned to a partner, their details are shown on the page. This text labels a link to their Talk page on Wikipedia, and should be translated to the text used for Talk pages in the language you are translating to.
#: TWLight/resources/templates/resources/partner_detail.html:166
msgid "Talk page"
msgstr "Diskussionsside"

#. Translators: When a coordinator is assigned to a partner, their details are shown on the page. This text labels a link to Special:EmailUser on Wikipedia, and should be translated to the text of https://en.wikipedia.org/wiki/Special:EmailUser in the language you are translating to.
#: TWLight/resources/templates/resources/partner_detail.html:174
msgid "Special:EmailUser page"
msgstr ""

#. Translators: If no account coordinator is assigned to a partner, the Wikipedia Library team will coordinate signups. Translate Wikipedia Library in the same way as the global branch is named (click through from https://meta.wikimedia.org/wiki/The_Wikipedia_Library).
#: TWLight/resources/templates/resources/partner_detail.html:181
msgid "The Wikipedia Library team will process this application. Want to help? <a href=\"https://en.wikipedia.org/wiki/Wikipedia:The_Wikipedia_Library/Coordinators/Signup\">Sign up as a coordinator.</a>"
msgstr ""

#. Translators: This text labels a button coordinators can click to view a list of users who have applied for access for a particular partner
#: TWLight/resources/templates/resources/partner_detail.html:190
msgid "List applications"
msgstr ""

#. Translators: If a partner has no description written, this message is shown in the Description field on the partner page.
#: TWLight/resources/templates/resources/partner_detail.html:215
msgid "Description not available."
msgstr "Beskrivelse er ikke tilgængelig."

#. Translators: If a partner has video tutorials, this text shows as the title for that information field.
#: TWLight/resources/templates/resources/partner_detail.html:251
msgid "Video tutorials"
msgstr ""

#: TWLight/resources/templates/resources/partner_detail.html:256
msgid "Video"
msgstr "Video"

#. Translators: If a partner has content languages specified, this message precedes the list of those languages on the partner page.
#: TWLight/resources/templates/resources/partner_detail.html:271
msgid "Language(s)"
msgstr "Sprog"

#. Translators: If a partner has no content languages specified, this message is shown in the Languages field on the partner page.
#: TWLight/resources/templates/resources/partner_detail.html:281
msgid "Languages not available."
msgstr "Sprog er ikke tilgængelige."

#. Translators: If a partner has specified the excerpt limit, this text shows as the title for that information field.
#: TWLight/resources/templates/resources/partner_detail.html:294
msgid "Excerpt limit"
msgstr ""

#. Translators: If a partner has specified the excerpt limit both in words and percentage, this message will display the percentage of words and the number of words on the partner page.
#: TWLight/resources/templates/resources/partner_detail.html:301
#, python-format
msgid "%(object)s allows a maximum of %(excerpt_limit)s words or %(excerpt_limit_percentage)s%% of an article be excerpted into a Wikipedia article."
msgstr ""

#. Translators: If a partner has specified the excerpt limit in words, this message will display the number of words on the partner page.
#: TWLight/resources/templates/resources/partner_detail.html:308
#, python-format
msgid "%(object)s allows a maximum of %(excerpt_limit)s words be excerpted into a Wikipedia article."
msgstr ""

#. Translators: If a partner has specified the excerpt limit in percentage, this message will display the percentage of words on the partner page.
#: TWLight/resources/templates/resources/partner_detail.html:315
#, python-format
msgid "%(object)s allows a maximum of %(excerpt_limit_percentage)s%% of an article be excerpted into a Wikipedia article."
msgstr ""

#. Translators: If a partner has other requirements for access, this text shows as the title for that information field. (e.g. https://wikipedialibrary.wmflabs.org/partners/10/).
#: TWLight/resources/templates/resources/partner_detail.html:333
msgid "Special requirements for applicants"
msgstr "Specielle krav for ansøgere"

#. Translators: If a user must agree to a Terms of Use document, they see this message, and must enter the name of the resource. Don't translate publisher or url.
#: TWLight/resources/templates/resources/partner_detail.html:341
#, python-format
msgid "%(publisher)s requires that you agree with its <a href=\"%(url)s\">terms of use</a>."
msgstr ""

#. Translators: If a user must provide their real name to apply to a partner, they see this message, and must enter the name of the resource. Don't translate publisher.
#: TWLight/resources/templates/resources/partner_detail.html:351
#, python-format
msgid "%(publisher)s requires that you provide your real name."
msgstr ""

#. Translators: If a user must provide the name of the country where they currently live to apply to a partner, they see this message, and must enter the name of the resource. Don't translate publisher.
#: TWLight/resources/templates/resources/partner_detail.html:360
#, python-format
msgid "%(publisher)s requires that you provide your country of residence."
msgstr ""

#. Translators: If a user must provide their occupation to apply to a partner, they see this message, and must enter the name of the resource. Don't translate publisher.
#: TWLight/resources/templates/resources/partner_detail.html:369
#, python-format
msgid "%(publisher)s requires that you provide your occupation."
msgstr ""

#. Translators: If a user must provide their institutional affiliation (e.g. university) to apply to a partner, they see this message, and must enter the name of the resource. Don't translate publisher.
#: TWLight/resources/templates/resources/partner_detail.html:378
#, python-format
msgid "%(publisher)s requires that you provide your institutional affiliation."
msgstr ""

#. Translators: If a user must select a specific resource to apply for, they see this message, and must enter the name of the resource. Don't translate publisher.
#: TWLight/resources/templates/resources/partner_detail.html:387
#, python-format
msgid "%(publisher)s requires that you specify a particular title that you want to access."
msgstr ""

#. Translators: If a user must register on the partner website before applying, they see this message. Don't translate partner.
#: TWLight/resources/templates/resources/partner_detail.html:397
#, python-format
msgid "%(publisher)s requires that you sign up for an account before applying for access."
msgstr ""

#. Translators: If a partner has multiple collections which can be selected, this text shows as the title for that information field. (e.g. https://wikipedialibrary.wmflabs.org/partners/10/).
#: TWLight/resources/templates/resources/partner_detail.html:416
msgid "Collections"
msgstr "Samlinger"

#. Translators: If a partner has their location listed, this message is a label for that location
#: TWLight/resources/templates/resources/partner_detail.html:453
msgid "Location"
msgstr "Placering"

#. Translators: If a partner has a Terms of Use listed, this message is shown in the Terms of Use field (e.g. https://wikipedialibrary.wmflabs.org/partners/8/).
#: TWLight/resources/templates/resources/partner_detail.html:457
msgid "Terms of use"
msgstr "Vilkår for anvendelse"

#. Translators: If a partner has no Terms of Use listed, this message is shown in the Terms of Use field (e.g. https://wikipedialibrary.wmflabs.org/partners/12/).
#: TWLight/resources/templates/resources/partner_detail.html:460
msgid "Terms of use not available."
msgstr "Vilkår for anvendelse ikke tilgængelige."

#. Translators: This is the heading for the section of a partner page showing data about applications to that partner.
#. Translators: Shown in the top bar of almost every page, linking to the statitics for applications.
#: TWLight/resources/templates/resources/partner_detail.html:472
#: TWLight/templates/base.html:126
msgid "Metrics"
msgstr "Målinger"

#. Translators: This is the label for a number which shows the total number of aplications submitted for one partner. (e.g. https://wikipedialibrary.wmflabs.org/partners/8/).
#: TWLight/resources/templates/resources/partner_detail.html:485
msgid "Total applications (all time)"
msgstr "Antal ansøgninger (altid)"

#. Translators: This is the label for a number which shows the total number of unique (not counting duplicates) users who have applied for access for one partner. (e.g. https://wikipedialibrary.wmflabs.org/partners/8/).
#: TWLight/resources/templates/resources/partner_detail.html:501
msgid "Total unique applicants (all time)"
msgstr "Antal unikke ansøgninger (altid)"

#. Translators: This is the label for a number which shows the median (not mean) number of days between users applying and a coordinator making a decision on their application. (e.g. https://wikipedialibrary.wmflabs.org/partners/8/).
#: TWLight/resources/templates/resources/partner_detail.html:523
msgid "Median days from application to decision"
msgstr ""

#. Translators: This is the section header for accounts availability numbers for the available stream(s). (e.g. https://wikipedialibrary.wmflabs.org/partners/52/).
#: TWLight/resources/templates/resources/partner_detail.html:538
msgid "Accounts availability"
msgstr "Kontos tilgængelighed"

#. Translators: This help text is visible to coordinators and superusers when a negative accounts available number is displayed.
#: TWLight/resources/templates/resources/partner_detail.html:548
#: TWLight/resources/templates/resources/partner_detail.html:564
msgid "Actual negative number visible to coordinators and superusers only"
msgstr ""

#. Translators: This is the label which shows the number of accounts available for the particular partner. (e.g. https://wikipedialibrary.wmflabs.org/partners/8/).
#: TWLight/resources/templates/resources/partner_detail.html:559
#, fuzzy
msgid "Accounts available:"
msgstr "Kontos tilgængelighed"

#. Translators: This is the section header for application statistics for a specific partner resources, arranged by the status of submitted applications. (e.g. https://wikipedialibrary.wmflabs.org/partners/8/).
#: TWLight/resources/templates/resources/partner_detail.html:575
msgid "Applications by status"
msgstr "Ansøgninger efter status"

#. Translators: This is the anchor text for a hyperlink directing users to download statistical information as a comma separated value file. (e.g. https://wikipedialibrary.wmflabs.org/partners/8/).
#: TWLight/resources/templates/resources/partner_detail.html:579
#: TWLight/resources/templates/resources/partner_detail.html:614
#: TWLight/resources/templates/resources/partner_detail.html:620
#: TWLight/resources/templates/resources/partner_detail.html:626
#: TWLight/templates/dashboard.html:77 TWLight/templates/dashboard.html:143
#: TWLight/templates/dashboard.html:148 TWLight/templates/dashboard.html:160
#: TWLight/templates/dashboard.html:170 TWLight/templates/dashboard.html:186
msgid "download as csv"
msgstr "hent som csv"

#. Translators: This is the label and number which shows the total number of applications approved for a specific partner resource. (e.g. https://wikipedialibrary.wmflabs.org/partners/8/).
#: TWLight/resources/templates/resources/partner_detail.html:586
#, invalid-plural, python-format
msgid "Number of applications approved (all time): %(total_apps_approved_or_sent)s"
msgid_plural "Number of applications approved (all time): %(total_apps_approved_or_sent)s"
msgstr[0] ""
msgstr[1] ""

#. Translators: This is the label and number which shows the total number of unique users who have been approved for access to a specific partner resource. (e.g. https://wikipedialibrary.wmflabs.org/partners/8/).
#: TWLight/resources/templates/resources/partner_detail.html:595
#, invalid-plural, python-format
msgid "Number of unique users with approved applications (all time): %(unique_users_approved_or_sent)s"
msgid_plural "Number of unique users with approved applications (all time): %(unique_users_approved_or_sent)s"
msgstr[0] ""
msgstr[1] ""

#. Translators: This is the heading of a section on partner pages which shows graphs for application numbers with time (e.g. https://wikipedialibrary.wmflabs.org/partners/8/).
#: TWLight/resources/templates/resources/partner_detail.html:611
msgid "Applications over time"
msgstr "Ansøgninger over tid"

#. Translators: This is the title of a graph on partner pages (e.g. https://wikipedialibrary.wmflabs.org/partners/8/) for a graph showing the number of applications over time.
#: TWLight/resources/templates/resources/partner_detail.html:614
msgid "All applications"
msgstr "Alle ansøgninger"

#. Translators: This is the title of a graph on partner pages (e.g. https://wikipedialibrary.wmflabs.org/partners/8/) for a graph showing the number of approved applications over time.
#: TWLight/resources/templates/resources/partner_detail.html:620
msgid "Approved applications only"
msgstr "Kun godkendte ansøgninger"

#. Translators: This is the title of a graph on partner pages (e.g. https://wikipedialibrary.wmflabs.org/partners/8/) for a graph showing the number of unique applicants over time.
#: TWLight/resources/templates/resources/partner_detail.html:626
msgid "Unique users over time"
msgstr "Unikke brugere over tid"

#: TWLight/resources/templates/resources/partner_filter.html:10
msgid "Browse Partners"
msgstr "Gennemse partnere"

#. Translators: On the 'browse partners' page this button is above the partner list and can be clicked by users to navigate to the partner suggestions page.
#. Translators: This button is at the bottom of every page and can be clicked by users to navigate to the partner suggestions page.
#: TWLight/resources/templates/resources/partner_filter.html:24
#: TWLight/templates/base.html:241
msgid "Suggest a partner"
msgstr "Forslå en partner"

#. Translators: This text is on a button users can click to go to the page where they can apply for many partners in one application (https://wikipedialibrary.wmflabs.org/applications/request/)
#: TWLight/resources/templates/resources/partner_filter.html:30
<<<<<<< HEAD
#, fuzzy
msgid "Apply to multiple partners"
msgstr "Samlet antal partnere"
=======
msgid "Apply to multiple partners"
msgstr "Ansøg til adskillige partnere"
>>>>>>> 8f852c31

#: TWLight/resources/templates/resources/partner_filter.html:41
msgid "No partners meet the specified criteria."
msgstr ""

#. Translators: Alt text for publisher logos on the browse partner page (https://wikipedialibrary.wmflabs.org/partners/). Don't translate partner.
#: TWLight/resources/templates/resources/partner_tile.html:26
msgid "Link to {{ partner }} signup page"
msgstr ""

#. Translators: On the Browse page (https://wikipedialibrary.wmflabs.org/partners/), this text is shown for a partner who has no content languages to show.
#: TWLight/resources/templates/resources/partner_tile.html:59
msgid "Language(s) not known"
msgstr "Ukendt(e) sprog"

#. Translators: On the page listing approved users, staff can unassign a code from a user. This is the title of the page which confirms the code removal.
#: TWLight/resources/templates/resources/partner_unassign_code.html:8
msgid "Unassign code?"
msgstr ""

#. Translators: This message is displayed on the page where staff can unassign codes from users.
#: TWLight/resources/templates/resources/partner_unassign_code.html:14
#, python-format
msgid "Unassign access code <code>%(code)s</code> from %(editor)s?"
msgstr ""

#: TWLight/resources/templates/resources/partner_users.html:7
#, python-format
msgid "%(partner)s approved users"
msgstr ""

#. Translators: On the page where coordinators can view data on applications to a partner they coordinate, this is a table column heading for date an application was made.
#: TWLight/resources/templates/resources/partner_users.html:29
#: TWLight/resources/templates/resources/partner_users.html:80
msgid "Application date"
msgstr "Ansøgningsdato"

#. Translators: On the page where coordinators can view data on applications to a partner they coordinate, this is a table column heading for date an application was approved by a coordinator.
#: TWLight/resources/templates/resources/partner_users.html:31
#: TWLight/resources/templates/resources/partner_users.html:82
msgid "Application approved"
msgstr "Ansøgning godkendt"

#. Translators: On the page where coordinators can view data on applications to a partner they coordinate, this is a table column heading denoting whether an application was a renewal.
#: TWLight/resources/templates/resources/partner_users.html:33
#: TWLight/resources/templates/resources/partner_users.html:84
msgid "Renewal?"
msgstr "Fornyelse?"

#. Translators: On the page where coordinators can view data on applications to a partner they coordinate, this is a table column heading for the stream (collection) the user applied for.
#: TWLight/resources/templates/resources/partner_users.html:36
#: TWLight/resources/templates/resources/partner_users.html:87
msgid "Stream"
msgstr ""

#. Translators: Denotes whether an application was imported to the platform, because it was submitted before the library card was launched.
#: TWLight/resources/templates/resources/partner_users.html:49
#: TWLight/resources/templates/resources/partner_users.html:100
msgid "Imported"
msgstr "Importeret"

#. Translators: This is the title of the form where users can submit partner suggestions.
#: TWLight/resources/templates/resources/suggest.html:18
msgid "Suggest partners"
msgstr "Forslå partnere"

#. Translators: This is the title of the panel where user suggestions are displayed.
#: TWLight/resources/templates/resources/suggest.html:38
msgid "Browse and support suggestions"
msgstr "Gennemse og støt forslag"

#. Translators: This button is at the partner suggestions page for coordinators to delete suggestions.
#: TWLight/resources/templates/resources/suggest.html:47
msgid "Delete"
msgstr "Slet"

#. Translators: This is the text that appears before the URL of every partner suggestion.
#: TWLight/resources/templates/resources/suggest.html:59
msgid "URL"
msgstr "Webadresse"

#: TWLight/resources/templates/resources/suggest.html:64
#: TWLight/resources/templates/resources/suggest.html:80
msgid "Upvoted"
msgstr "Stemt"

#: TWLight/resources/templates/resources/suggest.html:64
#: TWLight/resources/templates/resources/suggest.html:80
msgid "Upvote"
msgstr "Stem"

#. Translators: This message is displayed on the page where coordinators can request the deletion of a suggestion.
#: TWLight/resources/templates/resources/suggestion_confirm_delete.html:9
#, python-format
msgid "Are you sure you want to delete <b>%(object)s</b>?"
msgstr ""

#. Translators: This is the button users click to confirm changes to their personal information.
#: TWLight/resources/templates/resources/suggestion_confirm_delete.html:13
#: TWLight/users/views.py:371
msgid "Confirm"
msgstr "Bekræft"

#. Translators: Staff members can see partners on the Browse page (https://wikipedialibrary.wmflabs.org/partners/) which are hidden from other users.
#: TWLight/resources/views.py:39
msgid "Because you are a staff member, this page may include Partners who are not yet available to all users."
msgstr ""

#: TWLight/resources/views.py:61
msgid "This partner is not available. You can see it because you are a staff member, but it is not visible to non-staff users."
msgstr ""

#. Translators: When an account coordinator changes a partner from being open to applications to having a 'waitlist', they are shown this message.
#: TWLight/resources/views.py:227
msgid "This partner is now waitlisted"
msgstr "Denne partner er nu på ventelisten"

#. Translators: When an account coordinator changes a partner from having a 'waitlist' to being open for applications, they are shown this message.
#: TWLight/resources/views.py:231
msgid "This partner is now available for applications"
msgstr "Denne partner er nu tilgængelig for ansøgninger"

#. Translators: Shown to users when they successfully add a new partner suggestion.
#: TWLight/resources/views.py:340
msgid "Your suggestion has been added."
msgstr "Dit forslag er blevet tilføjet."

#. Translators: Shown to coordinators when they successfully delete a partner suggestion
#: TWLight/resources/views.py:360
msgid "Suggestion has been deleted."
msgstr "Forslaget er blevet slettet."

#. Translators: Shown on the website's 400 page, when a user sends a bad request.
#: TWLight/templates/400.html:8
msgid "Bad Request"
msgstr ""

#. Translators: Shown on the website's 400 page, when a user sends a bad request.
#: TWLight/templates/400.html:12
msgid "Sorry; we don't know what to do with that."
msgstr "Beklager; vi aner ikke hvad vi skal gøre med dette."

#. Translators: Shown on the website's 400 page, when a user sends a bad request. Don't translate path or Phabricator.
#: TWLight/templates/400.html:17
#, python-format
msgid "If you think we should know what to do with that, please email us about this error at <a href=\"mailto:wikipedialibrary@wikimedia.org?Subject=Wikipedia%%20Library%%20%(path)s%%20Permission%%20denied\">wikipedialibrary@wikimedia.org</a> or report it to us on <a href=\"https://phabricator.wikimedia.org/maniphest/task/edit/form/1/?projectPHIDs=Library-Card-Platform&title=Wikipedia%%20Library%%20%(path)s%%20Bad%%20Request\">Phabricator</a>"
msgstr ""

#. Translators: Alt text for an image shown on the 400 error page.
#. Translators: Alt text for an image shown on the 403 error page.
#: TWLight/templates/400.html:30 TWLight/templates/403.html:30
msgid "Sad hamster in a cage"
msgstr "Trist hamster i et bur"

#. Translators: Shown on the website's 403 page, when a user attempts to navigate to a page they don't have permission to view.
#: TWLight/templates/403.html:8
msgid "Permission denied"
msgstr "Adgang nægtet"

#. Translators: Shown on the website's 403 page, when a user attempts to navigate to a page they don't have permission to view.
#: TWLight/templates/403.html:12
msgid "Sorry; you aren't allowed to do that."
msgstr "Beklager; du har ikke tilladelse til at gøre dette."

#. Translators: Shown on the website's 403 page, when a user attempts to navigate to a page they don't have permission to view. Don't translate path or Phabricator.
#: TWLight/templates/403.html:17
#, python-format
msgid "If you think your account should be able to do that, please email us about this error at <a href=\"mailto:wikipedialibrary@wikimedia.org?Subject=Wikipedia%%20Library%%20%(path)s%%20Permission%%20denied\">wikipedialibrary@wikimedia.org</a> or report it to us on <a href=\"https://phabricator.wikimedia.org/maniphest/task/edit/form/1/?projectPHIDs=Library-Card-Platform&title=Wikipedia%%20Library%%20%(path)s%%20Permission%%20denied\">Phabricator</a>"
msgstr ""

#. Translators: Shown on the website's 404 page, when a user attempts to navigate to a page that doesn't exist.
#: TWLight/templates/404.html:8
msgid "Not found"
msgstr "Ikke fundet"

#. Translators: Shown on the website's 404 page, when a user attempts to navigate to a page that doesn't exist.
#: TWLight/templates/404.html:12
msgid "Sorry; we can't find that."
msgstr "Beklager; men det kan vi ikke finde."

#. Translators: Shown on the website's 404 page, when a user attempts to navigate to a page that doesn't exist. Don't translate path or Phabricator.
#: TWLight/templates/404.html:16
#, python-format
msgid "If you are certain that something should be here, please email us about this error at <a href=\"mailto:wikipedialibrary@wikimedia.org?Subject=Wikipedia%%20Library%%20%(path)s%%20Not%%20found\"> wikipedialibrary@wikimedia.org</a> or report it to us on <a href=\"https://phabricator.wikimedia.org/maniphest/task/edit/form/1/?projectPHIDs=Library-Card-Platform&title=Wikipedia%%20Library%%20%(path)s%%20Not%%20found\">Phabricator</a>"
msgstr ""

#. Translators: Alt text for an image shown on the 404 error page.
#: TWLight/templates/404.html:29
msgid "A crab on a beach looking towards the camera"
msgstr "En krabbe på stranden der kigger mod kameraet"

#. Translators: This text is found on the About page (https://wikipedialibrary.wmflabs.org/about/). Translate Wikipedia Library in the same way as the global branch is named (click through from https://meta.wikimedia.org/wiki/The_Wikipedia_Library).
#: TWLight/templates/about.html:6
msgid "About the Wikipedia Library"
msgstr "Om Wikipedia biblioteket"

#. Translators: This text is found on the About page (https://wikipedialibrary.wmflabs.org/about/). Wikimedia Foundation should not be translated. Translate Wikipedia Library in the same way as the global branch is named (click through from https://meta.wikimedia.org/wiki/The_Wikipedia_Library).
#: TWLight/templates/about.html:10
msgid "The Wikipedia Library provides free access to research materials to improve your ability to contribute content to Wikimedia projects."
msgstr ""

#. Translators: This text is found on the About page (https://wikipedialibrary.wmflabs.org/about/). Wikimedia Foundation should not be translated. Translate Wikipedia Library in the same way as the global branch is named (click through from https://meta.wikimedia.org/wiki/The_Wikipedia_Library).
#: TWLight/templates/about.html:18
msgid "The Wikipedia Library Card Platform is our central tool for reviewing applications and providing access to those partner resources. Here you can see which partnerships are available, what kinds of materials each database provides, and apply for the ones you want. Volunteer coordinators, who have signed non-disclosure agreements with the Wikimedia Foundation, review applications and work with partners to get you your free access."
msgstr ""

#. Translators: This text is found on the About page (https://wikipedialibrary.wmflabs.org/about/). Don't translate terms_url.
#: TWLight/templates/about.html:26
#, python-format
msgid "For more information about how application information is stored and reviewed please see our <a href=\"%(terms_url)s\">terms of use and privacy policy</a>. Accounts you apply for are also subject to the Terms of Use provided by each partner’s platform; please review them."
msgstr ""

#. Translators: This text is found on the About page (https://wikipedialibrary.wmflabs.org/about/).
#: TWLight/templates/about.html:32
msgid "Who can receive access?"
msgstr "Hvem kan få adgang?"

#. Translators: This text is found on the About page (https://wikipedialibrary.wmflabs.org/about/). Wikimedia Foundation should not be translated.
#: TWLight/templates/about.html:36
msgid "Any active editor in good standing can receive access.  Applications are reviewed based on the editor’s need and contributions. If you think you could use access to one of our partner resources and are an active editor in any project supported by the Wikimedia Foundation, please apply."
msgstr ""

#. Translators: This text is found on the About page (https://wikipedialibrary.wmflabs.org/about/).
#: TWLight/templates/about.html:43
msgid "Any editor can apply for access, but there are a few basic requirements:"
msgstr "Enhver skribent kan ansøge om adgang, men der er nogle få grundlæggende krav:"

#. Translators: This text is found on the About page (https://wikipedialibrary.wmflabs.org/about/).
#: TWLight/templates/about.html:47
msgid "You have an account that is a minimum of 6 months old"
msgstr "Du har en konto der er mindst 6 måneder gammel"

#. Translators: This text is found on the About page (https://wikipedialibrary.wmflabs.org/about/).
#: TWLight/templates/about.html:51
msgid "You have a minimum of 500 edits"
msgstr "Du har lavet mindst 500 redigeringer"

#. Translators: This text is found on the About page (https://wikipedialibrary.wmflabs.org/about/).
#: TWLight/templates/about.html:55
msgid "You have made at least 10 edits to Wikimedia projects in the last month"
msgstr "Du har udført mindst 10 redigeringer til Wikimedia projekter den seneste måned"

#. Translators: This text is found on the About page (https://wikipedialibrary.wmflabs.org/about/).
#: TWLight/templates/about.html:59
msgid "You are not currently blocked from editing Wikipedia"
msgstr "Du er på nuværende tidspunkt ikke blokeret fra et redigere Wikipedia"

#. Translators: This text is found on the About page (https://wikipedialibrary.wmflabs.org/about/).
#: TWLight/templates/about.html:63
msgid "You do not already have access to the resources you’re applying for through another library or institution"
msgstr ""

#. Translators: This text is found on the About page (https://wikipedialibrary.wmflabs.org/about/).
#: TWLight/templates/about.html:70
msgid "If you don't quite meet the experience requirements but think you would still be a strong candidate for access, feel free to apply and you may still be considered."
msgstr ""

#. Translators: This text is found on the About page (https://wikipedialibrary.wmflabs.org/about/).
#: TWLight/templates/about.html:77
msgid "What do I do after I get access?"
msgstr "Hvad gør jeg efter at have fået adgang?"

#. Translators: This text is found on the About page (https://wikipedialibrary.wmflabs.org/about/).
#: TWLight/templates/about.html:81
msgid "Once you have access we encourage you to use the databases for both research that creates or improves Wikimedia content and serves your other research needs."
msgstr ""

#. Translators: This text is found on the About page (https://wikipedialibrary.wmflabs.org/about/).
#: TWLight/templates/about.html:88
msgid "Please keep in mind, our agreements with partners carry certain expectations."
msgstr ""

#. Translators: This text is found on the About page (https://wikipedialibrary.wmflabs.org/about/).
#: TWLight/templates/about.html:95
msgid "Approved editors <i>may</i> use their access to:"
msgstr ""

#. Translators: This text is found on the About page (https://wikipedialibrary.wmflabs.org/about/).
#: TWLight/templates/about.html:99
msgid "Search, view, retrieve, and display partner content"
msgstr ""

#. Translators: This text is found on the About page (https://wikipedialibrary.wmflabs.org/about/).
#: TWLight/templates/about.html:103
msgid "Electronically save partner content"
msgstr "Gem partner indhold elektronisk"

#. Translators: This text is found on the About page (https://wikipedialibrary.wmflabs.org/about/).
#: TWLight/templates/about.html:107
msgid "Print out single copies of partner content"
msgstr ""

#. Translators: This text is found on the About page (https://wikipedialibrary.wmflabs.org/about/).
#: TWLight/templates/about.html:114
msgid "Approved editors <i>should not</i>:"
msgstr "Godkendte skribenter <i>bør ikke</i>:"

#. Translators: This text is found on the About page (https://wikipedialibrary.wmflabs.org/about/).
#: TWLight/templates/about.html:118
msgid "Share their account logins or passwords with others, or sell their access to other parties"
msgstr ""

#. Translators: This text is found on the About page (https://wikipedialibrary.wmflabs.org/about/).
#: TWLight/templates/about.html:122
msgid "Mass scrape or mass download partner content"
msgstr ""

#. Translators: This text is found on the About page (https://wikipedialibrary.wmflabs.org/about/).
#: TWLight/templates/about.html:126
msgid "Systematically make printed or electronic copies of multiple extracts of restricted content available for any purpose"
msgstr ""

#. Translators: This text is found on the About page (https://wikipedialibrary.wmflabs.org/about/). Stub is a technical term for a short Wikipedia article, use the appropriate Wikipedia term in your language.
#: TWLight/templates/about.html:130
msgid "Datamine metadata without permission, in order, for instance, to use metadata for auto-created stub articles"
msgstr ""

#. Translators: This text is found on the About page (https://wikipedialibrary.wmflabs.org/about/).
#: TWLight/templates/about.html:137
msgid "Respecting these agreements allows us to continue growing the partnerships available to our entire community."
msgstr ""

#. Translators: the gunk with ampersands is HTML for <code>|via=</code> and <code>{{subscription required|via=}}</code> . It needs to use the HTML gunk rather than the normal characters for technical reasons. You should leave the gunk alone, but translate '|via' and 'subscription required|via=' if other tags are used for your language Wikipedia. If you're not sure how to handle this section, take your best guess and give the developer a heads-up.
#: TWLight/templates/about.html:146
msgid "Citation practices vary by project and even by article.  Generally, we support editors citing where they found information, in a form that allows others to check it for themselves.  That often means providing both original source details as well as a link to the partner database in which the source was found."
msgstr ""

#. Translators: This text is found on the About page (https://wikipedialibrary.wmflabs.org/about/), and is shown above an example Wikipedia citation.
#: TWLight/templates/about.html:153
msgid "Here is one citation example:"
msgstr "Her er et eksempel på en citering:"

#. Translators: This text is found on the About page (https://wikipedialibrary.wmflabs.org/about/), and is shown above contact information.
#: TWLight/templates/about.html:175
msgid "Whom do I contact if I have questions, need help, or want to volunteer?"
msgstr ""

#. Translators: This text is found on the About page (https://wikipedialibrary.wmflabs.org/about/), and is shown next to the Wikipedia Library email address.
#: TWLight/templates/about.html:179
msgid "Email:"
msgstr "E-mail:"

#. Translators: This text is found on the About page (https://wikipedialibrary.wmflabs.org/about/), and is shown next to a link to the Wikipedia Library discussion page on Wikipedia. Translate 'Talk' to whatever the discussion namespace is called for this language Wikipedia.
#: TWLight/templates/about.html:186
msgid "Talk page:"
msgstr "Diskussionsside:"

#: TWLight/templates/base.html:14 TWLight/templates/base.html:65
msgid "The Wikipedia Library Card Platform"
msgstr "Wikipedia bibliotekskort platformen"

#. Translators: Alt text for the Wikipedia Library shown in the top left of all pages.
#: TWLight/templates/base.html:59
msgid "Library Card Platform home"
msgstr "Wikipedia bibliotekskort platformen hjem"

#. Translators: Shown on the left in the top bar of almost every page when the current user is logged in. Don't translate home_url or username.
#: TWLight/templates/base.html:75 TWLight/templates/base.html:80
#, python-format
msgid "Hi, <a href=\"%(home_url)s\">%(username)s</a>!"
msgstr "Hej, <a href=\"%(home_url)s\">%(username)s</a>!"

#. Translators: Shown in the top bar of almost every page when the current user is an account coordinator, taking them to the page where they can see existing applications.
#: TWLight/templates/base.html:102
msgid "Review"
msgstr "Gennemgå"

#. Translators: Shown in the top bar of almost every page when the current user is an account coordinator, taking them to the page where they can send approved applications to partners for setup.
#: TWLight/templates/base.html:111
msgid "Send data to partners"
msgstr "Send data til partnere"

#. Translators: Shown in the top bar of almost every page, linking to the home page (for the timeline).
#: TWLight/templates/base.html:119
msgid "Latest activity"
msgstr "Seneste aktivitet"

#. Translators: Shown in the top bar of almost every page when the current user is a superuser, linking to the administrator interface.
#: TWLight/templates/base.html:134
msgid "Admin"
msgstr "Administrator"

#. Translators: Shown in the top bar of almost every page when the current user is logged in.
#: TWLight/templates/base.html:143
msgid "Log out"
msgstr "Log af"

#. Translators: Shown in the top bar of almost every page when the current user is not logged in.
#: TWLight/templates/base.html:155 TWLight/templates/home.html:22
msgid "Log in"
msgstr "Log på"

#. Translators: Shown if the current user doesn't have a registered email on their account. Don't translate contact_us_url or email_url.
#: TWLight/templates/base.html:174
#, python-format
msgid "You don't have an email on file. We can't finalize your access to partner resources, and you won't be able to <a href=\"%(contact_us_url)s\">contact us</a> without an email. Please <a href=\"%(email_url)s\">update your email</a>."
msgstr ""

#. Translators: Shown if the current user has requested the processing of their data should be restricted.
#: TWLight/templates/base.html:185
#, python-format
msgid "You have requested a restriction on the processing of your data. Most site functionality will not be available to you until you <a href=\"%(restrict_url)s\">lift this restriction</a>."
msgstr ""

#. Translators: This text is at the bottom of every page. Translate Wikipedia Library in the same way as the global branch is named (click through from https://meta.wikimedia.org/wiki/The_Wikipedia_Library). { %endcomment %}
#. blocktrans trimmed
#. The Wikipedia Library Card Platform is a project of
#. <a href="https://meta.wikimedia.org/wiki/The_Wikipedia_Library">
#. The Wikipedia Library</a>.
#. endblocktrans
#. </p>
#. <p>
#. <a rel="license" href="http://creativecommons.org/licenses/by-sa/4.0/">
#. <img alt="Creative Commons License" style="border-width:0" src="https://i.creativecommons.org/l/by-sa/4.0/88x31.png" />
#. </a>
#. </p>
#. <p>
#. comment Translators: This text is at the bottom of every page. Don't translate "Creative Commons Attribution-ShareAlike 4.0 International".
#: TWLight/templates/base.html:215
msgid "This work is licensed under a <a rel=\"license\" href=\"http://creativecommons.org/licenses/by-sa/4.0/\">Creative Commons Attribution-ShareAlike 4.0 International License</a>."
msgstr ""

#. Translators: This button is at the bottom of every page and links to the 'About' page (https://wikipedialibrary.wmflabs.org/about/)
#: TWLight/templates/base.html:229
msgid "About"
msgstr "Om"

#. Translators: This button is at the bottom of every page and can be clicked by users to navigate to the Terms of Use page.
#: TWLight/templates/base.html:235
msgid "Terms of use and privacy policy"
msgstr "Anvendelsesvilkår og privatlivspolitik"

#. Translators: This button is at the bottom of every page and can be clicked by users to provide feedback through a form.
#: TWLight/templates/base.html:247
msgid "Feedback"
msgstr "Tilbagemelding"

#. Translators: On the dashboard page (https://wikipedialibrary.wmflabs.org/dashboard/), this labels a box showing the total number of available partners.
#: TWLight/templates/dashboard.html:17
msgid "Total partners"
msgstr "Samlet antal partnere"

#. Translators: On the dashboard page (https://wikipedialibrary.wmflabs.org/dashboard/), this labels a button which goes to the full list of available partners.
#: TWLight/templates/dashboard.html:24
msgid "See all partners"
msgstr "Se alle partnere"

#. Translators: On the dashboard page (https://wikipedialibrary.wmflabs.org/dashboard/), this labels a box showing the total number of editors (users) who registered.
#: TWLight/templates/dashboard.html:41
msgid "Total unique editors receiving access"
msgstr "Samlet antal unikke skribenter der har modtaget adgang"

#: TWLight/templates/dashboard.html:56
msgid "Total accounts distributed"
msgstr "Samlet antal kontoer fordelt"

#. Translators: On the dashboard page (https://wikipedialibrary.wmflabs.org/dashboard/), this labels a button which moves the page down to metrics about applications.
#: TWLight/templates/dashboard.html:63
msgid "Jump to application metrics"
msgstr ""

#. Translators: On the dashboard page (https://wikipedialibrary.wmflabs.org/dashboard/), this text is the title of the section showing pageview data, only visible to TWL staff.
#: TWLight/templates/dashboard.html:77
msgid "Page views (staff only)"
msgstr ""

#. Translators: On the dashboard page (https://wikipedialibrary.wmflabs.org/dashboard/), this text is the title of the data showing the most viewed pages on the site.
#: TWLight/templates/dashboard.html:83
msgid "Most popular pages"
msgstr "Mest populære sider"

#. Translators: On the dashboard page (https://wikipedialibrary.wmflabs.org/dashboard/), this text is the title of the column for pageview numbers for each partner page.
#: TWLight/templates/dashboard.html:91 TWLight/templates/dashboard.html:115
msgid "Number of views"
msgstr "Antal visninger"

#. Translators: On the dashboard page (https://wikipedialibrary.wmflabs.org/dashboard/), this text is the title of the pageview data for each partner page.
#: TWLight/templates/dashboard.html:108
msgid "Partner pages by popularity"
msgstr "Partnersider efter popularitet"

#. Translators: This is the title of the section of the dashboard page (https://wikipedialibrary.wmflabs.org/dashboard/) dealing with data on applications.
#: TWLight/templates/dashboard.html:140
msgid "Applications"
msgstr "Ansøgninger"

#. Translators: On the dashboard page (https://wikipedialibrary.wmflabs.org/dashboard/), this text is the title of the graph showing the number of approved applications (i.e. accounts distributed) over time.
#: TWLight/templates/dashboard.html:143
msgid "Number of accounts distributed over time"
msgstr "Antal kontoer fordelt over tid"

#. Translators: On the dashboard page (https://wikipedialibrary.wmflabs.org/dashboard/), this text is the title of the graph showing the number of applications by number of days to be approved or rejected.
#: TWLight/templates/dashboard.html:148
msgid "Applications by number of days until decision"
msgstr ""

#. Translators: This text describes a graph on the metrics page (https://wikipedialibrary.wmflabs.org/dashboard/).
#: TWLight/templates/dashboard.html:151
msgid "The x axis is the number of days to make a final decision (either approved or denied) on an application. The y axis is the number of applications that have taken exactly that many days to decide."
msgstr ""

#. Translators: On the dashboard page (https://wikipedialibrary.wmflabs.org/dashboard/), this text is the title of the graph showing the median (not mean) number of days for applications to receive a decision.
#: TWLight/templates/dashboard.html:160
msgid "Median days until application decision, per month"
msgstr ""

#. Translators: This text describes a graph on the metrics page (https://wikipedialibrary.wmflabs.org/dashboard/). The data is median, not mean.
#: TWLight/templates/dashboard.html:163
msgid "This shows the median number of days to reach a decision on the applications opened in a given month."
msgstr ""

#. Translators: On the dashboard page (https://wikipedialibrary.wmflabs.org/dashboard/), this text is the title of the graph showing the current distribution of applications.
#: TWLight/templates/dashboard.html:170
msgid "Open application status distribution"
msgstr ""

#. Translators: This is the title of the section of the dashboard page (https://wikipedialibrary.wmflabs.org/dashboard/) dealing with data on users.
#: TWLight/templates/dashboard.html:182
msgid "Users"
msgstr "Brugere"

#. Translators: On the dashboard page (https://wikipedialibrary.wmflabs.org/dashboard/), this text is the title of the graph showing the current distribution of applications.
#: TWLight/templates/dashboard.html:186
msgid "User language distribution"
msgstr "Brugere fordelt over sprog"

#. Translators: This message is shown on the website's home page (https://wikipedialibrary.wmflabs.org/). Translate Wikipedia Library in the same way as the global branch is named (click through from https://meta.wikimedia.org/wiki/The_Wikipedia_Library).
#: TWLight/templates/home.html:9
msgid "Sign up for free access to dozens of research databases and resources available through The Wikipedia Library."
msgstr ""

#: TWLight/templates/home.html:13 TWLight/templates/home.html:50
msgid "Learn more"
msgstr "Lær mere"

#. Translators: On the main page of the website (https://wikipedialibrary.wmflabs.org/), the 'Benefits' section describes why editors would want to use the project. This is the header for that section.
#: TWLight/templates/home.html:33
msgid "Benefits"
msgstr "Fordele"

#. Translators: On the main page of the website (https://wikipedialibrary.wmflabs.org/), the 'Benefits' section describes why editors would want to use the project. This is the content of that section.
#: TWLight/templates/home.html:37
#, python-format
msgid "<p>The Wikipedia Library provides free access to research materials to improve your ability to contribute content to Wikimedia projects. </p> <p>Through the Library Card you can apply for access to %(partner_count)s leading publishers of reliable sources including 80,000 unique journals that would otherwise be paywalled. Use just your Wikipedia login to sign up. Coming soon... direct access to resources using only your Wikipedia login!</p> <p>If you think you could use access to one of our partner resources and are an active editor in any project supported by the Wikimedia Foundation, please apply.</p>"
msgstr ""

#. Translators: On the main page of the website (https://wikipedialibrary.wmflabs.org/), the 'partners' section contains a list of links to featured partner resources. This is the header for that section.
#: TWLight/templates/home.html:57
msgid "Partners"
msgstr "Partnere"

#. Translators: On the main page of the website (https://wikipedialibrary.wmflabs.org/), the 'partners' section contains a list of links to featured partner resources. This is the introductory text to that list.
#: TWLight/templates/home.html:60
msgid "Below are a few of our featured partners:"
msgstr "Forneden er nogle af vores fremhævede partnere:"

#: TWLight/templates/home.html:66
msgid "Browse all partners"
msgstr "Gennemse alle partnere"

#: TWLight/templates/home.html:99
msgid "More Activity"
msgstr "Mere aktivitet"

#. Translators: On the login page, this message directs users to log in to the website using their Wikipedia account (via OAuth)
#: TWLight/templates/registration/login.html:16
msgid "Log in with your Wikipedia account"
msgstr "Log ind  med din Wikipedia-konto"

#. Translators: Found on the password reset page.
#: TWLight/templates/registration/password_change_form.html:11
#: TWLight/users/templates/users/preferences.html:28
msgid "Change password"
msgstr "Skift adgangskode"

#. Translators: Found on the page for resetting your password.
#: TWLight/templates/registration/password_reset_form.html:7
#: TWLight/templates/registration/password_reset_form.html:16
msgid "Reset password"
msgstr "Nulstil adgangskode"

#. Translators: If a user goes to reset their password, this message asks them to enter their email to do so.
#: TWLight/templates/registration/password_reset_form.html:10
msgid "Forgot your password? Enter your email address below, and we'll email instructions for setting a new one."
msgstr ""

#: TWLight/users/admin.py:49
msgid "authorized_user"
msgstr ""

#: TWLight/users/admin.py:59
msgid "authorizer"
msgstr ""

#. Translators: This error message is shown when there's a problem with the authenticated login process.
#: TWLight/users/authorization.py:215
msgid "You tried to log in but presented an invalid access  token."
msgstr ""

#. Translators: This message is shown when the OAuth login process fails because the request came from the wrong website. Don't translate {domain}.
#: TWLight/users/authorization.py:268 TWLight/users/authorization.py:358
#, python-brace-format
msgid "{domain} is not an allowed host."
msgstr "{domain} er ikke en tilladt vært."

#: TWLight/users/authorization.py:347
msgid "Did not receive a valid oauth response."
msgstr ""

#. Translators: This message is shown when the OAuth login process fails.
#: TWLight/users/authorization.py:369
msgid "Could not find handshaker."
msgstr ""

#. Translators: This message is shown when the OAuth login process fails.
#: TWLight/users/authorization.py:380
msgid "No request token."
msgstr ""

#. Translators: This message is shown when the OAuth login process fails.
#: TWLight/users/authorization.py:390
msgid "Access token generation failed."
msgstr ""

#. Translators: If the user tries to log in, but their account does not meet certain requirements, they cannot login.
#: TWLight/users/authorization.py:404
msgid "Your Wikipedia account does not meet the eligibility criteria in the terms of use, so your Wikipedia Library Card Platform account cannot be activated."
msgstr ""

#: TWLight/users/authorization.py:410
msgid "Your Wikipedia account no longer meets the eligibility criteria in the terms of use, so you cannot be logged in. If you think you should be able to log in, please email wikipedialibrary@wikimedia.org."
msgstr ""

#. Translators: this message is displayed to users with brand new accounts.
#: TWLight/users/authorization.py:423
msgid "Welcome! Please agree to the terms of use."
msgstr ""

#. Translators: This message is shown when a user logs back in to the site after their first time.
#: TWLight/users/authorization.py:428
msgid "Welcome back!"
msgstr "Velkommen tilbage!"

#. Translators: This is the label for a button that users click to update their public information.
#: TWLight/users/forms.py:34
msgid "Update profile"
msgstr "Opdater profil"

#. Translators: This labels a field where users can describe their activity on Wikipedia in a small biography.
#: TWLight/users/forms.py:41
msgid "Describe your contributions to Wikipedia: topics edited, et cetera."
msgstr ""

#. Translators: Labels the button users click to request a restriction on the processing of their data.
#: TWLight/users/forms.py:81
msgid "Restrict my data"
msgstr ""

#. Translators: Users must click this button when registering to agree to the website terms of use.
#: TWLight/users/forms.py:104
msgid "I agree with the terms of use"
msgstr "Jeg er enig med anvendelsesvilkårene"

#. Translators: this 'I accept' is referenced in the terms of use and should be translated the same way both places.
#: TWLight/users/forms.py:113
msgid "I accept"
msgstr "Jeg accepterer"

#. Translators: Users click this button to set their website email address to the one linked to their Wikipedia account.
#: TWLight/users/forms.py:127
msgid "Use my Wikipedia email address (will be updated the next time you login)."
msgstr "Brug min Wikipedia emailadresse (vil blive opdateret næste gang du logger på)."

#. Translators: This labels a button which users click to change their email.
#: TWLight/users/forms.py:140
msgid "Update email"
msgstr "Opdater e-mail"

#. Translators: Users must agree to the website terms of use.
#: TWLight/users/models.py:64
msgid "Has this user agreed with the terms of use?"
msgstr ""

#. Translators: This field records the date the user agreed to the website terms of use.
#: TWLight/users/models.py:67
msgid "The date this user agreed to the terms of use."
msgstr ""

#. Translators: An option to set whether users email is copied to their website account from Wikipedia when logging in.
#: TWLight/users/models.py:69
msgid "Should we automatically update their email from their Wikipedia email when they log in? Defaults to True."
msgstr ""

#. Translators: The date the user's profile was created on the website (not on Wikipedia).
#: TWLight/users/models.py:107
msgid "When this profile was first created"
msgstr "Hvornår denne profil først blev oprettet"

#. Translators: The total number of edits this user has made to all Wikipedia projects
#: TWLight/users/models.py:116
msgid "Wikipedia edit count"
msgstr "Antal Wikipedia redigeringer"

#. Translators: The date this user registered their Wikipedia account
#: TWLight/users/models.py:119
msgid "Date registered at Wikipedia"
msgstr "Registreringsdato på Wikipedia"

#. Translators: The User ID for this user on Wikipedia
#: TWLight/users/models.py:123
msgid "Wikipedia user ID"
msgstr "Wikipedia bruger-ID"

#. Translators: Lists the user groups (https://en.wikipedia.org/wiki/Wikipedia:User_access_levels) this editor has. e.g. Confirmed, Administrator, CheckUser
#: TWLight/users/models.py:129
msgid "Wikipedia groups"
msgstr "Wikipedia grupper"

#. Translators: Lists the individual user rights permissions the editor has on Wikipedia. e.g. sendemail, createpage, move
#: TWLight/users/models.py:132
msgid "Wikipedia user rights"
msgstr "Wikipedia brugerrettigheder"

#. Translators: Help text asking whether the user met the requirements for access (see https://wikipedialibrary.wmflabs.org/about/) the last time they logged in (when their information was last updated).
#: TWLight/users/models.py:136
msgid "At their last login, did this user meet the criteria in the terms of use?"
msgstr ""

#. Translators: Describes information added by the user to describe their Wikipedia edits.
#: TWLight/users/models.py:143
msgid "Wiki contributions, as entered by user"
msgstr "Wikibidrag, som indtastet af brugeren"

#: TWLight/users/models.py:363
#, python-brace-format
msgid "{wp_username}"
msgstr "{wp_username}"

#. Translators: In the administrator interface, this text is help text for a field where staff can specify the username of the authorized editor.
#: TWLight/users/models.py:392
msgid "The authorized user."
msgstr ""

#. Translators: In the administrator interface, this text is help text for a field where staff can specify the user who authorized the editor.
#: TWLight/users/models.py:400
msgid "The authorizing user."
msgstr ""

#. Translators: This field records the date the authorization expires.
#: TWLight/users/models.py:406
msgid "The date this authorization expires."
msgstr ""

#. Translators: In the administrator interface, this text is help text for a field where staff can specify the partner for which the editor is authorized.
#: TWLight/users/models.py:413
msgid "The partner for which the editor is authorized."
msgstr ""

#. Translators: In the administrator interface, this text is help text for a field where staff can specify the partner for which the editor is authoried.
#: TWLight/users/models.py:420
msgid "The stream for which the editor is authorized."
msgstr ""

#. Translators: Users viewing their own profile can click this button to go to the browse partners page.
#: TWLight/users/templates/users/editor_detail.html:13
msgid "Start new application"
msgstr "Påbegynd en ny ansøgning"

#. Translators: This is the heading for user information on profile and application pages.
#: TWLight/users/templates/users/editor_detail.html:23
msgid "User information"
msgstr "Brugeroplysninger"

#. Translators: This is the heading for Wikipedia account information on profile and application pages.
#: TWLight/users/templates/users/editor_detail.html:25
msgid "Editor data"
msgstr "Skribentdata"

#. Translators: This is shown on editor profiles, in their profile page or on applications.
#: TWLight/users/templates/users/editor_detail.html:35
msgid "Information with an * was retrieved from Wikipedia directly. Other information was entered directly by users or site admins, in their preferred language."
msgstr "Information med en * blev hentet direkte fra Wikipedia. Anden information blev indtastet manuelt af brugere eller administratorer på deres foretrukne sprog."

#. Translators: This distinguishes users who have been flagged as account coordinators. Don't translate username.
#: TWLight/users/templates/users/editor_detail.html:47
#, python-format
msgid "%(username)s has coordinator privileges on this site."
msgstr "%(username)s har koordinator-privilegier på dette site."

#. Translators: This is shown on editor profiles, under the heading for Wikipedia editor data.
#: TWLight/users/templates/users/editor_detail_data.html:5
msgid "This information is updated automatically from your Wikimedia account each time you log in, except for the Contributions field, where you can describe your Wikimedia editing history."
msgstr ""

#. Translators: When viewing a user's profile (e.g. https://wikipedialibrary.wmflabs.org/users/ when logged in), this labels the user's username.
#: TWLight/users/templates/users/editor_detail_data.html:17
msgid "Username *"
msgstr "Brugernavn *"

#. Translators: When viewing a user's profile (e.g. https://wikipedialibrary.wmflabs.org/users/ when logged in), this is a button for viewing a Wikipedian's account information through https://meta.wikimedia.org/wiki/Special:CentralAuth/)
#: TWLight/users/templates/users/editor_detail_data.html:24
msgid "CentralAuth"
msgstr "CentralAuth"

#. Translators: When viewing a user's profile (e.g. https://wikipedialibrary.wmflabs.org/users/ when logged in), this labels the user's description of their Wikipedia edits.
#: TWLight/users/templates/users/editor_detail_data.html:34
msgid "Contributions"
msgstr "Bidrag"

#. Translators: When viewing a user's profile (e.g. https://wikipedialibrary.wmflabs.org/users/ when logged in), this is a button for updating a user's description of themself.
#: TWLight/users/templates/users/editor_detail_data.html:43
#: TWLight/users/templates/users/editor_detail_data.html:155
#, fuzzy
msgid "(update)"
msgstr "Opdater"

#. Translators: When viewing a user's profile (e.g. https://wikipedialibrary.wmflabs.org/users/ when logged in), this is the heading for a Yes/No ToU question.
#: TWLight/users/templates/users/editor_detail_data.html:54
msgid "Satisfies terms of use?"
msgstr "Opfylder vilkårene for anvendelse?"

#. Translators: When viewing a user's profile (e.g. https://wikipedialibrary.wmflabs.org/users/ when logged in), this question has a Yes or No answer.
#: TWLight/users/templates/users/editor_detail_data.html:57
msgid "At their last login, did this user meet the criteria set forth in the terms of use?"
msgstr ""

#. Translators: When viewing a user's profile (e.g. https://wikipedialibrary.wmflabs.org/users/ when logged in), this shows if the user qualifies through the technical requirements.
#: TWLight/users/templates/users/editor_detail_data.html:66
msgid "Yes"
msgstr "Ja"

#. Translators: When viewing a user's profile in an application, this message shows if the software doesn't think that the user is eligible for access. Don't translate username.
#: TWLight/users/templates/users/editor_detail_data.html:71
#, python-format
msgid "%(username)s may still be eligible for access grants at the coordinators' discretion."
msgstr ""

#. Translators: When viewing a user's profile (e.g. https://wikipedialibrary.wmflabs.org/users/ when logged in), this labels the edit count of the user across all Wikimedia projects. Don't remove the *
#: TWLight/users/templates/users/editor_detail_data.html:85
msgid "Global edit count *"
msgstr "Globale antal redigeringer *"

#. Translators: this links to a Tools page with edit stats for a given wikipedia editor.
#: TWLight/users/templates/users/editor_detail_data.html:92
msgid "(view global user contributions)"
msgstr ""

#. Translators: When viewing a user's profile (e.g. https://wikipedialibrary.wmflabs.org/users/ when logged in), this labels the date the user registered their Meta-wiki account or the date their account was merged by the SUL merge process. Don't remove the *
#: TWLight/users/templates/users/editor_detail_data.html:102
msgid "Meta-Wiki registration or SUL merge date *"
msgstr ""

#. Translators: When viewing a user's profile (e.g. https://wikipedialibrary.wmflabs.org/users/ when logged in), this labels the user's Wikipedia User ID. Don't remove the *
#: TWLight/users/templates/users/editor_detail_data.html:114
msgid "Wikipedia user ID *"
msgstr "Wikipedia bruger-ID *"

#. Translators: When viewing a user's profile (e.g. https://wikipedialibrary.wmflabs.org/users/ when logged in), this text is in the 'Personal data' section. Translate Wikipedia Library in the same way as the global branch is named (click through from https://meta.wikimedia.org/wiki/The_Wikipedia_Library).
#: TWLight/users/templates/users/editor_detail_data.html:130
msgid "The following information is visible only to you, site administrators, publishing partners (where required), and volunteer Wikipedia Library coordinators (who have signed a Non-Disclosure Agreement)."
msgstr ""

#. Translators: When viewing a user's profile (e.g. https://wikipedialibrary.wmflabs.org/users/ when logged in), this labels a button which users can click to update or remove their personal information. Don't translate update_url.
#: TWLight/users/templates/users/editor_detail_data.html:140
#, python-format
msgid "You may <a href=\"%(update_url)s\">update or delete</a> your data at any time."
msgstr ""

#. Translators: When viewing a user's profile (e.g. https://wikipedialibrary.wmflabs.org/users/ when logged in), this labels the user's email. Don't remove the *.
#: TWLight/users/templates/users/editor_detail_data.html:151
msgid "Email *"
msgstr "E-mail *"

#. Translators: When viewing a user's profile (e.g. https://wikipedialibrary.wmflabs.org/users/ when logged in), this labels the user's institutional affiliation (e.g. university)
#: TWLight/users/templates/users/editor_detail_data.html:200
msgid "Institutional affiliation"
msgstr "Institutionel tilknytning"

#. Translators: Users click this button to set their interface language.
#: TWLight/users/templates/users/language_form.html:26
msgid "Set language"
msgstr "Vælg sprog"

#. Translators: This text on the user page helps users naviage to the TranslateWiki Wikipedia Library Card platform translation page.
#: TWLight/users/templates/users/language_form.html:29
msgid "You can help translate the tool at <a href=\"https://translatewiki.net/wiki/Translating:Wikipedia_Library_Card_Platform\">translatewiki.net</a>."
msgstr ""

#. Translators: This is the heading of the section of a user's profile where they can change their password.
#: TWLight/users/templates/users/preferences.html:21
msgid "Password"
msgstr "Adgangskode"

#. Translators: This is the heading of the section of a user's profile where they can download, restrict, or delete their personal data.
#: TWLight/users/templates/users/preferences.html:40
msgid "Data"
msgstr "Data"

#: TWLight/users/templates/users/restrict_data.html:7
msgid "Restrict data processing"
msgstr ""

#. Translators: This message is displayed on the page where users can request we stop processing their data.
#: TWLight/users/templates/users/restrict_data.html:11
msgid "Checking this box and clicking “Restrict” will pause all processing of the data you have entered into this website. You will not be able to apply for access to resources, your applications will not be further processed, and none of your data will be altered, until you return to this page and uncheck the box. This is not the same as deleting your data."
msgstr ""

#. Translators: This warning message is shown to coordinators who view the data restriction page.
#: TWLight/users/templates/users/restrict_data.html:22
msgid "You are a coordinator on this site. If you restrict the processing of your data, your coordinator flag will be removed."
msgstr ""

#. Translators: use the date *when you are translating*, in a language-appropriate format.
#: TWLight/users/templates/users/terms.html:19
msgid "Last updated 8 August 2016"
msgstr "Sidst opdateret 8. august 2016"

#. Translators: This link is on the Terms of Use page and links to the Wikimedia Foundation Privacy Policy (https://wikimediafoundation.org/wiki/Privacy_policy).
#: TWLight/users/templates/users/terms.html:23
msgid "Wikimedia Foundation privacy policy"
msgstr "Wikimedia-stiftensels privatlivspolitik"

#. Translators: This is a section of the Terms of Use (https://wikipedialibrary.wmflabs.org/terms/). Translate Wikipedia Library in the same way as the global branch is named (click through from https://meta.wikimedia.org/wiki/The_Wikipedia_Library).
#: TWLight/users/templates/users/terms.html:27
msgid "Wikipedia Library Card Terms of Use and Privacy Statement"
msgstr ""

#. Translators: This is a section of the Terms of Use (https://wikipedialibrary.wmflabs.org/terms/). Translate Wikipedia Library in the same way as the global branch is named (click through from https://meta.wikimedia.org/wiki/The_Wikipedia_Library).
#: TWLight/users/templates/users/terms.html:36
msgid "The Wikipedia Library is an open research hub, through which active Wikipedia editors can gain both access to the vital reliable sources needed for their work and support in using those resources to improve the encyclopedia. We have partnered with publishers around the world to allow users to freely access otherwise paywalled resources. This platform allows users to apply simultaneously for access to multiple publishers, and makes the administration of Wikipedia Library accounts easy and efficient."
msgstr ""

#. Translators: This is a section of the Terms of Use (https://wikipedialibrary.wmflabs.org/terms/). Translate Wikipedia Library in the same way as the global branch is named (click through from https://meta.wikimedia.org/wiki/The_Wikipedia_Library).
#: TWLight/users/templates/users/terms.html:43
msgid "These terms pertain to your application for access to Wikipedia Library resources, and your use of those resources. They also describe our handling of the information you provide to us in order to create and administer your Wikipedia Library account. The Wikipedia Library system is evolving, and over time we may update these terms due to changes in the technology. We recommend that you review the terms from time to time. If we make substantial changes to the terms, we will send a notification email to Wikipedia Library users."
msgstr ""

#. Translators: This is a section of the Terms of Use (https://wikipedialibrary.wmflabs.org/terms/). Translate Wikipedia Library in the same way as the global branch is named (click through from https://meta.wikimedia.org/wiki/The_Wikipedia_Library).
#: TWLight/users/templates/users/terms.html:49
msgid "Requirements for a Wikipedia Library Card Account"
msgstr "Krav for en Wikipedia bibliotekskort konto"

#. Translators: This is a section of the Terms of Use (https://wikipedialibrary.wmflabs.org/terms/). Translate Wikipedia Library in the same way as the global branch is named (click through from https://meta.wikimedia.org/wiki/The_Wikipedia_Library). Special:EmailUser should be translated to this language's title for https://en.wikipedia.org/wiki/Special:EmailUser.
#: TWLight/users/templates/users/terms.html:53
msgid "As a preliminary note, Wikipedia Library accounts are reserved for community members who have demonstrated their commitment to the Wikimedia projects, and will use their access to these resources to improve project content. To that end, in order to be eligible for the Wikipedia Library program, we require that you be registered for a user account on the projects. We generally give preference to users with at least 500 edits and six (6) months of activity, but these are not strict requirements. You must have the Special:EmailUser feature enabled on at least one version of Wikipedia, and you will identify that as your \"home\" wiki when you create an account. We ask that you do not request access to any publishers whose resources you can already access for free through your local library or university, or another institution or organization, in order to provide that opportunity to others."
msgstr ""

#. Translators: This is a section of the Terms of Use (https://wikipedialibrary.wmflabs.org/terms/). Translate Wikipedia Library in the same way as the global branch is named (click through from https://meta.wikimedia.org/wiki/The_Wikipedia_Library).
#: TWLight/users/templates/users/terms.html:60
msgid "Additionally, if you are currently blocked or banned from a Wikimedia project, you may be rejected when you apply for a Wikipedia Library account. If you obtain a Wikipedia Library account, but a long-term block or ban is subsequently instituted against you on one of the projects, you may lose access to your Wikipedia Library account."
msgstr ""

#. Translators: This is a section of the Terms of Use (https://wikipedialibrary.wmflabs.org/terms/). Translate Wikipedia Library in the same way as the global branch is named (click through from https://meta.wikimedia.org/wiki/The_Wikipedia_Library).
#: TWLight/users/templates/users/terms.html:67
msgid "Wikipedia Library Card accounts do not expire. However, access to an individual publisher’s resources will generally lapse after one year, after which you will either need to apply for renewal or your account will automatically be renewed."
msgstr ""

#. Translators: This is a section of the Terms of Use (https://wikipedialibrary.wmflabs.org/terms/). Translate Wikipedia Library in the same way as the global branch is named (click through from https://meta.wikimedia.org/wiki/The_Wikipedia_Library).
#: TWLight/users/templates/users/terms.html:73
msgid "Applying for Your Wikipedia Library Card Account"
msgstr ""

#. Translators: This is a section of the Terms of Use (https://wikipedialibrary.wmflabs.org/terms/). Translate Wikipedia Library in the same way as the global branch is named (click through from https://meta.wikimedia.org/wiki/The_Wikipedia_Library).
#: TWLight/users/templates/users/terms.html:77
msgid "In order to apply for a Wikipedia Library Card account, you must provide us with certain information, which we will use to evaluate your application. If your application is approved, we may transfer the information you have given us to the publishers whose resources you wish to access. The publisher will then create a free account for you. In most cases, they will contact you with the account information directly, although sometimes we will send access information to you ourselves."
msgstr ""

#. Translators: This is a section of the Terms of Use (https://wikipedialibrary.wmflabs.org/terms/). Translate Wikipedia Library in the same way as the global branch is named (click through from https://meta.wikimedia.org/wiki/The_Wikipedia_Library). partners_page should not be translated.
#: TWLight/users/templates/users/terms.html:85
#, python-format
msgid "Each publisher who is a member of the Wikipedia Library program requires different specific information in the application. Some publishers may request only an email address, while others request more detailed data, such as your name, location, occupation, or institutional affiliation. When you complete your application, you will only be asked to supply information required by the publishers you have chosen, and each publisher will only receive the information they require. Please see our <a href=\"%(partners_page)s\">partner information pages</a> to learn what information is required by each publisher to gain access to their resources."
msgstr ""

#. Translators: This is a section of the Terms of Use (https://wikipedialibrary.wmflabs.org/terms/). Translate Wikipedia Library in the same way as the global branch is named (click through from https://meta.wikimedia.org/wiki/The_Wikipedia_Library).
#: TWLight/users/templates/users/terms.html:92
msgid "In addition to the basic information you provide to us, our system will retrieve some information directly from the Wikimedia projects: your username, email address, edit count, registration date, user ID number, groups to which you belong, and any special user rights. Each time you log in to the Wikipedia Library Card Platform, this information will be automatically updated."
msgstr ""

#. Translators: This is a section of the Terms of Use (https://wikipedialibrary.wmflabs.org/terms/). WMF should not be translated. Translate Wikipedia Library in the same way as the global branch is named (click through from https://meta.wikimedia.org/wiki/The_Wikipedia_Library).
#: TWLight/users/templates/users/terms.html:99
msgid "The information you provide when creating your account will be visible to you while on the site but not to other users unless they are approved Coordinators, WMF Staff, or WMF Contractors under a non-disclosure agreement (NDA), and who are working with the Wikipedia Library.  The following limited information that you provide is public to all users by default: 1) when you created a Wikipedia Library Card account; 2) which publishers’ resources you have applied to access; 3) your brief description of your rationale for accessing the resources of each partner to which you apply.  Editors who do not wish to make this information public may email the required information to WMF Staff to request and receive access privately."
msgstr ""

#. Translators: This is a section of the Terms of Use (https://wikipedialibrary.wmflabs.org/terms/).
#: TWLight/users/templates/users/terms.html:106
msgid "We will ask you to identify your home wiki (or any Wikipedia version where you have enabled email), and finally to provide us with some information about your history of contributions to the Wikimedia projects. Information on contribution history is optional, but will greatly assist us in evaluating your application."
msgstr ""

#. Translators: This is a section of the Terms of Use (https://wikipedialibrary.wmflabs.org/terms/).
#: TWLight/users/templates/users/terms.html:112
msgid "Data Retention and Handling"
msgstr ""

#. Translators: This is a section of the Terms of Use (https://wikipedialibrary.wmflabs.org/terms/). Translate Wikipedia Library in the same way as the global branch is named (click through from https://meta.wikimedia.org/wiki/The_Wikipedia_Library). user_home_url should not be translated.
#: TWLight/users/templates/users/terms.html:117
#, python-format
msgid "In order to administer the Wikipedia Library program, we will retain the data we collect indefinitely, unless you delete your account, as described below. You can log in and go to your <a href=\"%(user_home_url)s\">profile page</a> in order to see the information associated with your account. You may update this information at any time, except for the information that is automatically retrieved from the projects."
msgstr ""

#. Translators: This is a section of the Terms of Use (https://wikipedialibrary.wmflabs.org/terms/). Translate Wikipedia Library in the same way as the global branch is named (click through from https://meta.wikimedia.org/wiki/The_Wikipedia_Library).
#: TWLight/users/templates/users/terms.html:124
#, python-format
msgid "If you decide to disable your Wikipedia Library account, you may email us at <a href=\"mailto:wikipedialibrary@wikimedia.org?Subject=Wikipedia%%20Library%%20Card%%20account%%20deactivation\">wikipedialibrary@wikimedia.org</a> in order to request the deletion of certain personal information associated with your account. We will delete your real name, occupation, institutional affiliation, and country of residence. Please note that the system will retain a record of your username, the publishers to which you applied or had access, and the dates of that access. If you request the deletion of account information and later wish to apply for a new account, you will need to provide the necessary information again."
msgstr ""

#. Translators: This is a section of the Terms of Use (https://wikipedialibrary.wmflabs.org/terms/). Wikimedia Foundation should not be translated. Translate Wikipedia Library in the same way as the global branch is named (click through from https://meta.wikimedia.org/wiki/The_Wikipedia_Library).
#: TWLight/users/templates/users/terms.html:133
msgid "The Wikipedia Library is run by Wikimedia Foundation Staff, Contractors, and approved volunteer Coordinators who may have access to your information. The data associated with your account will be shared with the Wikimedia staff, contractors, service providers, and volunteer Coordinators who need to process the information, and who are subject to non-disclosure obligations. Otherwise, the Wikimedia Foundation will only share your information with the publishers whom you specifically select, with the exception of the circumstances described below."
msgstr ""

#. Translators: This is a section of the Terms of Use (https://wikipedialibrary.wmflabs.org/terms/).
#: TWLight/users/templates/users/terms.html:140
msgid "We may disclose any collected information when required by law, when we have your permission, when needed to protect our rights, privacy, safety, users, or the general public, and when necessary to enforce these terms, our general Terms of Use, or any other Wikimedia policy."
msgstr ""

#. Translators: This is a section of the Terms of Use (https://wikipedialibrary.wmflabs.org/terms/).
#: TWLight/users/templates/users/terms.html:147
msgid "Please note that these terms do not control the use and handling of your data by the publishers whose resources you access. Please read their individual privacy policies for that information."
msgstr ""

#. Translators: This is a section of the Terms of Use (https://wikipedialibrary.wmflabs.org/terms/).
#: TWLight/users/templates/users/terms.html:153
msgid "Your Use of Publisher Resources"
msgstr ""

#. Translators: This is a section of the Terms of Use (https://wikipedialibrary.wmflabs.org/terms/). Translate Wikipedia Library in the same way as the global branch is named (click through from https://meta.wikimedia.org/wiki/The_Wikipedia_Library).
#: TWLight/users/templates/users/terms.html:157
msgid "Please note that in order to access an individual publisher’s resources, you agree to that publisher’s terms of use and privacy policy. Additionally, your access to publisher resources through the Wikipedia Library is accompanied by the following terms."
msgstr ""

#. Translators: This is a section of the Terms of Use (https://wikipedialibrary.wmflabs.org/terms/).
#: TWLight/users/templates/users/terms.html:164
msgid "Your access allows you to search, view, retrieve and display partner content (that is, content that requires an account to access) from publishers; to electronically save partner content; and to print out single copies of partner content."
msgstr ""

#. Translators: This is a section of the Terms of Use (https://wikipedialibrary.wmflabs.org/terms/).
#: TWLight/users/templates/users/terms.html:171
msgid "You must agree not to share your usernames and passwords for access to publisher resources with others."
msgstr ""

#. Translators: This is a section of the Terms of Use (https://wikipedialibrary.wmflabs.org/terms/). Translate Wikipedia Library in the same way as the global branch is named (click through from https://meta.wikimedia.org/wiki/The_Wikipedia_Library).
#: TWLight/users/templates/users/terms.html:178
msgid "Your access to publisher resources does not allow you to mass scrape or mass download restricted content from publishers; to systematically make printed or electronic copies of multiple extracts of restricted content available for any purpose; to data mine metadata without permission, in order to use metadata for auto-created stub articles, for example; or to use the access you receive through the Wikipedia Library for profit by selling access to your account or resources to which you have through it."
msgstr ""

#. Translators: This is a section of the Terms of Use (https://wikipedialibrary.wmflabs.org/terms/). Wikimedia Foundation should not be translated. Translate Wikipedia Library in the same way as the global branch is named (click through from https://meta.wikimedia.org/wiki/The_Wikipedia_Library).
#: TWLight/users/templates/users/terms.html:188
msgid "The Wikimedia Foundation is a nonprofit organization based in San Francisco, California. The Wikipedia Library program provides access to resources held by publishers in multiple countries. By applying for a Wikipedia Library account (whether you are inside or outside of the United States), you agree to the collection, transfer, storage, processing, disclosure, and other uses of the collected information in the United States and other places as may be necessary to carry out the purposes and objectives discussed above. You also consent to the transfer of your information by us from the U.S. to other countries, which may have different or less stringent data protection laws than your country, in connection with providing services to you, including evaluating your application and securing access to your chosen publishers."
msgstr ""

#. Translators: This is a section of the Terms of Use (https://wikipedialibrary.wmflabs.org/terms/).
#: TWLight/users/templates/users/terms.html:197
msgid "Please note that in the event of any differences in meaning or interpretation between the original English version of these terms and a translation, the original English version takes precedence."
msgstr ""

#. Translators: This is the second to last line of the Terms of Use (https://wikipedialibrary.wmflabs.org/terms/).
#: TWLight/users/templates/users/terms.html:205
msgid "Thank you!"
msgstr "Tak!"

#. Translators: This is the last line of the Terms of Use (https://wikipedialibrary.wmflabs.org/terms/). Translate Wikipedia Library in the same way as the global branch is named (click through from https://meta.wikimedia.org/wiki/The_Wikipedia_Library).
#: TWLight/users/templates/users/terms.html:209
msgid "The Wikipedia Library Team"
msgstr "Wikipedia bibliotek teamet"

#. Translators: This is a section of the Terms of Use (https://wikipedialibrary.wmflabs.org/terms/). Translate Wikipedia Library in the same way as the global branch is named (click through from https://meta.wikimedia.org/wiki/The_Wikipedia_Library).
#: TWLight/users/templates/users/terms.html:216
msgid "By checking this box and clicking “I Accept”, you consent to the above privacy statement and terms, and agree to adhere to them in your application to and use of the The Wikipedia Library, and the publishers’ services to which you gain access through The Wikipedia Library program."
msgstr ""

#: TWLight/users/templates/users/user_confirm_delete.html:7
msgid "Delete all data"
msgstr "Slet al data"

#. Translators: This message is displayed on the page where users can request the deletion of their data.
#: TWLight/users/templates/users/user_confirm_delete.html:13
msgid "<b>Warning:</b> Performing this action will delete your Wikipedia Library Card user account and all associated applications. This process is not reversible. You may lose any partner accounts you were granted, and will not be able to renew those accounts or apply for new ones."
msgstr ""

#. Translators: this should show up for people who log in with a username/password and not OAuth, so we don't know what their Wikipedia identity is.
#: TWLight/users/templates/users/user_detail.html:9
#, python-format
msgid "Hi, %(username)s! You don't have a Wikipedia editor profile attached to your account here, so you are probably a site administrator."
msgstr ""

#. Translators: In the unlikely scenario that someone is able to register an account without using OAuth (thus leaving us without some of the information required for applications), users will see this message, encouraging them to re-register.
#: TWLight/users/templates/users/user_detail.html:17
msgid "If you aren't a site administrator, something weird has happened. You won't be able to apply for access without a Wikipedia editor profile. You should log out and create a new account by logging in via OAuth, or contact a site administrator for help."
msgstr ""

#. Translators: This message is shown on user's own profile page, encouraging them to make sure their information is up to date, so that account coordinators can use the information to judge applications.
#: TWLight/users/views.py:108
#, python-brace-format
msgid "Please <a href=\"{url}\">update your contributions</a> to Wikipedia to help coordinators evaluate your applications."
msgstr ""

#. Translators: This message is shown to users who attempt to update their personal information without being logged in.
#. Translators: If a user tries to do something (such as updating their email) when not logged in, this message is presented.
#. Translators: This message is shown to users who attempt to update their data processing without being logged in.
#: TWLight/users/views.py:241 TWLight/users/views.py:313
#: TWLight/users/views.py:357
msgid "You must be logged in to do that."
msgstr "Det skal du være logget ind for at gøre."

#. Translators: This is the button users click to confirm changes to their personal information.
#: TWLight/users/views.py:258
msgid "Update"
msgstr "Opdater"

#. Translators: Shown to the user when they successfully modify their personal information.
#: TWLight/users/views.py:270
msgid "Your information has been updated."
msgstr "Din information er blevet opdateret."

#. Translators: If a user tries to save the 'email change form' without entering one and checking the 'use my Wikipedia email address' checkbox, this message is presented.
#: TWLight/users/views.py:300
msgid "Both the values cannot be blank. Either enter a email or check the box."
msgstr ""

#. Translators: Shown to users when they successfully modify their email. Don't translate {email}.
#: TWLight/users/views.py:323
#, python-brace-format
msgid "Your email has been changed to {email}."
msgstr "Din email adresse er blevet ændret til {email}."

#. Translators: If the user has not filled out their email, they can browse the website but cannot apply for access to resources.
#: TWLight/users/views.py:329
msgid "Your email is blank. You can still explore the site, but you won't be able to apply for access to partner resources without an email."
msgstr "E-mailadressefeltet er tomt. Du har stadigvæk mulighed for at gennemse sitet, men du vil ikke have mulighed for at ansøge om adgang til partner-ressourcer uden en e-mailadresse."

#. Translators: This message is shown if the user (who is also a coordinator) does not accept to the Terms of Use when signing up. They can browse the website but cannot apply for or evaluate applications for access to resources.
#: TWLight/users/views.py:513
msgid "You may explore the site, but you will not be able to apply for access to materials or evaluate applications unless you agree with the terms of use."
msgstr ""

#. Translators: This message is shown if the user does not accept to the Terms of Use when signing up. They can browse the website but cannot apply for access to resources.
#: TWLight/users/views.py:518
msgid "You may explore the site, but you will not be able to apply for access unless you agree with the terms of use."
msgstr ""

#. Translators: On the website front page (https://wikipedialibrary.wmflabs.org/), this message is on the timeline if a new user registers. Don't translate {username}. Translate Wikipedia Library in the same way as the global branch is named (click through from https://meta.wikimedia.org/wiki/The_Wikipedia_Library).
#: TWLight/views.py:75
#, python-brace-format
msgid "{username} signed up for a Wikipedia Library Card Platform account"
msgstr "{username} oprettede en konto på Wikipedia bibliotekskort platformen"

#. Translators: On the website front page (https://wikipedialibrary.wmflabs.org/), this message is on the timeline if a new partner is added. Don't translate {partner}. Translate Wikipedia Library in the same way as the global branch is named (click through from https://meta.wikimedia.org/wiki/The_Wikipedia_Library).
#: TWLight/views.py:88
#, python-brace-format
msgid "{partner} joined the Wikipedia Library "
msgstr "{partner} tilsluttede sig Wikipedia biblioteket "

#. Translators: On the website front page (https://wikipedialibrary.wmflabs.org/), this message is on the timeline if a user submits a renewal request. Don't translate <a href=\"{url}\">{partner}</a><blockquote>{rationale}</blockquote>
#: TWLight/views.py:108
#, python-brace-format
msgid "{username} applied for renewal of their <a href=\"{url}\">{partner}</a> access"
msgstr "{username} ansøgte om fornyelse af sin adgang til <a href=\"{url}\">{partner}</a>"

#. Translators: On the website front page (https://wikipedialibrary.wmflabs.org/), this message is on the timeline if a user submits an application with a rationale. Don't translate <a href=\"{url}\">{partner}</a><blockquote>{rationale}</blockquote>
#: TWLight/views.py:116
#, python-brace-format
msgid "{username} applied for access to <a href=\"{url}\">{partner}</a><blockquote>{rationale}</blockquote>"
msgstr "{username} ansøgte om adgang til <a href=\"{url}\">{partner}</a><blockquote>{rationale}</blockquote>"

#. Translators: On the website front page (https://wikipedialibrary.wmflabs.org/), this message is on the timeline if a user submits an application. Don't translate <a href="{url}">{partner}</a>
#: TWLight/views.py:126
#, python-brace-format
msgid "{username} applied for access to <a href=\"{url}\">{partner}</a>"
msgstr "{username} ansøgte om adgang til <a href=\"{url}\">{partner}</a>"

#. Translators: On the website front page (https://wikipedialibrary.wmflabs.org/), this message is on the timeline if an application is accepted. Don't translate <a href="{url}">{partner}</a>.
#: TWLight/views.py:147
#, python-brace-format
msgid "{username} received access to <a href=\"{url}\">{partner}</a>"
msgstr "{username} modtog adgang til <a href=\"{url}\">{partner}</a>"
<|MERGE_RESOLUTION|>--- conflicted
+++ resolved
@@ -8,11 +8,7 @@
 ""
 "Report-Msgid-Bugs-To: wikipedialibrary@wikimedia.org\n"
 "POT-Creation-Date: 2019-04-04 01:33+0000\n"
-<<<<<<< HEAD
-"PO-Revision-Date: 2019-04-04 18:32:30+0000\n"
-=======
 "PO-Revision-Date: 2019-04-08 15:16:07+0000\n"
->>>>>>> 8f852c31
 "Language: da\n"
 "Content-Type: text/plain; charset=UTF-8\n"
 "Content-Transfer-Encoding: 8bit\n"
@@ -762,14 +758,8 @@
 
 #. Translators: This is the subject line of an email sent to users with their access code.
 #: TWLight/emails/templates/emails/access_code_email-subject.html:3
-<<<<<<< HEAD
-#, fuzzy
-msgid "Your Wikipedia Library access code"
-msgstr "Wikipedia bibliotek teamet"
-=======
 msgid "Your Wikipedia Library access code"
 msgstr "Din adgangskode til Wikipedia biblioteket"
->>>>>>> 8f852c31
 
 #. Translators: This email is sent to users when their application is approved. Don't translate Jinja variables in curly braces like user or partner; don't translate html tags either. Translate Wikipedia Library in the same way as the global branch is named (click through from https://meta.wikimedia.org/wiki/The_Wikipedia_Library).
 #: TWLight/emails/templates/emails/approval_notification-body-html.html:5
@@ -994,14 +984,8 @@
 
 #. Translators: This is the heading of a data file which lists the number of unique (not counting repeat applications) users who have applied to a partner.
 #: TWLight/graphs/views.py:318
-<<<<<<< HEAD
-#, fuzzy
-msgid "Number of unique users who applied"
-msgstr "Antal unikke brugere der har ansøgt til {partner}"
-=======
 msgid "Number of unique users who applied"
 msgstr "Antal unikke brugere der har ansøgt"
->>>>>>> 8f852c31
 
 #. Translators: This is a warning which is shown when a user who is not a staff member attempts to download the pageview data file.
 #: TWLight/graphs/views.py:333 TWLight/graphs/views.py:360
@@ -1637,14 +1621,8 @@
 
 #. Translators: This text is on a button users can click to go to the page where they can apply for many partners in one application (https://wikipedialibrary.wmflabs.org/applications/request/)
 #: TWLight/resources/templates/resources/partner_filter.html:30
-<<<<<<< HEAD
-#, fuzzy
-msgid "Apply to multiple partners"
-msgstr "Samlet antal partnere"
-=======
 msgid "Apply to multiple partners"
 msgstr "Ansøg til adskillige partnere"
->>>>>>> 8f852c31
 
 #: TWLight/resources/templates/resources/partner_filter.html:41
 msgid "No partners meet the specified criteria."
