--- conflicted
+++ resolved
@@ -169,14 +169,6 @@
     send_instructions = models.TextField(blank=True, null=True,
         help_text=_("Optional instructions for sending application data to "
             "this partner."))
-<<<<<<< HEAD
-
-    logo_url = models.URLField(blank=True, null=True,
-        # Translators: In the administrator interface, this text is help text for a field where staff can provide the URL of an image to be used as this partner's logo.
-        help_text=_('Optional URL of an image that can be used to represent '
-                    'this partner.'))
-=======
->>>>>>> 4d6d97f5
 
     bundle = models.NullBooleanField(
         blank=True, null=True, default=False,
