--- conflicted
+++ resolved
@@ -138,10 +138,7 @@
         for approved_app in old_approved_apps:
             client = Client(SERVER_NAME='twlight.vagrant.localdomain')
             coordinator = logged_in_example_coordinator(client, approved_app.partner.coordinator)
-<<<<<<< HEAD
 
-=======
->>>>>>> 8f852c31
             this_partner_access_codes = AccessCode.objects.filter(
                                 partner=approved_app.partner,
                                 authorization__isnull=True)
@@ -184,4 +181,4 @@
         else:
             selection = default
 
-        return selection
+        return selection