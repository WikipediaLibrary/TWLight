{% extends "base.html" %}
{% load i18n %}

{% block content %}
  {% comment %} Translator: This text is found on the About page (https://wikipedialibrary.wmflabs.org/about/). Translate Wikipedia Library in the same way as the global branch is named (click through from https://meta.wikimedia.org/wiki/The_Wikipedia_Library). {% endcomment %}
  <h2>{% trans "About the Wikipedia Library" %}</h2>

  <p>
    {% comment %} Translator: This text is found on the About page (https://wikipedialibrary.wmflabs.org/about/). Wikimedia Foundation should not be translated. Translate Wikipedia Library in the same way as the global branch is named (click through from https://meta.wikimedia.org/wiki/The_Wikipedia_Library). {% endcomment %}
    {% blocktrans trimmed %}
      The Wikipedia Library provides free access to research materials
      to improve your ability to contribute content to the Wikimedia projects.
    {% endblocktrans %}    
  </p>

  <p>
    {% comment %} Translator: This text is found on the About page (https://wikipedialibrary.wmflabs.org/about/). Wikimedia Foundation should not be translated. Translate Wikipedia Library in the same way as the global branch is named (click through from https://meta.wikimedia.org/wiki/The_Wikipedia_Library). {% endcomment %}
    {% blocktrans trimmed %}
      The Wikipedia Library Card Platform is our central tool for reviewing applications and providing access to those partner resources. Here you can see which partnerships are available and what kinds of materials each database provides, and apply for the ones you want. Volunteer coordinators, who have signed non-disclosure agreements with the Wikimedia Foundation, review applications and work with partners to get you your free access.
    {% endblocktrans %}    
  </p>

  <p>
    {% url 'terms' as terms_url %}
    {% comment %} Translator: This text is found on the About page (https://wikipedialibrary.wmflabs.org/about/). Don't translate {{ terms_url }}. {% endcomment %}
    {% blocktrans trimmed %}
      For more information about how application information is stored and reviewed please see our <a href="{{ terms_url }}">terms of use</a>. Accounts you apply for are also subject to the Terms of Use provided by each partner’s platform; please review them.
    {% endblocktrans %}    
  </p>

  {% comment %} Translator: This text is found on the About page (https://wikipedialibrary.wmflabs.org/about/). {% endcomment %}
  <h3>{% trans "Who can receive access?" %}</h3>

  <p>
    {% comment %} Translator: This text is found on the About page (https://wikipedialibrary.wmflabs.org/about/). Wikimedia Foundation should not be translated. {% endcomment %}
    {% blocktrans trimmed %}
      Any active editor in good standing can receive access.  Applications are reviewed based on the editor’s need and contributions. If you think you could use access to one of our partner resources and are an active editor in any project supported by the Wikimedia Foundation, please apply.
    {% endblocktrans %}    
  </p>

  <p>
    {% comment %} Translator: This text is found on the About page (https://wikipedialibrary.wmflabs.org/about/). {% endcomment %}
    {% trans "Any editor can apply for access, but there are a few basic requirements:" %}
    <ul>
      <li>
        {% comment %} Translator: This text is found on the About page (https://wikipedialibrary.wmflabs.org/about/). {% endcomment %}
        {% trans "You have your preferences enabled to receive email on your home wiki" %}
      </li>
      <li>
        {% comment %} Translator: This text is found on the About page (https://wikipedialibrary.wmflabs.org/about/). {% endcomment %}
        {% trans "You have an account that is a minimum of 6 months old" %}
      </li>
      <li>
        {% comment %} Translator: This text is found on the About page (https://wikipedialibrary.wmflabs.org/about/). {% endcomment %}
        {% trans "You have a minimum of 500 edits" %}
      </li>
      <li>
<<<<<<< HEAD
        {% comment %} Translator: This text is found on the About page (https://wikipedialibrary.wmflabs.org/about/). {% endcomment %}
=======
        {% trans "You have made at least 10 edits to Wikimedia projects in the last month" %}
      </li>
      <li>
        {% trans "You are not currently blocked from editing Wikipedia" %}
      </li>
      <li>
>>>>>>> 54346f94
        {% trans "You do not already have access to the resources you’re applying for through another library or institution" %}
      </li>
    </ul>
  </p>

  <p>
    {% comment %} Translator: This text is found on the About page (https://wikipedialibrary.wmflabs.org/about/). {% endcomment %}
    {% blocktrans trimmed %}
      If you don't quite meet the experience requirements but think you would still be a strong candidate for access, feel free to apply and you may still be considered.  Note that "home wiki" can mean any Wikipedia you are active on.
    {% endblocktrans %}    
  </p>


  {% comment %} Translator: This text is found on the About page (https://wikipedialibrary.wmflabs.org/about/). {% endcomment %}
  <h3>{% trans "What do I do after I get access?" %}</h3>

  <p>
    {% comment %} Translator: This text is found on the About page (https://wikipedialibrary.wmflabs.org/about/). {% endcomment %}
    {% blocktrans trimmed %}
      Once you have access we encourage you to use the databases for both research that creates or improves Wikimedia content and serves your other research needs.
    {% endblocktrans %}    
  </p>

  <p>
    {% comment %} Translator: This text is found on the About page (https://wikipedialibrary.wmflabs.org/about/). {% endcomment %}
    {% blocktrans trimmed %}
      Please keep in mind, our agreements with partners carry certain expectations. 
    {% endblocktrans %}    
  </p>

  <p>
    {% comment %} Translator: This text is found on the About page (https://wikipedialibrary.wmflabs.org/about/). {% endcomment %}
    {% trans "Approved editors <i>may</i> use their access to:" %}
    <ul>
      <li>
        {% comment %} Translator: This text is found on the About page (https://wikipedialibrary.wmflabs.org/about/). {% endcomment %}
        {% trans "Search, view, retrieve, and display partner content" %}
      </li>
      <li>
        {% comment %} Translator: This text is found on the About page (https://wikipedialibrary.wmflabs.org/about/). {% endcomment %}
        {% trans "Electronically save partner content" %}
      </li>
      <li>
        {% comment %} Translator: This text is found on the About page (https://wikipedialibrary.wmflabs.org/about/). {% endcomment %}
        {% trans "Print out single copies of partner content" %}
      </li>
    </ul>
  </p>

  <p>
    {% comment %} Translator: This text is found on the About page (https://wikipedialibrary.wmflabs.org/about/). {% endcomment %}
    {% trans "Approved editors <i>should not</i>:" %}
    <ul>
      <li>
        {% comment %} Translator: This text is found on the About page (https://wikipedialibrary.wmflabs.org/about/). {% endcomment %}
        {% trans "Share their account logins or passwords with others, or sell their access to other parties" %}
      </li>
      <li>
        {% comment %} Translator: This text is found on the About page (https://wikipedialibrary.wmflabs.org/about/). {% endcomment %}
        {% trans "Mass scrape or mass download partner content" %}
      </li>
      <li>
        {% comment %} Translator: This text is found on the About page (https://wikipedialibrary.wmflabs.org/about/). {% endcomment %}
        {% trans "Systematically make printed or electronic copies of multiple extracts of restricted content available for any purpose" %}
      </li>
      <li>
        {% comment %} Translator: This text is found on the About page (https://wikipedialibrary.wmflabs.org/about/). Stub is a technical term for a short Wikipedia article, use the appropriate Wikipedia term in your language. {% endcomment %}
        {% trans "Datamine metadata without permission, in order, for instance, to use metadata for auto-created stub articles" %}
      </li>
    </ul>
  </p>
  
  <p>
    {% comment %} Translator: This text is found on the About page (https://wikipedialibrary.wmflabs.org/about/). {% endcomment %}
    {% blocktrans trimmed %}
      Respecting these agreements allows us to continue growing the partnerships available to our entire community.
    {% endblocktrans %}    
  </p>

  <h3>Citation practices</h3>

  <p>
    {# Translators: the gunk with ampersands is HTML for <code>|via=</code> and <code>{{subscription required|via=}}</code> . It needs to use the HTML gunk rather than the normal characters for technical reasons. You should leave the gunk alone, but translate '|via' and 'subscription required|via=' if other tags are used for your language Wikipedia. If you're not sure how to handle this section, take your best guess and give the developer a heads-up. #}
    {% blocktrans trimmed %}
      Citation practices vary by project and even by article.  Generally, we support editors citing where they found information, in a form that allows others to check it for themselves.  That often means providing both original source details as well as a link to the partner database in which the source was found. You can use &lt;code&gt;|via=&lt;code&gt; in templates using CS1 citation format or add &lt;code&gt;&lbrace;&lbrace;subscription required|via=&rbrace;&rbrace;&lt;/code&gt; to identify the provider.
    {% endblocktrans %}    
  </p>

  <p>
    {% comment %} Translator: This text is found on the About page (https://wikipedialibrary.wmflabs.org/about/), and is shown above an example Wikipedia citation. {% endcomment %}
    {% trans "Here is one citation example:" %}
  </p>

  {% comment %}
    This section probably does not need to be translated - a look around at a
    few non-English wikis suggests that titles, journal titles, etc. retain
    their original language.
  {% endcomment %}
  <blockquote>
    <code>
      {% verbatim %}
        {{cite journal|author=Zieger, R|title=Walmart and the broken narrative of US labor history|journal=Labor History|pages=563–569|date=November 2011|volume=52|number=4|doi=10.1080/0023656X.2011.632517}} {{subscription required|via=[[Taylor &amp; Francis]]}}
      {% endverbatim %}
    </code>

    <p>
      Zieger, R (November 2011). "Walmart and the broken narrative of US labor history". Labor History 52 (4): 563–569.doi:10.1080/0023656X.2011.632517. &mdash; via Taylor &amp; Francis (subscription required)    
    </p>
  </blockquote>

  {% comment %} Translator: This text is found on the About page (https://wikipedialibrary.wmflabs.org/about/), and is shown above contact information. {% endcomment %}
  <h3>{% trans "Whom do I contact if I have questions, need help, or want to volunteer?" %}</h3>

  <dl>
    {% comment %} Translator: This text is found on the About page (https://wikipedialibrary.wmflabs.org/about/), and is shown next to the Wikipedia Library email address. {% endcomment %}
    <dt>{% trans "Email:" %}</dt>
    <dd>
      <a href="mailto:wikipedialibrary@wikimedia.org?Subject=Wikipedia%20Library%20Card%20Platform%20questions">
        wikipedialibrary@wikimedia.org
      </a>
    </dd>
    {% comment %} Translator: This text is found on the About page (https://wikipedialibrary.wmflabs.org/about/), and is shown next to a link to the Wikipedia Library discussion page on Wikipedia. Translate 'Talk' to whatever the discussion namespace is called for this language Wikipedia.{% endcomment %}
    <dt>{% trans "Talk page:" %}</dt>
    <dd>
      <a href="https://meta.wikimedia.org/wiki/Talk:The_Wikipedia_Library">
        [[Meta:Talk:The Wikipedia Library]]
      </a>
    </dd>
  </dl>

{% endblock content %}<|MERGE_RESOLUTION|>--- conflicted
+++ resolved
@@ -55,16 +55,15 @@
         {% trans "You have a minimum of 500 edits" %}
       </li>
       <li>
-<<<<<<< HEAD
         {% comment %} Translator: This text is found on the About page (https://wikipedialibrary.wmflabs.org/about/). {% endcomment %}
-=======
         {% trans "You have made at least 10 edits to Wikimedia projects in the last month" %}
       </li>
       <li>
+        {% comment %} Translator: This text is found on the About page (https://wikipedialibrary.wmflabs.org/about/). {% endcomment %}
         {% trans "You are not currently blocked from editing Wikipedia" %}
       </li>
       <li>
->>>>>>> 54346f94
+        {% comment %} Translator: This text is found on the About page (https://wikipedialibrary.wmflabs.org/about/). {% endcomment %}
         {% trans "You do not already have access to the resources you’re applying for through another library or institution" %}
       </li>
     </ul>
