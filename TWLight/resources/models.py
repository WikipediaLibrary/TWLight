# -*- coding: utf-8 -*-
import copy
from datetime import timedelta

from taggit.managers import TaggableManager
from taggit.models import TagBase, GenericTaggedItemBase

from django.conf import settings
from django.contrib.auth.models import User
from django.core.cache import cache
from django.core.cache.utils import make_template_fragment_key
from django.core.validators import MaxValueValidator
from django.core.exceptions import ValidationError
from django.core.urlresolvers import reverse_lazy, reverse
from django.db import models
from django.utils.translation  import ugettext_lazy as _
from django_countries.fields import CountryField

RESOURCE_LANGUAGES = copy.copy(settings.INTERSECTIONAL_LANGUAGES)

RESOURCE_LANGUAGE_CODES = [lang[0] for lang in RESOURCE_LANGUAGES]


def validate_language_code(code):
    """
    Takes a language code and verifies that it is the first element of a tuple
    in RESOURCE_LANGUAGES.
    """
    if code not in RESOURCE_LANGUAGE_CODES:
        raise ValidationError(
            # Translators: When staff enter languages, they use ISO language codes. Don't translate ISO, LANGUAGES, or %(code)s.
            _('%(code)s is not a valid language code. You must enter an ISO '
                'language code, as in the INTERSECTIONAL_LANGUAGES setting at '
                'https://github.com/WikipediaLibrary/TWLight/blob/master/TWLight/settings/base.py'),
            params={'code': code},
        )

class TextFieldTag(TagBase):
    """
    We're defining a custom tag here the following reasons:
    * Without doing so, the migrations that define our tags end up in the taggit
      apps migration folder instead of ours, making version control difficult.
    * So we can use a non-unique Text field for the tag name. This is done to
      prevent indexing, because translations can cause the number of indexes to
      exceed the limits of any storage engine available to MySQL/MariaDB.
      Avoiding indexes has consequences.
    Docs here: https://django-taggit.readthedocs.io/en/latest/custom_tagging.html#using-a-custom-tag-or-through-model
    """
    name = models.TextField(verbose_name=_('Name'), unique=False, max_length=100)
    slug = models.SlugField(verbose_name=_('Slug'), unique=True, max_length=100)

    class Meta:
        verbose_name = _("Tag")
        verbose_name_plural = _("Tags")

class TaggedTextField(GenericTaggedItemBase):
    tag = models.ForeignKey(TextFieldTag,
                            related_name="%(app_label)s_%(class)s_items")

class Language(models.Model):
    """
    We want to be able to indicate the language(s) of resources offered by a
    Partner or in a Stream.

    While having a standalone model is kind of overkill, it offers the
    following advantages:
    * We need to be able to indicate multiple languages for a given Partner or
      Stream.
    * We will want to be able to filter Partners and Streams by language (e.g.
      in order to limit to the user's preferred language); we can't do that
      efficiently with something like django-multiselect or django-taggit.
    * In order to be able to filter by language, we also need to use a
      controlled vocabulary which we can validate; using a model makes this
      easy.
        * We default to Django's global LANGUAGES setting, which is extensive
          and already translated. We can always expand it if we find ourselves
          needing more languages, though.
    """

    class Meta:
        # Translators: Title for a list of languages if there is only one.
        verbose_name = _("Language")
        # Translators: Title for a list of languages if there is more than one.
        verbose_name_plural = _("Languages")

    language = models.CharField(choices=RESOURCE_LANGUAGES,
        max_length=8,
        validators=[validate_language_code],
        unique=True
        )

    def save(self, *args, **kwargs):
        """Cause validator to be run."""
        self.clean_fields()
        super(Language, self).save(*args, **kwargs)


    def __unicode__(self):
        return self.get_language_display()



class AvailablePartnerManager(models.Manager):
    def get_queryset(self):
        return super(AvailablePartnerManager, self).get_queryset(
            ).filter(status__in=[Partner.AVAILABLE, Partner.WAITLIST])



class Partner(models.Model):
    """
    A partner organization which provides access grants to paywalled resources.
    This model tracks contact information for the partner as well as extra
    information they require on access grant applications.
    """
    class Meta:
        app_label = 'resources'
        verbose_name = 'partner'
        verbose_name_plural = 'partners'
        ordering = ['company_name']

    # --------------------------------------------------------------------------
    # Managers
    # --------------------------------------------------------------------------

    # Define managers. Note that the basic manager must be first to make
    # Django internals work as expected, but we define objects as our custom
    # manager so that we don't inadvertently expose unavailable Partners to
    # end users.
    even_not_available = models.Manager()
    objects = AvailablePartnerManager()

    # --------------------------------------------------------------------------
    # Attributes
    # --------------------------------------------------------------------------

    company_name = models.CharField(max_length=40,
        # Translators: In the administrator interface, this text is help text for a field where staff can enter the name of the partner. Don't translate McFarland.
        help_text=_("Partner's name (e.g. McFarland). Note: "
        "this will be user-visible and *not translated*."))
    date_created = models.DateField(auto_now_add=True)
    coordinator = models.ForeignKey(User, blank=True, null=True,
        on_delete=models.SET_NULL,
        # Translators: In the administrator interface, this text is help text for a field where staff can specify the username of the account coordinator for this partner.
        help_text=_('The coordinator for this Partner, if any.'))
    featured = models.BooleanField(default=False,
        # Translators: In the administrator interface, this text is help text for a check box where staff can select whether a publisher will be featured on the website's front page.
        help_text=_("Mark as true to feature this partner on the front page."))
    company_location = CountryField(null=True,
        # Translators: In the administrator interface, this text is help text for a field where staff can enter the partner organisation's country.
        help_text=_("Partner's primary location."))

    # Status metadata
    # --------------------------------------------------------------------------
    # AVAILABLE partners are displayed to users.
    # NOT AVAILABLE partners are only accessible through the admin interface.
    # These may be, e.g., partners TWL used to work with but no longer does
    # (kept in the database for recordkeeping), or they may be partners TWL
    # is setting up a relationship with but isn't ready to expose to public
    # view.
    # We default to NOT_AVAILABLE to avoid inadvertently exposing Partners to
    # the application process when they're not ready yet, and to give staff
    # a chance to build their record incrementally and fix errors.
    AVAILABLE = 0
    NOT_AVAILABLE = 1
    WAITLIST = 2

    STATUS_CHOICES = (
        # Translators: This is a status for a Partner, denoting that editors can apply for access.
        (AVAILABLE, _('Available')),
        # Translators: This is a status for a Partner, denoting that editors cannot apply for access and the Partner will not be displayed to them.
        (NOT_AVAILABLE, _('Not available')),
        # Translators: This is a status for a Partner, denoting that it has no access grants available at this time (but should later).
        (WAITLIST, _('Waitlisted')),
    )

    # Authorization methods, used in both Partner and Stream
    EMAIL = 0
    CODES = 1
    PROXY = 2
    BUNDLE = 3
    LINK = 4

    AUTHORIZATION_METHODS = (
        # Translators: This is the name of the authorization method whereby user accounts are set up by email.
        (EMAIL, _('Email')),
        # Translators: This is the name of the authorization method whereby user accounts are set up via an access code.
        (CODES, _('Access codes')),
        # Translators: This is the name of the authorization method whereby users access resources via an IP proxy.
        (PROXY, _('Proxy')),
        # Translators: This is the name of the authorization method whereby users access resources automatically via the library bundle.
        (BUNDLE, _('Library Bundle')),
        # Translators: This is the name of the authorization method whereby users are provided with a link through which they can create a free account.
        (LINK, _('Link')),
    )

    status = models.IntegerField(choices=STATUS_CHOICES,
        default=NOT_AVAILABLE,
        # Translators: In the administrator interface, this text is help text for a field where staff can specify whether this partner should be displayed to users.
        help_text=_('Should this Partner be displayed to users? Is it '
                    'open for applications right now?'))

    renewals_available = models.BooleanField(default=False,
        # Translators: In the administrator interface, this text is help text for a field where staff specify whether users can request their account be renewed/extended for this partner.
        help_text=_('Can access grants to this partner be renewed? If so, '
            'users will be able to request renewals at any time.'))
            
    accounts_available = models.PositiveSmallIntegerField(blank=True, null=True, 
        # Translators: In the administrator interface, this text is help text for a field where staff specify the total number of available accounts.
        help_text=_('Add the number of new accounts to the existing value, not by resetting it to zero. If \'specific stream\' is true, change accounts availability at the collection level.'))
    
    # Optional resource metadata
    # --------------------------------------------------------------------------

    terms_of_use = models.URLField(blank=True, null=True,
        # Translators: In the administrator interface, this text is help text for a field where staff can link to a partner's Terms of Use.
        help_text=_("Link to terms of use. Required if users must agree to "
            "terms of use to get access; optional otherwise."))

    short_description_last_revision_id = models.TextField(blank=True, null=True, editable=False)
    
    long_description_available = models.BooleanField(default=False)
    
    long_description_last_revision_id = models.TextField(blank=True, null=True, editable=False)
    
    send_instructions = models.TextField(blank=True, null=True,
        # Translators: In the administrator interface, this text is help text for a field where staff can provide instructions to coordinators on sending user data to partners.
        help_text=_("Optional instructions for sending application data to "
            "this partner."))

    user_instructions = models.TextField(blank=True, null=True,
        # Translators: In the administrator interface, this text is help text for a field where staff can provide email instructions to editors for accessing a partner resource.
        help_text=_("Optional instructions for editors to use access codes "
            "or free signup URLs for this partner. Sent via email upon "
            "application approval (for links) or access code assignment. "
            "If this partner has collections, fill out user instructions "
            "on each collection instead."))

    excerpt_limit = models.PositiveSmallIntegerField(blank=True, null=True,
          # Translators: In the administrator interface, this text is help text for a field where staff can optionally provide a excerpt word limit per article.
          help_text=_("Optional excerpt limit in terms of number of words per article. Leave empty if no limit."))

    excerpt_limit_percentage   = models.PositiveSmallIntegerField(blank=True, null=True, validators = [MaxValueValidator(100)],
          # Translators: In the administrator interface, this text is help text for a field where staff can optionally provide a excerpt word limit per article in terms of percentage per article.
          help_text=_("Optional excerpt limit in terms of percentage (%) of an article. Leave empty if no limit."))

    authorization_method = models.IntegerField(choices=AUTHORIZATION_METHODS,
        default=EMAIL,
        # Translators: In the administrator interface, this text is help text for a field where staff can specify which method of account distribution this partner uses.
        help_text=_("Which authorization method does this partner use? "
            "'Email' means the accounts are set up via email, and is the default. "
            "Select 'Access Codes' if we send individual, or group, login details "
            "or access codes. 'Proxy' means access delivered directly via EZProxy, "
            "and Library Bundle is automated proxy-based access. 'Link' is if we "
            "send users a URL to use to create an account."))

    mutually_exclusive = models.NullBooleanField(
        blank=True, null=True,
        default=None,
        # Translators: In the administrator interface, this text is help text for a field where staff can specify whether users can apply for one or multiple collections of resources. Streams means 'collections'.
        help_text=_("If True, users can only apply for one Stream at a time "
        "from this Partner. If False, users can apply for multiple Streams at "
        "a time. This field must be filled in when Partners have multiple "
        "Streams, but may be left blank otherwise."))

    languages = models.ManyToManyField(Language, blank=True,
        # Translators: In the administrator interface, this text is help text for a field where staff can specify the languages a partner has resources in.
        help_text=_("Select all languages in which this partner publishes "
            "content.")
        )

    account_length = models.DurationField(
        blank=True, null=True,
        # Translators: In the administrator interface, this text is help text for a field where staff can specify the standard duration of a manually granted account for this partner.
        help_text=_("The standard length of an access grant from this Partner. "
            "Entered as &ltdays hours:minutes:seconds&gt."
            )
        )

    tags = TaggableManager(through=TaggedTextField, blank=True)

    # This field has to stick around until all servers are using the new tags.
    old_tags = TaggableManager(through=None, blank=True, verbose_name=_('Old Tags'))

    # Non-universal form fields
    # --------------------------------------------------------------------------

    # Some fields are required by all resources for all access grants.
    # Some fields are only required by some resources. This is where we track
    # whether *this* resource requires those optional fields.

    registration_url = models.URLField(blank=True, null=True,
        # Translators: In the administrator interface, this text is help text for a field where staff can link to a partner's registration page.
        help_text=_("Link to registration page. Required if users must sign up "
            "on the partner's website in advance; optional otherwise."))
    real_name = models.BooleanField(default=False,
        # Translators: In the administrator interface, this text is help text for a check box where staff can select whether users must specify their real name when applying
        help_text=_('Mark as true if this partner requires applicant names.'))
    country_of_residence = models.BooleanField(default=False,
        # Translators: In the administrator interface, this text is help text for a check box where staff can select whether users must specify the country in which they live when applying.
        help_text=_('Mark as true if this partner requires applicant countries '
                    'of residence.'))
    specific_title = models.BooleanField(default=False,
        # Translators: In the administrator interface, this text is help text for a check box where staff can select whether users must specify a title for the resource they want to access when applying.
        help_text=_('Mark as true if this partner requires applicants to '
                    'specify the title they want to access.'))
    specific_stream = models.BooleanField(default=False,
        # Translators: In the administrator interface, this text is help text for a check box where staff can select whether users must specify a collection of resources when applying.
        help_text=_('Mark as true if this partner requires applicants to '
                    'specify the database they want to access.'))
    occupation = models.BooleanField(default=False,
        # Translators: In the administrator interface, this text is help text for a check box where staff can select whether users must specify their occupation when applying.
        help_text=_('Mark as true if this partner requires applicants to '
                    'specify their occupation.'))
    affiliation = models.BooleanField(default=False,
        # Translators: In the administrator interface, this text is help text for a check box where staff can select whether users must specify their institutional affiliation (e.g. university) when applying.
        help_text=_('Mark as true if this partner requires applicants to '
                    'specify their institutional affiliation.'))
    agreement_with_terms_of_use = models.BooleanField(default=False,
        # Translators: In the administrator interface, this text is help text for a check box where staff can select whether users must agree to Terms of Use when applying.
        help_text=_("Mark as true if this partner requires applicants to agree "
                    "with the partner's terms of use."))
    account_email = models.BooleanField(default=False,
        # Translators: In the administrator interface, this text is help text for a check box where staff can select whether users must first register at the organisation's website before finishing their application.
        help_text=_("Mark as true if this partner requires applicants to have "
                    "already signed up at the partner website."))
    requested_access_duration = models.BooleanField(default=False,
        # Translators: In the administrator interface, this text is help text for a check box where staff can select whether users must select the length of account they desire for proxy partners.
        help_text=_("Mark as true if the authorization method of this partner is proxy "
                    "and requires the duration of the access (expiry) be specified."))


    def __unicode__(self):
        return self.company_name


    def clean(self):
        if self.agreement_with_terms_of_use and not self.terms_of_use:
            raise ValidationError('When agreement with terms of use is '
                'required, a link to terms of use must be provided.')
        if self.streams.count() > 1:
            if self.mutually_exclusive is None:
                raise ValidationError('Since this resource has multiple '
                    'Streams, you must specify a value for mutually_exclusive.')
        if self.account_email and not self.registration_url:
            raise ValidationError('When pre-registration is required, '
                'a link to the registration page must be provided.')
        if self.authorization_method == self.PROXY and not self.requested_access_duration:
            raise ValidationError({'requested_access_duration': ['When authorization method is proxy, '
                'requested_access_duration field must be checked.',]})


    def get_absolute_url(self):
        return reverse_lazy('partners:detail', kwargs={'pk': self.pk})

    def save(self, *args, **kwargs):
        super(Partner, self).save(*args, **kwargs)
        """Invalidate this partner's pandoc-rendered html from cache"""
        for code in RESOURCE_LANGUAGE_CODES:
<<<<<<< HEAD
          send_instructions_cache_key = make_template_fragment_key(
              'partner_send_instructions', [code, self.pk]
          )
          cache.delete(send_instructions_cache_key)
=======
            short_description_cache_key = make_template_fragment_key(
                'partner_short_description', [code, self.pk]
            )        
            description_cache_key = make_template_fragment_key(
                'partner_description', [code, self.pk]
            )
            send_instructions_cache_key = make_template_fragment_key(
                'partner_send_instructions', [code, self.pk]
            )
            cache.delete(short_description_cache_key)
            cache.delete(description_cache_key)
            cache.delete(send_instructions_cache_key)


>>>>>>> 54458e5b

    @property
    def get_languages(self):
        return self.languages.all()


    @property
    def is_waitlisted(self):
        return self.status == self.WAITLIST


    @property
    def is_not_available(self):
        return self.status == self.NOT_AVAILABLE




class PartnerLogo(models.Model):
    partner = models.OneToOneField('Partner', related_name='logos')
    logo = models.ImageField(blank=True, null=True,
        # Translators: In the administrator interface, this text is help text for a field where staff can upload an image to be used as this partner's logo.
        help_text=_('Optional image file that can be used to represent this '
        'partner.'))



class Stream(models.Model):
    """
    A specific resource provided by a partner organization, when they offer
    multiple resources that require separate applications. Example: Elsevier's
    Health & Life Sciences collection, which is distinct from its Social &
    Behavioral Sciences collection.

    At present, Streams have no information other than their name and Partner
    (and an optional description). However, separating them in the database
    will make it easier to cope in future should partners start expecting
    different application information for different Streams, or if they have
    distinct contact information, et cetera.
    """
    class Meta:
        app_label = 'resources'
        verbose_name = 'collection'
        verbose_name_plural = 'collections'
        ordering = ['partner', 'name']


    partner = models.ForeignKey(Partner, db_index=True, related_name="streams")
    name = models.CharField(max_length=50,
        # Translators: In the administrator interface, this text is help text for a field where staff can add the name of a collection of resources. Don't translate Health and Behavioral Sciences.
        help_text=_("Name of stream (e.g. 'Health and Behavioral Sciences). "
            "Will be user-visible and *not translated*. Do not include the "
            "name of the partner here."))
            
    accounts_available = models.PositiveSmallIntegerField(blank=True, null=True,
        # Translators: In the administrator interface, this text is help text for a field where staff specify the total number of available accounts.
        help_text=_('Add number of new accounts to the existing value, not by reseting it to zero.'))

    description_available = models.BooleanField(default=False)

    description_last_revision_id = models.TextField(blank=True, null=True, editable=False)

    description_available = models.BooleanField(default=False)

    description_last_revision_ids = models.TextField(blank=True, null=True, editable=False)

    languages = models.ManyToManyField(Language, blank=True)

    authorization_method = models.IntegerField(choices=Partner.AUTHORIZATION_METHODS,
        default=Partner.EMAIL,
        # Translators: In the administrator interface, this text is help text for a field where staff can specify which method of account distribution this collection uses.
        help_text=_("Which authorization method does this collection use? "
            "'Email' means the accounts are set up via email, and is the default. "
            "Select 'Access Codes' if we send individual, or group, login details "
            "or access codes. 'Proxy' means access delivered directly via EZProxy, "
            "and Library Bundle is automated proxy-based access. 'Link' is if we "
            "send users a URL to use to create an account."))

    user_instructions = models.TextField(blank=True, null=True,
        # Translators: In the administrator interface, this text is help text for a field where staff can provide email instructions to editors for accessing a collection.
        help_text=_("Optional instructions for editors to use access codes "
            "or free signup URLs for this collection. Sent via email upon "
            "application approval (for links) or access code assignment."))


    def __unicode__(self):
        # Do not try to also return the partner name here (e.g.
        # "Partnername: Streamname") because that will be hard to
        # internationalize. Returning the atomic stream name gives us more
        # options for how this is displayed in templates.
        return self.name

    @property
    def get_languages(self):
        return ", ".join([p.__unicode__() for p in self.languages.all()])



class Contact(models.Model):
    """
    A Partner may have one or more contact people. Most of this information is
    managed elsewhere through a CRM, but this app needs to know just enough to
    send emails and tell coordinators whom they're dealing with.
    """
    class Meta:
        app_label = 'resources'
        verbose_name = 'contact person'
        verbose_name_plural = 'contact people'


    partner = models.ForeignKey(Partner, db_index=True, related_name="contacts")

    title = models.CharField(max_length=75, blank=True,
        # Translators: In the administrator interface, this text is help text for a field where staff can add someone's job title. Example can be changed to something more language appropriate.
        help_text=_("Organizational role or job title. This is NOT intended "
        "to be used for honorifics. Think 'Director of Editorial Services', "
        "not 'Ms.' Optional."))
    email = models.EmailField()
    full_name = models.CharField(max_length=50)
    short_name = models.CharField(max_length=15,
        # Translators: In the administrator interface, this text is help text for a field where staff can add the 'friendly' version of someone's name. e.g. Sam instead of Samuel. Name can be changed to be language appropriate.
        help_text=_("The form of the contact person's name to use in email "
        "greetings (as in 'Hi Jake')"))


    def __unicode__(self):
        # As with Stream, do not return the partner name here.
        return self.full_name


class Suggestion(models.Model):

    class Meta:
        app_label = 'resources'
        verbose_name = 'suggestion'
        verbose_name_plural = 'suggestions'
        ordering = ['suggested_company_name']
        
    suggested_company_name = models.CharField(max_length=40,
        # Translators: In the administrator interface, this text is help text for a field where staff can add partner suggestions.
        help_text=_("Potential partner's name (e.g. McFarland)."))

    description = models.TextField(blank=True, max_length=1000,
        # Translators: In the administrator interface, this text is help text for a field where staff can provide a description of a potential partner.
        help_text=_("Optional description of this potential partner."))

    company_url = models.URLField(blank=True, null=True,
        # Translators: In the administrator interface, this text is help text for a field where staff can link to a potential partner's website.
        help_text=_("Link to the potential partner's website."))
    
    author = models.ForeignKey(User, related_name='suggestion_author', blank=True, null=True, on_delete=models.SET_NULL,
        # Translators: In the administrator interface, this text is help text for a field where staff can link a user as the author to a suggestion.
        help_text=_("User who authored this suggestion."))
    
    upvoted_users = models.ManyToManyField(User, blank=True,
        # Translators: In the administrator interface, this text is help text for a field where staff can link multiple users to a suggestion (as upvotes).
        help_text=_("Users who have upvoted this suggestion."))
    
    def __unicode__(self):
        return self.suggested_company_name
        
    def get_absolute_url(self):
        return reverse('suggest')
    
    def get_upvote_url(self):
        return reverse('upvote', kwargs={'pk': self.pk})


class Video(models.Model):

    class Meta:
        app_label = 'resources'
        verbose_name = 'video tutorial'
        verbose_name_plural = 'video tutorials'
        ordering = ['partner']


    partner = models.ForeignKey(Partner, db_index=True, related_name="videos")
    
    tutorial_video_url = models.URLField(blank=True, null=True,
        # Translators: In the administrator interface, this text is help text for a field where staff can provide links to help videos (if any) for a partner.
        help_text=_("URL of a video tutorial."))


class AccessCode(models.Model):
    """
    Some partners distribute access via access codes which TWL staff hold.
    This model holds each access code, assigning them to a partner and later
    a user.
    """
    class Meta:
        app_label = 'resources'
        verbose_name = 'access code'
        verbose_name_plural = 'access codes'


    partner = models.ForeignKey(Partner, db_index=True, related_name="accesscodes",
        limit_choices_to=(models.Q(authorization_method=1)),
    )

    code = models.CharField(max_length=60,
        # Translators: In the administrator interface, this text is help text for a field where staff can add an access code for a partner, to be used by editors when signing up for access.
        help_text=_("An access code for this partner."))

    # This syntax is required for the ForeignKey to avoid a circular
    # import between the authorizations and resources models
    authorization = models.OneToOneField(
        'users.Authorization', related_name='accesscodes',
        null=True, blank=True,
    )<|MERGE_RESOLUTION|>--- conflicted
+++ resolved
@@ -357,27 +357,10 @@
         super(Partner, self).save(*args, **kwargs)
         """Invalidate this partner's pandoc-rendered html from cache"""
         for code in RESOURCE_LANGUAGE_CODES:
-<<<<<<< HEAD
           send_instructions_cache_key = make_template_fragment_key(
               'partner_send_instructions', [code, self.pk]
           )
           cache.delete(send_instructions_cache_key)
-=======
-            short_description_cache_key = make_template_fragment_key(
-                'partner_short_description', [code, self.pk]
-            )        
-            description_cache_key = make_template_fragment_key(
-                'partner_description', [code, self.pk]
-            )
-            send_instructions_cache_key = make_template_fragment_key(
-                'partner_send_instructions', [code, self.pk]
-            )
-            cache.delete(short_description_cache_key)
-            cache.delete(description_cache_key)
-            cache.delete(send_instructions_cache_key)
-
-
->>>>>>> 54458e5b
 
     @property
     def get_languages(self):
